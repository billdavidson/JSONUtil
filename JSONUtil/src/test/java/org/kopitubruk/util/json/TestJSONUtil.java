/*
 * Copyright 2015 Bill Davidson
 *
 * Licensed under the Apache License, Version 2.0 (the "License");
 * you may not use this file except in compliance with the License.
 * You may obtain a copy of the License at
 *
 *    http://www.apache.org/licenses/LICENSE-2.0
 *
 * Unless required by applicable law or agreed to in writing, software
 * distributed under the License is distributed on an "AS IS" BASIS,
 * WITHOUT WARRANTIES OR CONDITIONS OF ANY KIND, either express or implied.
 * See the License for the specific language governing permissions and
 * limitations under the License.
 */
package org.kopitubruk.util.json;

import static org.hamcrest.core.Is.is;
import static org.hamcrest.core.StringContains.containsString;
import static org.junit.Assert.assertEquals;
import static org.junit.Assert.assertNotEquals;
import static org.junit.Assert.assertThat;
import static org.junit.Assert.assertTrue;
import static org.junit.Assert.fail;

import java.io.IOException;
import java.io.Writer;
import java.io.FileReader;
import java.math.BigDecimal;
import java.math.BigInteger;
import java.text.DateFormat;
import java.text.NumberFormat;
import java.text.ParseException;
//import java.text.SimpleDateFormat;
import java.util.ArrayList;
import java.util.Arrays;
import java.util.Calendar;
import java.util.Collections;
import java.util.Date;
import java.util.HashMap;
import java.util.LinkedHashMap;
import java.util.List;
import java.util.Locale;
import java.util.Map;
import java.util.ResourceBundle;
import java.util.Set;
import java.util.TimeZone;
import java.util.Vector;

import javax.naming.NamingException;
import javax.script.Invocable;
import javax.script.ScriptEngine;
import javax.script.ScriptEngineManager;
import javax.script.ScriptException;

import org.apache.commons.logging.Log;
import org.apache.commons.logging.LogFactory;
import org.junit.BeforeClass;
//import org.junit.Rule;
import org.junit.Test;
//import org.junit.rules.TestRule;
//import org.junit.rules.TestWatcher;
//import org.junit.runner.Description;

/**
 * Tests for JSONUtil. Most of the produced JSON is put through Java's script
 * engine so that it will be tested that it parses without error. In most cases,
 * the JSON is tested against Javascript eval().  The Rhino 1.6r2 Javasxcript
 * engine included with Java 6 does not support JSON.parse(), so that cannot
 * be done with Java 6.
 *
 * @author Bill Davidson
 */
public class TestJSONUtil
{
    private static Log s_log = LogFactory.getLog(TestJSONUtil.class);

    //private static SimpleDateFormat s_sdf;

    /**
     * Print out the name of the currently running test.
     *
    @Rule
    public TestRule watcher = new TestWatcher()
    {
        protected void starting( Description description )
        {
            System.out.println(s_sdf.format(new Date()) + ' ' + description.getMethodName());
        }
    }; */

    /**
     * Create a dummy JNDI initial context in order to avoid having
     * JNDI code throw an exception during the JUnit tests.
     */
    @BeforeClass
    public static void setUpClass()
    {
        try{
            String pkgName = JSONUtil.class.getPackage().getName().replaceAll("\\.", "/");

            //Context ctx =
            JNDIUtil.createContext(JNDIUtil.ENV_CONTEXT+"/"+pkgName);

            // not needed -- just used to test that the context was usable.
            //ctx.bind("registerMBean", Boolean.FALSE);
        }catch ( NamingException ex ){
            // not fatal but will cause annoying log messages.
            s_log.error("Couldn't create context", ex);
        }

        String validateJs = "validate.js";
        try{
            // Get the Javascript engine and load the validation javascript file into it.
            ScriptEngine engine = new ScriptEngineManager().getEngineByExtension("js");
            engine.eval(new FileReader(TestJSONUtil.class.getResource(validateJs).getFile()));
            invocable = (Invocable)engine;
        }catch ( Exception e ){
            // Can't validate any JSON.
            s_log.fatal("Couldn't load " + validateJs, e);
            System.exit(-1);
        }

        /*
         * Some of these tests depend upon error messages which need to be in
         * English, so it's forced during the tests.
         */
        JSONConfigDefaults.setLocale(Locale.US);

        //s_sdf = new SimpleDateFormat("YYYY-MM-dd hh:mm:ss.SSS");
    }

    /**
     * Javascript engine to be used to validate JSON. Nashorn (Java 8) supports
     * ECMAScript 5.1. Java 7 uses Rhino 1.7, which supports something roughly
     * close to ECMAScript 3.  Java 6 uses Rhino 1.6r2 which is also close to
     * ECMAScript 3 but does not support JSON.parse().
     */
    private static Invocable invocable;

    /**
     * Make sure that the JSON parses. Using a script and Invocable because that
     * makes the data get sent to the script raw, as it would in an AJAX call.
     * I used to do a direct eval but that caused some issues for some things
     * with regard to escapes.
     *
     * @param json A JSON string.
     * @param func the Javascript function to call.
     * @return the object returned by the function or null if there's an exception thrown.
     * @throws ScriptException if the JSON doesn't evaluate properly.
     * @throws NoSuchMethodException If it can't find the Javascript function to use for validation.
     */
    private Object runValidateJSON( String json, String func ) throws ScriptException, NoSuchMethodException
    {
        // make sure it parses.
        Object result = null;
        try{
            result = invocable.invokeFunction(func, json);
        }catch ( ScriptException e ){
            boolean lastCode = false;
            StringBuilder buf = new StringBuilder(func).append("()\n");
            for ( int i = 0, j = 0, len = json.length(); i < len && j < 500; j++ ){
                int codePoint = json.codePointAt(i);
                int charCount = Character.charCount(codePoint);
                if ( codePoint < 256 && codePoint >= ' ' ){
                    if ( lastCode ){
                        buf.append('\n');
                    }
                    buf.appendCodePoint(codePoint);
                    lastCode = false;
                }else{
                    buf.append(String.format("\n%d U+%04X %s %d",
                                             i, codePoint,
                                             "" /* Character.getName(codePoint) */,
                                             Character.getType(codePoint)));
                    lastCode = true;
                }
                i += charCount;
            }
            s_log.error(buf.toString(), e);
            throw e;
            //System.exit(-1);
        }catch ( NoSuchMethodException e ){
            s_log.error("Couldn't invoke "+func+"()", e);
            throw e;
        }
        return result;
    }

    /**
     * Validate the given JSON string with Javascript eval(String).
     *
     * @param json A JSON string.
     * @return the object returned by the function or null if there's an exception thrown.
     * @throws ScriptException if the JSON doesn't evaluate properly.
     * @throws NoSuchMethodException If it can't find the Javascript function to use for validation.
     */
    private Object evalJSON( String json ) throws ScriptException, NoSuchMethodException
    {
        return runValidateJSON(json, "evalJSON");
    }

    /**
     * Validate the given JSON string with both Javascript eval(String) and JSON.parse(String).
     *
     * @param json A JSON string.
     * @throws ScriptException if the JSON doesn't evaluate properly.
     * @throws NoSuchMethodException If it can't find the Javascript function to use for validation.
     */
    private void validateJSON( String json ) throws ScriptException, NoSuchMethodException
    {
        evalJSON(json);
    }

    /**
     * Test all characters allowed for property names. Every start character
     * gets tested in the start position and most part characters get tested
     * twice but all at least once.
     * <p>
     * This test is slow because it's doing over 100,000 validations through
     * the Javascript interpreter, which is slow.  If you comment out that
     * validation, then this test takes about 1 second on my laptop, but you
     * only test that none of the valid code points cause an exception and
     * not that they won't cause a syntax error.  With the validation on it
     * typically takes about 68 seconds for this to run on my laptop, which
     * is annoying but it provides a better test.
     * <p>
     * It should be noted that some valid characters need the identifier to
     * be in quotes in order for the validation to work properly so the
     * validation tests that those identifiers that need that do get quoted
     * even though I turned identifier quoting off for the tests.
     *
     * @throws ScriptException if the JSON doesn't evaluate properly.
     * @throws NoSuchMethodException If it can't find the Javascript function to use for validation.
     */
    @Test
    public void testValidPropertyNames() throws ScriptException, NoSuchMethodException
    {
        JSONConfig cfg = new JSONConfig();

        ArrayList<Integer> validStart = new ArrayList<Integer>();
        ArrayList<Integer> validPart = new ArrayList<Integer>();

        for ( int i = 0; i <= Character.MAX_CODE_POINT; i++ ){
            if ( JSONUtil.isValidIdentifierStart(i, cfg) ){
                validStart.add(i);
            }else if ( JSONUtil.isValidIdentifierPart(i, cfg) ){
                validPart.add(i);
            }
        }
        validStart.trimToSize();
        s_log.debug(validStart.size() + " valid start code points");
        validPart.addAll(validStart);
        Collections.sort(validPart);
        s_log.debug(validPart.size() + " valid part code points");

        final int MAX_LENGTH = 3;
        int[] propertyName = new int[MAX_LENGTH];
        int startIndex = 0;
        int partIndex = 0;
        int nameIndex = 0;

        Map<String,Object> jsonObj = new HashMap<String,Object>(2);

        int startSize = validStart.size();
        int partSize = validPart.size();
        propertyName[nameIndex++] = validStart.get(startIndex++);

        while ( startIndex < startSize ){
            propertyName[nameIndex++] = validPart.get(partIndex++);
            if ( nameIndex == MAX_LENGTH ){
                jsonObj.clear();
                jsonObj.put(new String(propertyName,0,nameIndex), 0);
                String json = JSONUtil.toJSON(jsonObj, cfg);
                validateJSON(json);    // this makes this test take a long time to run.
                nameIndex = 0;
                if ( startIndex < startSize ){
                    // start new string.
                    propertyName[nameIndex++] = validStart.get(startIndex++);
                }
            }
            if ( partIndex == partSize ){
                partIndex = 0;
            }
        }
    }

    /**
     * Test bad code points for the start of characters in names.
     */
    @Test
    public void testBadStartPropertyNames()
    {
        Map<String,Object> jsonObj = new HashMap<String,Object>(2);
        int[] codePoints = new int[1];
        JSONConfig cfg = new JSONConfig();

        for ( int i = 0; i <= Character.MAX_CODE_POINT; i++ ){
            if ( ! JSONUtil.isValidIdentifierStart(i, cfg) ){
                codePoints[0] = i;
                testBadIdentifier(codePoints, 0, 1, jsonObj, cfg);
            }
        }
    }

    /**
     * Test bad code points for non-start characters in names.
     */
    @Test
    public void testBadPartPropertyNames()
    {
        int[] codePoints = new int[256];
        int j = 1;
        codePoints[0] = '_';
        Map<String,Object> jsonObj = new HashMap<String,Object>(2);
        JSONConfig cfg = new JSONConfig();

        for ( int i = 0; i <= Character.MAX_CODE_POINT; i++ ){

            if ( ! JSONUtil.isValidIdentifierStart(i, cfg) && ! JSONUtil.isValidIdentifierPart(i, cfg) && ! (i <= 0xFFFF && JSONUtil.isSurrogate((char)i)) ){
                // high surrogates break the test unless they are followed immediately by low surrogates.
                // just skip them.  anyone who sends bad surrogate pairs deserves what they get.
                codePoints[j++] = i;
                if ( j == codePoints.length ){
                    testBadIdentifier(codePoints, 1, j, jsonObj, cfg);
                    j = 1;
                }
            }
        }
        if ( j > 1 ){
            testBadIdentifier(codePoints, 1, j, jsonObj, cfg);
        }
    }

    /**
     * Test a bad identifier.  This is a utility method used by other test methods.
     *
     * @param codePoints A set of code points with bad code points.
     * @param start The index of the first code point to check for.
     * @param end The index just after the last code point to check for.
     * @param jsonObj A jsonObj to use for the test.
     */
    private void testBadIdentifier( int[] codePoints, int start, int end, Map<String,Object> jsonObj, JSONConfig cfg )
    {
        // clear in order to avoid memory abuse.
        // didn't create the object here because it would have to be recreated millions of times.
        jsonObj.clear();
        try{
            jsonObj.put(new String(codePoints,0,end), 0);
            JSONUtil.toJSON(jsonObj, cfg);
            fail(String.format("Expected a BadPropertyNameException to be thrown for U+%04X", codePoints[start]));
        }catch ( BadPropertyNameException e ){
            String message = e.getMessage();
            for ( int i = start; i < end; i++ ){
                assertThat(message, containsString(String.format("Code point U+%04X", codePoints[i])));
            }
        }
    }

    /**
     * Test valid Unicode strings.
     *
     * @throws ScriptException if the JSON doesn't evaluate properly.
     * @throws NoSuchMethodException If it can't find the Javascript function to use for validation.
     */
    @Test
    public void testValidStrings() throws ScriptException, NoSuchMethodException
    {
        int[] codePoints = new int[32768];
        Map<String,Object> jsonObj = new HashMap<String,Object>(2);
        JSONConfig cfg = new JSONConfig();
        int j = 0;

        for ( int i = 0; i <= Character.MAX_CODE_POINT; i++ ){
            if ( Character.isDefined(i) && ! (i <= 0xFFFF && JSONUtil.isSurrogate((char)i)) ){
                // 247650 code points, the last time I checked.
                codePoints[j++] = i;
                if ( j == codePoints.length/2 ){
                    jsonObj.put("x", new String(codePoints,0,j));
                    validateJSON(JSONUtil.toJSON(jsonObj, cfg));
                    j = 0;
                }
            }
        }
        if ( j > 0 ){
            jsonObj.put("x", new String(codePoints,0,j));
            validateJSON(JSONUtil.toJSON(jsonObj, cfg));
        }
    }

    /**
     * Test that Unicode escape sequences in identifiers work.
     *
     * @throws ScriptException if the JSON doesn't evaluate properly.
     * @throws NoSuchMethodException If it can't find the Javascript function to use for validation.
     */
    @Test
    public void testUnicodeEscapeInIdentifier() throws ScriptException, NoSuchMethodException
    {
        Map<String,Object> jsonObj = new HashMap<String,Object>();
        String[] ids = { "a\\u1234", "\\u1234x" };
        for ( String id : ids ){
            jsonObj.clear();
            jsonObj.put(id, 0);

            String json = JSONUtil.toJSON(jsonObj);
            validateJSON(json);
            assertThat(json, is("{\""+id+"\":0}"));
        }
    }

    /**
     * Test that ECMAScript 6 code point escapes.
     *
     * @throws ScriptException if the JSON doesn't evaluate properly.
     */
    @Test
    public void testECMA6UnicodeEscapeInString() throws ScriptException
    {
        Map<String,Object> jsonObj = new HashMap<String,Object>();
        JSONConfig cfg = new JSONConfig();
        cfg.setUseECMA6(true);
        cfg.setEscapeNonAscii(true);
        StringBuilder buf = new StringBuilder();
        int codePoint = 0x1F4A9;
        buf.append("x");
        buf.appendCodePoint(codePoint);
        jsonObj.put("x", buf);
        String json = JSONUtil.toJSON(jsonObj, cfg);
        // Nashorn doesn't understand ECMAScript 6 code point escapes.
        //validateJSON(json);
        assertThat(json, is("{\"x\":\"x\\u{1F4A9}\"}"));
    }

    /**
     * Test that Unicode escape sequences in identifiers work.
     *
     * @throws ScriptException if the JSON doesn't evaluate properly.
     * @throws NoSuchMethodException If it can't find the Javascript function to use for validation.
     */
    @Test
    public void testEscapePassThrough() throws ScriptException, NoSuchMethodException
    {
        Map<String,Object> jsonObj = new HashMap<String,Object>();
        String[] strs = {"a\\u1234", "b\\x4F", "c\\377", "d\\u{1F4A9}", "e\\nf"};
        for ( String str : strs ){
            jsonObj.clear();
            jsonObj.put("x", str);

            String json = JSONUtil.toJSON(jsonObj);
            validateJSON(json);
            switch ( str.charAt(0) ){
                case 'b':
                    assertThat(json, is("{\"x\":\"bO\"}"));
                    break;
                case 'c':
                    assertThat(json, is("{\"x\":\"c\377\"}"));
                    break;
                case 'd':
                    assertThat(json, is("{\"x\":\"d\uD83D\uDCA9\"}"));
                    break;
                default:
                    assertThat(json, is("{\"x\":\""+str+"\"}"));
                    break;
            }
        }
    }

    /**
     * Test that unescape works.
     *
     * @throws ScriptException if the JSON doesn't evaluate properly.
     * @throws NoSuchMethodException If it can't find the Javascript function to use for validation.
     */
    @Test
    public void testUnEscape() throws ScriptException, NoSuchMethodException
    {
<<<<<<< HEAD
        Map<String,Object> jsonObj = new HashMap<String,Object>();
=======
        Map<String,Object> jsonObj = new LinkedHashMap<>();
>>>>>>> 0565a892
        String[] strs = {"a\\u0041", "b\\x41", "d\\u{41}", "e\\v"};
        JSONConfig cfg = new JSONConfig();
        cfg.setUnEscapeWherePossible(true);
        for ( String str : strs ){
            jsonObj.clear();
            jsonObj.put("x", str);

            String json = JSONUtil.toJSON(jsonObj, cfg);
            char firstChar = str.charAt(0);
            if ( firstChar != 'd' ){
                // Nashorn doesn't understand EMCAScript 6 code point escapes.
                validateJSON(json);
            }
            // \v unescaped will be re-escaped as a Unicode code unit.
            String result = firstChar + (firstChar != 'e' ? "A" : "\\u000B");
            assertThat(json, is("{\"x\":\""+result+"\"}"));
        }

        // test that these get fixed regardless.
        cfg.setUnEscapeWherePossible(false);

        // test octal/hex unescape.
        for ( int i = 0; i < 256; i++ ){
            jsonObj.clear();
            jsonObj.put("x", String.format("a\\%o", i));
            jsonObj.put("y", String.format("a\\x%02X", i));
            String result = null;
            switch ( i ){
                case '"':  result = "a\\\""; break;
                case '/':  result = "a\\/"; break;
                case '\b': result = "a\\b"; break;
                case '\f': result = "a\\f"; break;
                case '\n': result = "a\\n"; break;
                case '\r': result = "a\\r"; break;
                case '\t': result = "a\\t"; break;
                case '\\': result = "a\\\\"; break;
                default:
                    result = i < 0x20 ? String.format("a\\u%04X", i) : String.format("a%c", (char)i);
                    break;
            }
            String json = JSONUtil.toJSON(jsonObj, cfg);
            assertThat(json, is("{\"x\":\""+result+"\",\"y\":\""+result+"\"}"));
        }
    }

    /**
     * Test the parser.
     *
     * @throws ParseException for parsing problems.
     */
    @Test
    public void testParser() throws ParseException
    {
        Object obj = JSONParser.parseJSON("{\"foo\":\"b\\\\\\\"ar\",\"a\":5,\"b\":2.37e24,\"c\":Infinity,\"d\":NaN,\"e\":[1,2,3,{\"a\":4}]}");
        String json = JSONUtil.toJSON(obj);
        assertEquals("{\"foo\":\"b\\\"ar\",\"a\":5,\"b\":2.37E24,\"c\":\"Infinity\",\"d\":\"NaN\",\"e\":[1,2,3,{\"a\":4}]}", json);

        obj = JSONParser.parseJSON("'foo'");
        assertEquals("foo", obj);

        obj = JSONParser.parseJSON("2.37e24");
        assertEquals(2.37e24, obj);

        obj = JSONParser.parseJSON("Infinity");
        assertTrue(Double.isInfinite((Double)obj));

        obj = JSONParser.parseJSON("NaN");
        assertTrue(Double.isNaN((Double)obj));

        obj = JSONParser.parseJSON("false");
        assertEquals(Boolean.FALSE, obj);

        obj = JSONParser.parseJSON("null");
        assertEquals(null, obj);

        obj = JSONParser.parseJSON("[1.1,2.2,-3.134598765,4.0]");
        List<?> array = (List<?>)obj;
        assertEquals(array.get(0), new Double(1.1));
        assertEquals(array.get(1), new Double(2.2));
        assertEquals(array.get(2), new Double(-3.134598765));
        assertEquals(array.get(3), new Double(4.0));

        // parse various forms of date strings.
        JSONConfig cfg = new JSONConfig();
        cfg.setEncodeDatesAsStrings(true);
        DateFormat fmt = cfg.getDateGenFormat();

        Date dt = (Date)JSONParser.parseJSON("new Date(\"2015-09-16T14:08:34.034Z\")", cfg);
        assertEquals("2015-09-16T14:08:34.034Z", fmt.format(dt));

        dt = (Date)JSONParser.parseJSON("\"2015-09-16T14:08:34.034Z\"", cfg);
        assertEquals("2015-09-16T14:08:34.034Z", fmt.format(dt));

        dt = (Date)JSONParser.parseJSON("\"2015-09-16T14:08:34.034+01\"", cfg);
        assertEquals("2015-09-16T13:08:34.034Z", fmt.format(dt));

        dt = (Date)JSONParser.parseJSON("\"2015-09-16T14:08:34.034+01:30\"", cfg);
        assertEquals("2015-09-16T12:38:34.034Z", fmt.format(dt));

        dt = (Date)JSONParser.parseJSON("\"2015-09-16T14:08:34\"", cfg);
        assertEquals("2015-09-16T14:08:34.034Z", fmt.format(dt));

        dt = (Date)JSONParser.parseJSON("\"2015-09-16T14:08:34+01:30\"", cfg);
        assertEquals("2015-09-16T12:38:34.034Z", fmt.format(dt));

        // custom formats.
        DateFormat nfmt = cfg.setDateGenFormat("EEE, d MMM yyyy HH:mm:ss Z");
        nfmt.setTimeZone(TimeZone.getTimeZone("US/Eastern"));
        cfg.addDateParseFormat("yyyy.MM.dd G 'at' HH:mm:ss z");
        dt = (Date)JSONParser.parseJSON("\"2001.07.04 AD at 12:08:56 EDT\"", cfg);
        assertEquals("Wed, 4 Jul 2001 12:08:56 -0400", nfmt.format(dt));

        // test that the old one still works.
        dt = (Date)JSONParser.parseJSON("\"2015-09-16T14:08:34+01:30\"", cfg);
        assertEquals("2015-09-16T12:38:34.034Z", fmt.format(dt));

        try{
            JSONParser.parseJSON("{\"foo\":\"b\\\\\\\"ar\",\"a\":5,\"b\":2.37e24,\"c\":&*^,\"d\":NaN,\"e\":[1,2,3,{\"a\":4}]}");
            fail("Expected JSONParserException for bad data");
        }catch ( JSONParserException e ){
        }
    }

    /**
     * Test using reserved words in identifiers.
     *
     * @throws ScriptException if the JSON doesn't evaluate properly.
     * @throws NoSuchMethodException If it can't find the Javascript function to use for validation.
     */
    @Test
    public void testReservedWordsInIdentifiers() throws ScriptException, NoSuchMethodException
    {
        Map<String,Object> jsonObj = new HashMap<String,Object>();
        JSONConfig cfg = new JSONConfig();
        cfg.setAllowReservedWordsInIdentifiers(true);
        Set<String> reservedWords = JSONUtil.getJavascriptReservedWords();
        for ( String reservedWord : reservedWords ){
            jsonObj.clear();
            jsonObj.put(reservedWord, 0);

            // test with allow reserved words.
            String json = JSONUtil.toJSON(jsonObj, cfg);
            validateJSON(json);
            assertThat(json, is("{\""+reservedWord+"\":0}"));

            // test with reserved words disallowed.
            try{
                JSONUtil.toJSON(jsonObj);
                fail("Expected BadPropertyNameException for reserved word "+reservedWord);
            }catch ( BadPropertyNameException e ){
                String message = e.getMessage();
                assertThat(message, is(reservedWord+" is a reserved word."));
            }
        }
    }

    /**
     * Test EscapeBadIdentifierCodePoints
     *
     * @throws ScriptException if the JSON doesn't evaluate properly.
     * @throws NoSuchMethodException If it can't find the Javascript function to use for validation.
     */
    @Test
    public void testEscapeBadIdentifierCodePoints() throws ScriptException, NoSuchMethodException
    {
        Map<String,Object> jsonObj = new HashMap<String,Object>();
        JSONConfig cfg = new JSONConfig();
        cfg.setEscapeBadIdentifierCodePoints(true);
        jsonObj.put("x\u0005", 0);

        String json = JSONUtil.toJSON(jsonObj, cfg);
        validateJSON(json);
        assertThat(json, is("{\"x\\u0005\":0}"));
    }

    /**
     * Test setting default locale.
     */
    @Test
    public void testDefaultLocale()
    {
        Locale loc = new Locale("es","JP");
        Locale oldDefLoc = JSONConfigDefaults.getLocale();
        JSONConfigDefaults.setLocale(loc);
        Locale defLoc = JSONConfigDefaults.getLocale();
        JSONConfigDefaults.setLocale(oldDefLoc);
        assertEquals("Default locale not set", defLoc, loc);
        assertNotEquals(oldDefLoc, loc);
    }

    /**
     * Test dates.
     *
     * @throws ScriptException if the JSON doesn't evaluate properly.
     * @throws NoSuchMethodException If it can't find the Javascript function to use for validation.
     */
    @Test
    public void testDate() throws ScriptException, NoSuchMethodException
    {
        JSONConfig cfg = new JSONConfig();

        // non-standard JSON - only works with eval() and my parser.
        cfg.setEncodeDatesAsObjects(true);
        Map<String,Object> jsonObj = new LinkedHashMap<String,Object>();
        Calendar cal = Calendar.getInstance(TimeZone.getTimeZone("UTC"));
        cal.set(2015, 8, 16, 14, 8, 34);
        cal.set(Calendar.MILLISECOND, 34);
        jsonObj.put("t", cal.getTime());
        String json = JSONUtil.toJSON(jsonObj, cfg);
        /* Java 6 uses Rhino 1.6r2, which doesn't understand ISO 8601. */
        assertThat(json, is("{\"t\":new Date(\"2015-09-16T14:08:34.034Z\")}"));

        cfg.setEncodeDatesAsStrings(true);
        json = JSONUtil.toJSON(jsonObj, cfg);
        validateJSON(json);
        assertThat(json, is("{\"t\":\"2015-09-16T14:08:34.034Z\"}"));
    }

    /**
     * Test booleans.
     *
     * @throws ScriptException if the JSON doesn't evaluate properly.
     * @throws NoSuchMethodException If it can't find the Javascript function to use for validation.
     */
    @Test
    public void testBoolean() throws ScriptException, NoSuchMethodException
    {
        Map<String,Object> jsonObj = new LinkedHashMap<String,Object>();
        jsonObj.put("t", true);
        jsonObj.put("f", false);
        String json = JSONUtil.toJSON(jsonObj);
        validateJSON(json);
        assertThat(json, is("{\"t\":true,\"f\":false}"));
    }

    /**
     * Test a byte value.
     *
     * @throws ScriptException if the JSON doesn't evaluate properly.
     * @throws NoSuchMethodException If it can't find the Javascript function to use for validation.
     */
    @Test
    public void testByte() throws ScriptException, NoSuchMethodException
    {
        Map<String,Object> jsonObj = new HashMap<String,Object>();
        byte b = 27;
        jsonObj.put("x", b);
        String json = JSONUtil.toJSON(jsonObj);
        validateJSON(json);
        assertThat(json, is("{\"x\":27}"));
    }

    /**
     * Test a char value.
     *
     * @throws ScriptException if the JSON doesn't evaluate properly.
     * @throws NoSuchMethodException If it can't find the Javascript function to use for validation.
     */
    @Test
    public void testChar() throws ScriptException, NoSuchMethodException
    {
        Map<String,Object> jsonObj = new HashMap<String,Object>();
        char ch = '@';
        jsonObj.put("x", ch);
        String json = JSONUtil.toJSON(jsonObj);
        validateJSON(json);
        assertThat(json, is("{\"x\":\"@\"}"));
    }

    /**
     * Test a short value.
     *
     * @throws ScriptException if the JSON doesn't evaluate properly.
     * @throws NoSuchMethodException If it can't find the Javascript function to use for validation.
     */
    @Test
    public void testShort() throws ScriptException, NoSuchMethodException
    {
        Map<String,Object> jsonObj = new HashMap<String,Object>();
        short s = 275;
        jsonObj.put("x", s);
        String json = JSONUtil.toJSON(jsonObj);
        validateJSON(json);
        assertThat(json, is("{\"x\":275}"));
    }

    /**
     * Test a int value.
     *
     * @throws ScriptException if the JSON doesn't evaluate properly.
     * @throws NoSuchMethodException If it can't find the Javascript function to use for validation.
     */
    @Test
    public void testInt() throws ScriptException, NoSuchMethodException
    {
        Map<String,Object> jsonObj = new HashMap<String,Object>();
        int i = 100000;
        jsonObj.put("x", i);
        String json = JSONUtil.toJSON(jsonObj);
        validateJSON(json);
        assertThat(json, is("{\"x\":100000}"));
    }

    /**
     * Test a byte value.
     *
     * @throws ScriptException if the JSON doesn't evaluate properly.
     * @throws NoSuchMethodException If it can't find the Javascript function to use for validation.
     */
    @Test
    public void testLong() throws ScriptException, NoSuchMethodException
    {
        Map<String,Object> jsonObj = new HashMap<String,Object>();
        long l = 68719476735L;
        jsonObj.put("x", l);
        String json = JSONUtil.toJSON(jsonObj);
        validateJSON(json);
        assertThat(json, is("{\"x\":68719476735}"));
    }

    /**
     * Test a float value.
     *
     * @throws ScriptException if the JSON doesn't evaluate properly.
     * @throws NoSuchMethodException If it can't find the Javascript function to use for validation.
     */
    @Test
    public void testFloat() throws ScriptException, NoSuchMethodException
    {
        Map<String,Object> jsonObj = new HashMap<String,Object>();
        float f = 3.14f;
        jsonObj.put("x", f);
        String json = JSONUtil.toJSON(jsonObj);
        validateJSON(json);
        assertThat(json, is("{\"x\":3.14}"));
    }

    /**
     * Test a double value.
     *
     * @throws ScriptException if the JSON doesn't evaluate properly.
     * @throws NoSuchMethodException If it can't find the Javascript function to use for validation.
     */
    @Test
    public void testDouble() throws ScriptException, NoSuchMethodException
    {
        Map<String,Object> jsonObj = new HashMap<String,Object>();
        double d = 6.28;
        jsonObj.put("x", d);
        String json = JSONUtil.toJSON(jsonObj);
        validateJSON(json);
        assertThat(json, is("{\"x\":6.28}"));
    }

    /**
     * Test a BigInteger value.
     *
     * @throws ScriptException if the JSON doesn't evaluate properly.
     * @throws NoSuchMethodException If it can't find the Javascript function to use for validation.
     */
    @Test
    public void testBigInteger() throws ScriptException, NoSuchMethodException
    {
        Map<String,Object> jsonObj = new HashMap<String,Object>();
        BigInteger bi = new BigInteger("1234567890");
        jsonObj.put("x", bi);
        String json = JSONUtil.toJSON(jsonObj);
        validateJSON(json);
        assertThat(json, is("{\"x\":1234567890}"));
    }

    /**
     * Test a BigDecimal value.
     *
     * @throws ScriptException if the JSON doesn't evaluate properly.
     * @throws NoSuchMethodException If it can't find the Javascript function to use for validation.
     */
    @Test
    public void testBigDecimal() throws ScriptException, NoSuchMethodException
    {
        Map<String,Object> jsonObj = new HashMap<String,Object>();
        BigDecimal bd = new BigDecimal("12345.67890");
        jsonObj.put("x", bd);
        String json = JSONUtil.toJSON(jsonObj);
        validateJSON(json);
        assertThat(json, is("{\"x\":12345.67890}"));
    }

    /**
     * Test a custom number format.
     *
     * @throws ScriptException if the JSON doesn't evaluate properly.
     * @throws NoSuchMethodException If it can't find the Javascript function to use for validation.
     */
    @Test
    public void testNumberFormat() throws ScriptException, NoSuchMethodException
    {
        Map<String,Object> jsonObj = new HashMap<String,Object>();
        float f = 1.23456f;
        jsonObj.put("x", f);
        JSONConfig cfg = new JSONConfig();
        NumberFormat fmt = NumberFormat.getInstance();
        fmt.setMaximumFractionDigits(3);
        cfg.addNumberFormat(f, fmt);
        String json = JSONUtil.toJSON(jsonObj, cfg);
        validateJSON(json);
        assertThat(json, is("{\"x\":1.235}"));
    }

    /**
     * Test a string value.
     *
     * @throws ScriptException if the JSON doesn't evaluate properly.
     * @throws NoSuchMethodException If it can't find the Javascript function to use for validation.
     */
    @Test
    public void testString() throws ScriptException, NoSuchMethodException
    {
        Map<String,Object> jsonObj = new HashMap<String,Object>();
        String s = "bar";
        jsonObj.put("x", s);
        String json = JSONUtil.toJSON(jsonObj);
        validateJSON(json);
        assertThat(json, is("{\"x\":\"bar\"}"));
    }

    /**
     * Test a string with a quote value.
     *
     * @throws ScriptException if the JSON doesn't evaluate properly.
     * @throws NoSuchMethodException If it can't find the Javascript function to use for validation.
     */
    @Test
    public void testQuoteString() throws ScriptException, NoSuchMethodException
    {
        Map<String,Object> jsonObj = new HashMap<String,Object>();
        String s = "ba\"r";
        jsonObj.put("x", s);
        String json = JSONUtil.toJSON(jsonObj);
        validateJSON(json);
        assertThat(json, is("{\"x\":\"ba\\\"r\"}"));
    }

    /**
     * Test a string with a quote value.
     *
     * @throws ScriptException if the JSON doesn't evaluate properly.
     * @throws NoSuchMethodException If it can't find the Javascript function to use for validation.
     */
    @Test
    public void testNonBmp() throws ScriptException, NoSuchMethodException
    {
        Map<String,Object> jsonObj = new HashMap<String,Object>();
        StringBuilder buf = new StringBuilder(2);
        buf.appendCodePoint(0x10080);
        jsonObj.put("x", buf);
        String json = JSONUtil.toJSON(jsonObj);
        validateJSON(json);
        assertThat(json, is("{\"x\":\"\uD800\uDC80\"}"));
    }

    /**
     * Test a Iterable value.
     *
     * @throws ScriptException if the JSON doesn't evaluate properly.
     * @throws NoSuchMethodException If it can't find the Javascript function to use for validation.
     */
    @Test
    public void testIterable() throws ScriptException, NoSuchMethodException
    {
        Map<String,Object> jsonObj = new HashMap<String,Object>();
        jsonObj.put("x", Arrays.asList(1,2,3));
        String json = JSONUtil.toJSON(jsonObj);
        validateJSON(json);
        assertThat(json, is("{\"x\":[1,2,3]}"));
    }

    /**
     * Test an Enumeration.
     *
     * @throws ScriptException if the JSON doesn't evaluate properly.
     * @throws NoSuchMethodException If it can't find the Javascript function to use for validation.
     */
    @Test
    public void testEnumeration() throws ScriptException, NoSuchMethodException
    {
        Map<String,Object> jsonObj = new HashMap<String,Object>();

        Vector<Integer> list = new Vector<Integer>(Arrays.asList(1,2,3));
        jsonObj.put("x", list.elements());
        String json = JSONUtil.toJSON(jsonObj);
        validateJSON(json);
        assertThat(json, is("{\"x\":[1,2,3]}"));
    }

    /**
     * Test a Map value.
     *
     * @throws ScriptException if the JSON doesn't evaluate properly.
     */
    @Test
    public void testLoop() throws ScriptException
    {
        Map<String,Object> jsonObj = new HashMap<String,Object>(4);
        jsonObj.put("a",1);
        jsonObj.put("b",2);
        jsonObj.put("c",3);
        jsonObj.put("x", jsonObj);

        JSONConfig cfg = new JSONConfig();
        try{
            JSONUtil.toJSON(jsonObj, cfg);
            fail("Expected a DataStructureLoopException to be thrown");
        }catch ( DataStructureLoopException e ){
            assertThat(e.getMessage(), containsString("java.util.HashMap includes itself which would cause infinite recursion."));
        }
    }

    /**
     * Test a resource bundle.
     *
     * @throws ScriptException if the JSON doesn't evaluate properly.
     * @throws NoSuchMethodException If it can't find the Javascript function to use for validation.
     */
    @Test
    public void testResourceBundle() throws ScriptException, NoSuchMethodException
    {
        String bundleName = getClass().getCanonicalName();
        ResourceBundle bundle = ResourceBundle.getBundle(bundleName);
        JSONConfig cfg = new JSONConfig();

        cfg.setEncodeNumericStringsAsNumbers(false);
        String json = JSONUtil.toJSON(bundle, cfg);
        validateJSON(json);
        //assertThat(json, is("{\"a\":\"1\",\"b\":\"2\",\"c\":\"3\",\"d\":\"4\",\"e\":\"5\",\"f\":\"6\",\"g\":\"7\",\"h\":\"8\",\"i\":\"9\",\"j\":\"10\",\"k\":\"11\",\"l\":\"12\",\"m\":\"13\",\"n\":\"14\",\"o\":\"15\",\"p\":\"16\",\"q\":\"17\",\"r\":\"18\",\"s\":\"19\",\"t\":\"20\",\"u\":\"21\",\"v\":\"22\",\"w\":\"23\",\"x\":\"24\",\"y\":\"25\",\"z\":\"26\"}"));

        cfg.setEncodeNumericStringsAsNumbers(true);
        json = JSONUtil.toJSON(bundle, cfg);
        validateJSON(json);
        //assertThat(json, is("{\"a\":1,\"b\":2,\"c\":3,\"d\":4,\"e\":5,\"f\":6,\"g\":7,\"h\":8,\"i\":9,\"j\":10,\"k\":11,\"l\":12,\"m\":13,\"n\":14,\"o\":15,\"p\":16,\"q\":17,\"r\":18,\"s\":19,\"t\":20,\"u\":21,\"v\":22,\"w\":23,\"x\":24,\"y\":25,\"z\":26}"));
    }

    /**
     * Test a complex value.
     *
     * @throws ScriptException if the JSON doesn't evaluate properly.
     * @throws NoSuchMethodException If it can't find the Javascript function to use for validation.
     */
    @Test
    public void testComplex() throws ScriptException, NoSuchMethodException
    {
        Map<String,Object> jsonObj = new LinkedHashMap<String,Object>();
        jsonObj.put("a",1);
        jsonObj.put("b","x");
        String[] ia = {"1","2","3"};
        List<String> il = Arrays.asList(ia);
        jsonObj.put("c",ia);
        jsonObj.put("d",il);
        Object[] objs = new Object[3];
        objs[0] = null;
        objs[1] = new JSONAble()
                      {
                          @Override
                          public void toJSON( JSONConfig jsonConfig, Writer json ) throws BadPropertyNameException, DataStructureLoopException, IOException
                          {
                              JSONConfig cfg = jsonConfig == null ? new JSONConfig() : jsonConfig;
                              Map<String,Object> jsonObj = new LinkedHashMap<String,Object>();
                              jsonObj.put("a", 0);
                              jsonObj.put("b", 2);
                              int[] ar = {1, 2, 3};
                              jsonObj.put("x", ar);

                              JSONUtil.toJSON(jsonObj, cfg, json);
                          }

						  @Override
						  public String toJSON()
						  {
							  return null;
						  }

						  @Override
						  public String toJSON( JSONConfig jsonConfig )
						  {
							  return null;
						  }

						  @Override
						  public void toJSON( Writer json ) throws IOException
						  {
						  }
                      };
        objs[2] = il;
        jsonObj.put("e", objs);

        JSONConfig cfg = new JSONConfig();
        String json = JSONUtil.toJSON(jsonObj, cfg);
        validateJSON(json);
        assertThat(json, is("{\"a\":1,\"b\":\"x\",\"c\":[\"1\",\"2\",\"3\"],\"d\":[\"1\",\"2\",\"3\"],\"e\":[null,{\"a\":0,\"b\":2,\"x\":[1,2,3]},[\"1\",\"2\",\"3\"]]}"));
    }

    /**
     * Test the oddball case where a map has keys which are not equal
     * but produce the same toString() output.
     */
    @Test
    public void testDuplicateKeys()
    {
        Map<Object,Object> jsonObj = new HashMap<Object, Object>();
        jsonObj.put(new DupStr(1), 0);
        jsonObj.put(new DupStr(2), 1);
        JSONConfig cfg = new JSONConfig();
        try{
            JSONUtil.toJSON(jsonObj, cfg);
            fail("Expected a DuplicatePropertyNameException to be thrown");
        }catch ( DuplicatePropertyNameException e ){
            assertThat(e.getMessage(), is("Property x occurs twice in the same object."));
        }
    }

    /**
     * Used by testDuplicateKeys().
     */
    private class DupStr
    {
        private int x;

        public DupStr( int x )
        {
            this.x = x;
        }

        @Override
        public String toString()
        {
            return "x";
        }

        /* (non-Javadoc)
         * @see java.lang.Object#hashCode()
         */
        @Override
        public int hashCode()
        {
            final int prime = 31;
            int result = 1;
            result = prime * result + getOuterType().hashCode();
            result = prime * result + x;
            return result;
        }

        /* (non-Javadoc)
         * @see java.lang.Object#equals(java.lang.Object)
         */
        @Override
        public boolean equals( Object obj )
        {
            if ( this == obj ){
                return true;
            }
            if ( obj == null ){
                return false;
            }
            if ( getClass() != obj.getClass() ){
                return false;
            }
            DupStr other = (DupStr)obj;
            if ( !getOuterType().equals(other.getOuterType()) ){
                return false;
            }
            if ( x != other.x ){
                return false;
            }
            return true;
        }

        private TestJSONUtil getOuterType()
        {
            return TestJSONUtil.this;
        }
    }
}<|MERGE_RESOLUTION|>--- conflicted
+++ resolved
@@ -457,7 +457,7 @@
                     assertThat(json, is("{\"x\":\"c\377\"}"));
                     break;
                 case 'd':
-                    assertThat(json, is("{\"x\":\"d\uD83D\uDCA9\"}"));
+                    assertThat(json, is("{\"x\":\"d\\uD83D\\uDCA9\"}"));
                     break;
                 default:
                     assertThat(json, is("{\"x\":\""+str+"\"}"));
@@ -475,11 +475,7 @@
     @Test
     public void testUnEscape() throws ScriptException, NoSuchMethodException
     {
-<<<<<<< HEAD
-        Map<String,Object> jsonObj = new HashMap<String,Object>();
-=======
-        Map<String,Object> jsonObj = new LinkedHashMap<>();
->>>>>>> 0565a892
+        Map<String,Object> jsonObj = new LinkedHashMap<String,Object>();
         String[] strs = {"a\\u0041", "b\\x41", "d\\u{41}", "e\\v"};
         JSONConfig cfg = new JSONConfig();
         cfg.setUnEscapeWherePossible(true);
