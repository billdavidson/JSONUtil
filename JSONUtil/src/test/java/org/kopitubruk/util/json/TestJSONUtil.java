/*
 * Copyright 2015 Bill Davidson
 *
 * Licensed under the Apache License, Version 2.0 (the "License");
 * you may not use this file except in compliance with the License.
 * You may obtain a copy of the License at
 *
 *    http://www.apache.org/licenses/LICENSE-2.0
 *
 * Unless required by applicable law or agreed to in writing, software
 * distributed under the License is distributed on an "AS IS" BASIS,
 * WITHOUT WARRANTIES OR CONDITIONS OF ANY KIND, either express or implied.
 * See the License for the specific language governing permissions and
 * limitations under the License.
 */
package org.kopitubruk.util.json;

import static org.hamcrest.core.Is.is;
import static org.hamcrest.core.StringContains.containsString;
import static org.junit.Assert.assertEquals;
import static org.junit.Assert.assertNotEquals;
import static org.junit.Assert.assertThat;
import static org.junit.Assert.assertTrue;
import static org.junit.Assert.fail;

import java.io.IOException;
import java.io.Writer;
import java.io.FileNotFoundException;
import java.io.FileReader;
import java.math.BigDecimal;
import java.math.BigInteger;
import java.text.DateFormat;
import java.text.NumberFormat;
import java.text.ParseException;
import java.util.ArrayList;
import java.util.Arrays;
import java.util.Calendar;
import java.util.Collections;
import java.util.Date;
import java.util.HashMap;
import java.util.LinkedHashMap;
import java.util.List;
import java.util.Locale;
import java.util.Map;
import java.util.Map.Entry;
import java.util.ResourceBundle;
import java.util.Set;
import java.util.TimeZone;
import java.util.Vector;

import javax.naming.NamingException;
import javax.script.Invocable;
import javax.script.ScriptEngine;
import javax.script.ScriptEngineManager;
import javax.script.ScriptException;

import org.apache.commons.logging.Log;
import org.apache.commons.logging.LogFactory;
import org.junit.BeforeClass;
import org.junit.Test;

import sun.org.mozilla.javascript.internal.Context;
import sun.org.mozilla.javascript.internal.NativeObject;
import sun.org.mozilla.javascript.internal.ScriptableObject;

//import jdk.nashorn.api.scripting.ScriptObjectMirror;

/**
 * Tests for JSONUtil. Most of the produced JSON is put through Java's script
 * engine so that it will be tested that it parses without error. In most cases,
 * the JSON is tested both against Javascript eval() and JSON.parse(). In
 * general, eval() is looser than JSON.parse() except for property names where
 * JSON.parse() is looser.
 *
 * @author Bill Davidson
 */
public class TestJSONUtil
{
    private static Log s_log = LogFactory.getLog(TestJSONUtil.class);
    private static final String FAIL_FMT = "Expected a BadPropertyNameException to be thrown for U+%04X";

    /**
     * Create a dummy JNDI initial context in order to avoid having
     * JNDI code throw an exception during the JUnit tests.
     */
    @BeforeClass
    public static void setUpClass()
    {
        try{
            String pkgName = JSONUtil.class.getPackage().getName().replaceAll("\\.", "/");

            //Context ctx =
            JNDIUtil.createContext(JNDIUtil.ENV_CONTEXT+"/"+pkgName);

            // not needed -- just used to test that the context was usable.
            //ctx.bind("registerMBean", Boolean.FALSE);
        }catch ( NamingException ex ){
            // not fatal but will cause annoying log messages.
            s_log.error("Couldn't create context", ex);
        }

        String validateJs = "validate.js";
        try{
            // Get the Javascript engine and load the validation javascript file into it.
            ScriptEngine engine = new ScriptEngineManager().getEngineByExtension("js");
            engine.eval(new FileReader(TestJSONUtil.class.getResource(validateJs).getFile()));
            invocable = (Invocable)engine;
        }catch ( ScriptException|FileNotFoundException e ){
            // Can't validate any JSON.
            s_log.fatal("Couldn't load " + validateJs, e);
            System.exit(-1);
        }

        /*
         * Some of these tests depend upon error messages which need to be in
         * English, so it's forced during the tests.
         */
        JSONConfigDefaults.setLocale(Locale.US);
    }

    /**
     * Javascript engine to be used to validate JSON. Nashorn (Java 8) supports
     * ECMAScript 5.1. Java 7 uses Rhino 1.7, which supports something roughly
     * close to ECMAScript 3.  Java 6 uses Rhino 1.6r2 which is also close to
     * ECMAScript 3.
     */
    private static Invocable invocable;

    /**
     * Make sure that the JSON parses. Using a script and Invocable because that
     * makes the data get sent to the script raw, as it would in an AJAX call.
     * I used to do a direct eval but that caused some issues for some things
     * with regard to escapes.
     *
     * @param json A JSON string.
     * @param func the Javascript function to call.
     * @return the object returned by the function or null if there's an exception thrown.
     * @throws ScriptException if the JSON doesn't evaluate properly.
     * @throws NoSuchMethodException If it can't find the Javascript function to use for validation.
     */
    private Object runValidateJSON( String json, String func ) throws ScriptException, NoSuchMethodException
    {
        // make sure it parses.
        Object result = null;
        try{
            result = invocable.invokeFunction(func, json);
        }catch ( ScriptException e ){
            boolean lastCode = false;
            StringBuilder buf = new StringBuilder(func).append("()\n");
            for ( int i = 0, j = 0, len = json.length(); i < len && j < 500; j++ ){
                int codePoint = json.codePointAt(i);
                int charCount = Character.charCount(codePoint);
                if ( codePoint < 256 && codePoint >= ' ' ){
                    if ( lastCode ){
                        buf.append('\n');
                    }
                    buf.appendCodePoint(codePoint);
                    lastCode = false;
                }else{
                    buf.append(String.format("\n%d U+%04X %s %d",
                                             i, codePoint,
                                             "" /* Character.getName(codePoint) */,
                                             Character.getType(codePoint)));
                    lastCode = true;
                }
                i += charCount;
            }
            s_log.error(buf.toString(), e);
            throw e;
            //System.exit(-1);
        }catch ( NoSuchMethodException e ){
            s_log.error("Couldn't invoke "+func+"()", e);
            throw e;
        }
        return result;
    }

    /**
     * Validate the given JSON string with Javascript eval(String).
     *
     * @param json A JSON string.
     * @return the object returned by the function or null if there's an exception thrown.
     * @throws ScriptException if the JSON doesn't evaluate properly.
     * @throws NoSuchMethodException If it can't find the Javascript function to use for validation.
     */
    private Object evalJSON( String json ) throws ScriptException, NoSuchMethodException
    {
        return runValidateJSON(json, "evalJSON");
    }

    /**
     * Validate the given JSON string with Javascript JSON.parse(String).
     *
     * @param json A JSON string.
     * @return the object returned by the function or null if there's an exception thrown.
     * @throws ScriptException if the JSON doesn't evaluate properly.
     * @throws NoSuchMethodException If it can't find the Javascript function to use for validation.
     */
    private Object parseJSON( String json ) throws ScriptException, NoSuchMethodException
    {
        return runValidateJSON(json, "parseJSON");
    }

    /**
     * Validate the given JSON string with both Javascript eval(String) and JSON.parse(String).
     *
     * @param json A JSON string.
     * @throws ScriptException if the JSON doesn't evaluate properly.
     * @throws NoSuchMethodException If it can't find the Javascript function to use for validation.
     */
    private void validateJSON( String json ) throws ScriptException, NoSuchMethodException
    {
        evalJSON(json);
        parseJSON(json);
    }

    /**
     * Test all characters allowed for property names. Every start character
     * gets tested in the start position and most part characters get tested
     * twice but all at least once.
     * <p>
     * This test is slow because it's doing over 100,000 validations through
     * the Javascript interpreter, which is slow.  If you comment out that
     * validation, then this test takes about 1 second on my laptop, but you
     * only test that none of the valid code points cause an exception and
     * not that they won't cause a syntax error.  With the validation on it
     * typically takes about 68 seconds for this to run on my laptop, which
     * is annoying but it provides a better test.
     * <p>
     * It should be noted that some valid characters need the identifier to
     * be in quotes in order for the validation to work properly so the
     * validation tests that those identifiers that need that do get quoted
     * even though I turned identifier quoting off for the tests.
     *
     * @throws ScriptException if the JSON doesn't evaluate properly.
     * @throws NoSuchMethodException If it can't find the Javascript function to use for validation.
     */
    @Test
    public void testValidPropertyNames() throws ScriptException, NoSuchMethodException
    {

        JSONConfig cfg = new JSONConfig();

        ArrayList<Integer> validStart = new ArrayList<Integer>();
        ArrayList<Integer> validPart = new ArrayList<Integer>();

        for ( int i = 0; i <= Character.MAX_CODE_POINT; i++ ){
            if ( JSONUtil.isValidIdentifierStart(i, cfg) ){
                validStart.add(i);
            }else if ( JSONUtil.isValidIdentifierPart(i, cfg) ){
                validPart.add(i);
            }
        }
        validStart.trimToSize();
        s_log.debug(validStart.size() + " valid start code points");
        validPart.addAll(validStart);
        Collections.sort(validPart);
        s_log.debug(validPart.size() + " valid part code points");

        final int MAX_LENGTH = 3;
        int[] propertyName = new int[MAX_LENGTH];
        int startIndex = 0;
        int partIndex = 0;
        int nameIndex = 0;

        Map<String,Object> jsonObj = new HashMap<String,Object>(2);

        int startSize = validStart.size();
        int partSize = validPart.size();
        propertyName[nameIndex++] = validStart.get(startIndex++);

        while ( startIndex < startSize ){
            propertyName[nameIndex++] = validPart.get(partIndex++);
            if ( nameIndex == MAX_LENGTH ){
                jsonObj.clear();
                jsonObj.put(new String(propertyName,0,nameIndex), 0);
                String json = JSONUtil.toJSON(jsonObj, cfg);
                validateJSON(json);    // this makes this test take a long time to run.
                nameIndex = 0;
                if ( startIndex < startSize ){
                    // start new string.
                    propertyName[nameIndex++] = validStart.get(startIndex++);
                }
            }
            if ( partIndex == partSize ){
                partIndex = 0;
            }
        }
    }

    /**
     * Test all characters allowed for property names by JSON.parse() but not by
     * Javascript eval(). The JSON standard is much looser with characters
     * allowed in property names than ECMAScript. It allows pretty much any
     * defined code point greater than or equal to 32. There are no start
     * character rules either as there are with ECMAScript identifiers.
     *
     * @throws ScriptException if the JSON doesn't evaluate properly.
     * @throws NoSuchMethodException If it can't find the Javascript function to use for validation.
     */
    @Test
    public void testJSONPropertyNames() throws ScriptException, NoSuchMethodException
    {
        JSONConfig jcfg = new JSONConfig();
        jcfg.setFullJSONIdentifierCodePoints(false);
        JSONConfig cfg = new JSONConfig();
        cfg.setFullJSONIdentifierCodePoints(true);

        Map<String,Object> jsonObj = new HashMap<>(2);
        int[] normalIdent = new int[1];
        int[] escName = new int[2];
        escName[0] = '\\';
        int jsonOnlyCount = 0;

        for ( int i = ' '; i <= Character.MAX_CODE_POINT; i++ ){
            if ( JSONUtil.isValidIdentifierStart(i, jcfg) ){
                // ignore - these are tested by testValidPropertyNames()
            }else if ( Character.isDefined(i) && ! (i <= 0xFFFF && Character.isSurrogate((char)i)) ){
                String propertyName;
                switch ( i ){
                    // escape characters as needed.
                    case '"':
                    case '/':
                    case '\\':
                        escName[1] = i;
                        propertyName = new String(escName,0,2);
                        break;
                    default:
                        normalIdent[0] = i;
                        propertyName = new String(normalIdent,0,1);
                        break;
                }
                jsonObj.clear();
                jsonObj.put(propertyName, 0);
                String json = JSONUtil.toJSON(jsonObj, cfg);
                // these would fail eval().
                parseJSON(json);
                ++jsonOnlyCount;
            }
        }

        s_log.debug(jsonOnlyCount+" code points are valid identifier start characters for JSON.parse() but not for eval()");
    }

    /**
     * Test all characters not allowed for property names by JSON.parse().
     */
    @Test
    public void testBadJSONPropertyNames()
    {
        JSONConfig cfg = new JSONConfig();
        cfg.setFullJSONIdentifierCodePoints(true);

        Map<String,Object> jsonObj = new HashMap<>(2);
        int[] codePoints = new int[256];
        int j = 0;

        for ( int i = 0; i <= Character.MAX_CODE_POINT; i++ ){
            if (  i < ' ' || ! Character.isDefined(i) ){
                codePoints[j++] = i;
                if ( j == codePoints.length ){
                    testBadIdentifier(codePoints, 0, j, jsonObj, cfg);
                    j = 0;
                }
            }
        }
        if ( j > 0 ){
            testBadIdentifier(codePoints, 0, j, jsonObj, cfg);
        }
    }

    /**
     * Test bad code points for the start of characters in names.
     */
    @Test
    public void testBadStartPropertyNames()
    {
        Map<String,Object> jsonObj = new HashMap<String,Object>(2);
        int[] codePoints = new int[1];
        JSONConfig cfg = new JSONConfig();

        for ( int i = 0; i <= Character.MAX_CODE_POINT; i++ ){
            if ( ! JSONUtil.isValidIdentifierStart(i, cfg) ){
                codePoints[0] = i;
                testBadIdentifier(codePoints, 0, 1, jsonObj, cfg);
            }
        }
    }

    /**
     * Test bad code points for non-start characters in names.
     */
    @Test
    public void testBadPartPropertyNames()
    {
        int[] codePoints = new int[256];
        int j = 1;
        codePoints[0] = '_';
        Map<String,Object> jsonObj = new HashMap<String,Object>(2);
        JSONConfig cfg = new JSONConfig();

        for ( int i = 0; i <= Character.MAX_CODE_POINT; i++ ){

            if ( ! JSONUtil.isValidIdentifierStart(i, cfg) && ! JSONUtil.isValidIdentifierPart(i, cfg) && ! (i <= 0xFFFF && JSONUtil.isSurrogate((char)i)) ){
                // high surrogates break the test unless they are followed immediately by low surrogates.
                // just skip them.  anyone who sends bad surrogate pairs deserves what they get.
                codePoints[j++] = i;
                if ( j == codePoints.length ){
                    testBadIdentifier(codePoints, 1, j, jsonObj, cfg);
                    j = 1;
                }
            }
        }
        if ( j > 1 ){
            testBadIdentifier(codePoints, 1, j, jsonObj, cfg);
        }
    }

    /**
     * Test a bad identifier.  This is a utility method used by other test methods.
     *
     * @param codePoints A set of code points with bad code points.
     * @param start The index of the first code point to check for.
     * @param end The index just after the last code point to check for.
     * @param jsonObj A jsonObj to use for the test.
     */
    private void testBadIdentifier( int[] codePoints, int start, int end, Map<String,Object> jsonObj, JSONConfig cfg )
    {
        // clear in order to avoid memory abuse.
        // didn't create the object here because it would have to be recreated millions of times.
        jsonObj.clear();
        try{
            jsonObj.put(new String(codePoints,0,end), 0);
            JSONUtil.toJSON(jsonObj, cfg);
            fail(String.format(FAIL_FMT, codePoints[start]));
        }catch ( BadPropertyNameException e ){
            String message = e.getMessage();
            for ( int i = start; i < end; i++ ){
                assertThat(message, containsString(String.format("Code point U+%04X", codePoints[i])));
            }
        }
    }

    /**
     * Test valid Unicode strings.
     *
     * @throws ScriptException if the JSON doesn't evaluate properly.
     * @throws NoSuchMethodException If it can't find the Javascript function to use for validation.
     */
    @Test
    public void testValidStrings() throws ScriptException, NoSuchMethodException
    {
        int[] codePoints = new int[32768];
        Map<String,Object> jsonObj = new HashMap<String,Object>(2);
        JSONConfig cfg = new JSONConfig();
        int j = 0;

        for ( int i = 0; i <= Character.MAX_CODE_POINT; i++ ){
            if ( Character.isDefined(i) && ! (i <= 0xFFFF && JSONUtil.isSurrogate((char)i)) ){
                // 247650 code points, the last time I checked.
                codePoints[j++] = i;
                if ( j == codePoints.length/2 ){
                    jsonObj.put("x", new String(codePoints,0,j));
                    validateJSON(JSONUtil.toJSON(jsonObj, cfg));
                    j = 0;
                }
            }
        }
        if ( j > 0 ){
            jsonObj.put("x", new String(codePoints,0,j));
            validateJSON(JSONUtil.toJSON(jsonObj, cfg));
        }
    }

    /**
     * Test that Unicode escape sequences in identifiers work.
     *
     * @throws ScriptException if the JSON doesn't evaluate properly.
     * @throws NoSuchMethodException If it can't find the Javascript function to use for validation.
     */
    @Test
    public void testUnicodeEscapeInIdentifier() throws ScriptException, NoSuchMethodException
    {
        Map<String,Object> jsonObj = new HashMap<String,Object>();
        String[] ids = { "a\\u1234", "\\u1234x" };
        for ( String id : ids ){
            jsonObj.clear();
            jsonObj.put(id, 0);

            String json = JSONUtil.toJSON(jsonObj);
            validateJSON(json);
            assertThat(json, is("{\""+id+"\":0}"));
        }
    }

    /**
     * Test that ECMAScript 6 code point escapes.
     *
     * @throws ScriptException if the JSON doesn't evaluate properly.
     */
    @Test
    public void testECMA6UnicodeEscapeInString() throws ScriptException
    {
        Map<String,Object> jsonObj = new HashMap<String,Object>();
        JSONConfig cfg = new JSONConfig();
        cfg.setUseECMA6(true);
        cfg.setEscapeNonAscii(true);
        StringBuilder buf = new StringBuilder();
        int codePoint = 0x1F4A9;
        buf.append("x");
        buf.appendCodePoint(codePoint);
        jsonObj.put("x", buf);
        String json = JSONUtil.toJSON(jsonObj, cfg);
        // Nashorn doesn't understand ECMAScript 6 code point escapes.
        //validateJSON(json);
        assertThat(json, is("{\"x\":\"x\\u{1F4A9}\"}"));
    }

    /**
     * Test that Unicode escape sequences in identifiers work.
     *
     * @throws ScriptException if the JSON doesn't evaluate properly.
     * @throws NoSuchMethodException If it can't find the Javascript function to use for validation.
     */
    @Test
    public void testEscapePassThrough() throws ScriptException, NoSuchMethodException
    {
<<<<<<< HEAD
        Map<String,Object> jsonObj = new HashMap<String,Object>();
        String[] strs = { "a\\u1234", "b\\x4F", "c\\377", "d\\u{1F4A9}", "e\\nf"};
=======
        Map<String,Object> jsonObj = new HashMap<>();
        String[] strs = {"a\\u1234", "b\\x4F", "c\\377", "d\\u{1F4A9}", "e\\nf"};
>>>>>>> 41f6bd46
        for ( String str : strs ){
            jsonObj.clear();
            jsonObj.put("x", str);

            String json = JSONUtil.toJSON(jsonObj);
            if ( str.charAt(0) != 'd' ){
                // Nashorn doesn't understand EMCAScript 6 code point escapes.
                if ( str.charAt(0) == 'b' || str.charAt(0) == 'c' ){
                    // JSON.parse() doesn't accept octal or hex escapes.
                    evalJSON(json);
                }else{
                    validateJSON(json);
                }
            }
            assertThat(json, is("{\"x\":\""+str+"\"}"));
        }
    }

    /**
     * Test that unescape works.
     *
     * @throws ScriptException if the JSON doesn't evaluate properly.
     * @throws NoSuchMethodException If it can't find the Javascript function to use for validation.
     */
    @Test
    public void testUnEscape() throws ScriptException, NoSuchMethodException
    {
<<<<<<< HEAD
        Map<String,Object> jsonObj = new HashMap<String,Object>();
        String[] strs = { "a\\u0041", "b\\x41", "d\\u{41}", "e\\v"};
=======
        Map<String,Object> jsonObj = new HashMap<>();
        String[] strs = {"a\\u0041", "b\\x41", "d\\u{41}", "e\\v"};
>>>>>>> 41f6bd46
        JSONConfig cfg = new JSONConfig();
        cfg.setUnEscapeWherePossible(true);
        for ( String str : strs ){
            jsonObj.clear();
            jsonObj.put("x", str);

            String json = JSONUtil.toJSON(jsonObj, cfg);
            char firstChar = str.charAt(0);
            if ( firstChar != 'd' ){
                // Nashorn doesn't understand EMCAScript 6 code point escapes.
                validateJSON(json);
            }
            // \v unescaped will be re-escaped as a Unicode code unit.
            String result = firstChar + (firstChar != 'e' ? "A" : "\\u000B");
            assertThat(json, is("{\"x\":\""+result+"\"}"));
        }

        // test octal unescape.
        for ( int i = 0; i < 256; i++ ){
            jsonObj.clear();
            jsonObj.put("x", String.format("a\\%o", i));
            String result;
            switch ( i ){
                case '"':  result = "a\\\""; break;
                case '/':  result = "a\\/"; break;
                case '\b': result = "a\\b"; break;
                case '\f': result = "a\\f"; break;
                case '\n': result = "a\\n"; break;
                case '\r': result = "a\\r"; break;
                case '\t': result = "a\\t"; break;
                case '\\': result = "a\\\\"; break;
                default:
                    result = i < 0x20 ? String.format("a\\u%04X", i) : String.format("a%c", (char)i);
                    break;
            }
            String json = JSONUtil.toJSON(jsonObj, cfg);
            assertThat(json, is("{\"x\":\""+result+"\"}"));
        }
    }

    /**
     * Test the parser.
     *
     * @throws ParseException for parsing problems.
     */
    @Test
    public void testParser() throws ParseException
    {
        Object obj = JSONParser.parseJSON("{\"foo\":\"b\\\\\\\"ar\",\"a\":5,\"b\":2.37e24,\"c\":Infinity,\"d\":NaN,\"e\":[1,2,3,{\"a\":4}]}");
        String json = JSONUtil.toJSON(obj);
        assertEquals("{\"foo\":\"b\\\\\\\"ar\",\"a\":5,\"b\":2.37E24,\"c\":\"Infinity\",\"d\":\"NaN\",\"e\":[1,2,3,{\"a\":4}]}", json);

        obj = JSONParser.parseJSON("'foo'");
        assertEquals("foo", obj);

        obj = JSONParser.parseJSON("2.37e24");
        assertEquals(2.37e24, obj);

        obj = JSONParser.parseJSON("Infinity");
        assertTrue(Double.isInfinite((Double)obj));

        obj = JSONParser.parseJSON("NaN");
        assertTrue(Double.isNaN((Double)obj));

        obj = JSONParser.parseJSON("false");
        assertEquals(Boolean.FALSE, obj);

        obj = JSONParser.parseJSON("null");
        assertEquals(null, obj);

        obj = JSONParser.parseJSON("[1.1,2.2,-3.134598765,4.0]");
        List<?> array = (List<?>)obj;
        assertEquals(array.get(0), new Double(1.1));
        assertEquals(array.get(1), new Double(2.2));
        assertEquals(array.get(2), new Double(-3.134598765));
        assertEquals(array.get(3), new Double(4.0));

        // parse various forms of date strings.
        JSONConfig cfg = new JSONConfig();
        cfg.setEncodeDatesAsStrings(true);
        DateFormat fmt = cfg.getDateGenFormat();

        Date dt = (Date)JSONParser.parseJSON("new Date(\"2015-09-16T14:08:34.034Z\")", cfg);
        assertEquals("2015-09-16T14:08:34.034Z", fmt.format(dt));

        dt = (Date)JSONParser.parseJSON("\"2015-09-16T14:08:34.034Z\"", cfg);
        assertEquals("2015-09-16T14:08:34.034Z", fmt.format(dt));

        dt = (Date)JSONParser.parseJSON("\"2015-09-16T14:08:34.034+01\"", cfg);
        assertEquals("2015-09-16T13:08:34.034Z", fmt.format(dt));

        dt = (Date)JSONParser.parseJSON("\"2015-09-16T14:08:34.034+01:30\"", cfg);
        assertEquals("2015-09-16T12:38:34.034Z", fmt.format(dt));

        dt = (Date)JSONParser.parseJSON("\"2015-09-16T14:08:34\"", cfg);
        assertEquals("2015-09-16T14:08:34.034Z", fmt.format(dt));

        dt = (Date)JSONParser.parseJSON("\"2015-09-16T14:08:34+01:30\"", cfg);
        assertEquals("2015-09-16T12:38:34.034Z", fmt.format(dt));

        // custom formats.
        DateFormat nfmt = cfg.setDateGenFormat("EEE, d MMM yyyy HH:mm:ss Z");
        nfmt.setTimeZone(TimeZone.getTimeZone("US/Eastern"));
        cfg.addDateParseFormat("yyyy.MM.dd G 'at' HH:mm:ss z");
        dt = (Date)JSONParser.parseJSON("\"2001.07.04 AD at 12:08:56 EDT\"", cfg);
        assertEquals("Wed, 4 Jul 2001 12:08:56 -0400", nfmt.format(dt));

        // test that the old one still works.
        dt = (Date)JSONParser.parseJSON("\"2015-09-16T14:08:34+01:30\"", cfg);
        assertEquals("2015-09-16T12:38:34.034Z", fmt.format(dt));

        try{
            JSONParser.parseJSON("{\"foo\":\"b\\\\\\\"ar\",\"a\":5,\"b\":2.37e24,\"c\":&*^,\"d\":NaN,\"e\":[1,2,3,{\"a\":4}]}");
            fail("Expected JSONParserException for bad data");
        }catch ( JSONParserException e ){
        }
    }

    /**
     * Test using reserved words in identifiers.
     *
     * @throws ScriptException if the JSON doesn't evaluate properly.
     * @throws NoSuchMethodException If it can't find the Javascript function to use for validation.
     */
    @Test
    public void testReservedWordsInIdentifiers() throws ScriptException, NoSuchMethodException
    {
        Map<String,Object> jsonObj = new HashMap<String,Object>();
        JSONConfig cfg = new JSONConfig();
        cfg.setAllowReservedWordsInIdentifiers(true);
        Set<String> reservedWords = JSONUtil.getJavascriptReservedWords();
        for ( String reservedWord : reservedWords ){
            jsonObj.clear();
            jsonObj.put(reservedWord, 0);

            // test with allow reserved words.
            String json = JSONUtil.toJSON(jsonObj, cfg);
            validateJSON(json);
            assertThat(json, is("{\""+reservedWord+"\":0}"));

            // test with reserved words disallowed.
            try{
                JSONUtil.toJSON(jsonObj);
                fail("Expected BadPropertyNameException for reserved word "+reservedWord);
            }catch ( BadPropertyNameException e ){
                String message = e.getMessage();
                assertThat(message, is(reservedWord+" is a reserved word."));
            }
        }
    }

    /**
     * Test EscapeBadIdentifierCodePoints
     *
     * @throws ScriptException if the JSON doesn't evaluate properly.
     * @throws NoSuchMethodException If it can't find the Javascript function to use for validation.
     */
    @Test
    public void testEscapeBadIdentifierCodePoints() throws ScriptException, NoSuchMethodException
    {
        Map<String,Object> jsonObj = new HashMap<String,Object>();
        JSONConfig cfg = new JSONConfig();
        cfg.setEscapeBadIdentifierCodePoints(true);
        jsonObj.put("x\u0005", 0);

        String json = JSONUtil.toJSON(jsonObj, cfg);
        validateJSON(json);
        assertThat(json, is("{\"x\\u0005\":0}"));
    }

    /**
     * Test setting default locale.
     */
    @Test
    public void testDefaultLocale()
    {
        Locale loc = new Locale("es","JP");
        Locale oldDefLoc = JSONConfigDefaults.getLocale();
        JSONConfigDefaults.setLocale(loc);
        Locale defLoc = JSONConfigDefaults.getLocale();
        JSONConfigDefaults.setLocale(oldDefLoc);
        assertEquals("Default locale not set", defLoc, loc);
        assertNotEquals(oldDefLoc, loc);
    }

    /**
     * Test dates.
     *
     * @throws ScriptException if the JSON doesn't evaluate properly.
     * @throws NoSuchMethodException If it can't find the Javascript function to use for validation.
     */
    @Test
    public void testDate() throws ScriptException, NoSuchMethodException
    {
        JSONConfig cfg = new JSONConfig();
        
        // non-standard JSON - only works with eval() and my parser.
        cfg.setEncodeDatesAsObjects(true);
        Map<String,Object> jsonObj = new LinkedHashMap<String,Object>();
        Calendar cal = Calendar.getInstance(TimeZone.getTimeZone("UTC"));
        cal.set(2015, 8, 16, 14, 8, 34);
        cal.set(Calendar.MILLISECOND, 34);
        jsonObj.put("t", cal.getTime());
        String json = JSONUtil.toJSON(jsonObj, cfg);
<<<<<<< HEAD
        /* Java 6 uses Rhino 1.6r2, which doesn't understand ISO 8601.
        String extra = ";\nvar t = x.t;\n" +
                "java.lang.System.out.println(t.toString());\n" +
                "if ( t.getUTCFullYear() != 2015 ){ throw ('bad year '+t.getUTCFullYear()); }\n"  +
                "if ( t.getUTCMonth() != 8 ){ throw ('bad month '+t.getUTCMonth()); }\n" +
                "if ( t.getUTCDate() != 16 ){ throw ('bad day '+t.getUTCDate()); }\n" +
                "if ( t.getUTCHours() != 14 ){ throw ('bad hours '+t.getUTCHours()); }\n" +
                "if ( t.getUTCMinutes() != 8 ){ throw ('bad minutes '+t.getUTCMinutes()); }\n" +
                "if ( t.getUTCSeconds() != 34 ){ throw ('bad seconds '+t.getUTCSeconds()); }\n" +
                "if ( t.getUTCMilliseconds() != 34 ){ throw ('bad millseconds '+t.getUTCMilliseconds()); }";
        */
        validateJSON(json);
=======
>>>>>>> 41f6bd46
        assertThat(json, is("{\"t\":new Date(\"2015-09-16T14:08:34.034Z\")}"));

        // examine the Javascript object created by this JSON and eval().
        Object result = evalJSON(json);
        if ( result instanceof NativeObject ){
            NativeObject no = (NativeObject)result;
            Object obj = no.get("t");
            if ( obj != null && obj.getClass().getSimpleName().equals("NativeDate")  ){
                Object dto = Context.jsToJava(obj, Date.class);
                Date dt = (Date)dto;
                Calendar jc = Calendar.getInstance(TimeZone.getTimeZone("UTC"));
                jc.setTime(dt);
                assertEquals(jc.get(Calendar.YEAR), 2015);
                assertEquals(jc.get(Calendar.MONTH), 8);
                assertEquals(jc.get(Calendar.DAY_OF_MONTH), 16);
                assertEquals(jc.get(Calendar.HOUR_OF_DAY), 14);
                assertEquals(jc.get(Calendar.MINUTE), 8);
                assertEquals(jc.get(Calendar.SECOND), 34);
                assertEquals(jc.get(Calendar.MILLISECOND), 34);
            }else{
                fail("Expected NativeDate from result");
            }
        }else{
            fail("Expected NativeObject from evalJSON");
        }

        cfg.setEncodeDatesAsStrings(true);
        json = JSONUtil.toJSON(jsonObj, cfg);
        validateJSON(json);
        assertThat(json, is("{\"t\":\"2015-09-16T14:08:34.034Z\"}"));
    }

    /**
     * Test booleans.
     *
     * @throws ScriptException if the JSON doesn't evaluate properly.
     * @throws NoSuchMethodException If it can't find the Javascript function to use for validation.
     */
    @Test
    public void testBoolean() throws ScriptException, NoSuchMethodException
    {
        Map<String,Object> jsonObj = new LinkedHashMap<String,Object>();
        jsonObj.put("t", true);
        jsonObj.put("f", false);
        String json = JSONUtil.toJSON(jsonObj);
        validateJSON(json);
        assertThat(json, is("{\"t\":true,\"f\":false}"));
    }

    /**
     * Test a byte value.
     *
     * @throws ScriptException if the JSON doesn't evaluate properly.
     * @throws NoSuchMethodException If it can't find the Javascript function to use for validation.
     */
    @Test
    public void testByte() throws ScriptException, NoSuchMethodException
    {
        Map<String,Object> jsonObj = new HashMap<String,Object>();
        byte b = 27;
        jsonObj.put("x", b);
        String json = JSONUtil.toJSON(jsonObj);
        validateJSON(json);
        assertThat(json, is("{\"x\":27}"));
    }

    /**
     * Test a char value.
     *
     * @throws ScriptException if the JSON doesn't evaluate properly.
     * @throws NoSuchMethodException If it can't find the Javascript function to use for validation.
     */
    @Test
    public void testChar() throws ScriptException, NoSuchMethodException
    {
        Map<String,Object> jsonObj = new HashMap<String,Object>();
        char ch = '@';
        jsonObj.put("x", ch);
        String json = JSONUtil.toJSON(jsonObj);
        validateJSON(json);
        assertThat(json, is("{\"x\":\"@\"}"));
    }

    /**
     * Test a short value.
     *
     * @throws ScriptException if the JSON doesn't evaluate properly.
     * @throws NoSuchMethodException If it can't find the Javascript function to use for validation.
     */
    @Test
    public void testShort() throws ScriptException, NoSuchMethodException
    {
        Map<String,Object> jsonObj = new HashMap<String,Object>();
        short s = 275;
        jsonObj.put("x", s);
        String json = JSONUtil.toJSON(jsonObj);
        validateJSON(json);
        assertThat(json, is("{\"x\":275}"));
    }

    /**
     * Test a int value.
     *
     * @throws ScriptException if the JSON doesn't evaluate properly.
     * @throws NoSuchMethodException If it can't find the Javascript function to use for validation.
     */
    @Test
    public void testInt() throws ScriptException, NoSuchMethodException
    {
        Map<String,Object> jsonObj = new HashMap<String,Object>();
        int i = 100000;
        jsonObj.put("x", i);
        String json = JSONUtil.toJSON(jsonObj);
        validateJSON(json);
        assertThat(json, is("{\"x\":100000}"));
    }

    /**
     * Test a byte value.
     *
     * @throws ScriptException if the JSON doesn't evaluate properly.
     * @throws NoSuchMethodException If it can't find the Javascript function to use for validation.
     */
    @Test
    public void testLong() throws ScriptException, NoSuchMethodException
    {
        Map<String,Object> jsonObj = new HashMap<String,Object>();
        long l = 68719476735L;
        jsonObj.put("x", l);
        String json = JSONUtil.toJSON(jsonObj);
        validateJSON(json);
        assertThat(json, is("{\"x\":68719476735}"));
    }

    /**
     * Test a float value.
     *
     * @throws ScriptException if the JSON doesn't evaluate properly.
     * @throws NoSuchMethodException If it can't find the Javascript function to use for validation.
     */
    @Test
    public void testFloat() throws ScriptException, NoSuchMethodException
    {
        Map<String,Object> jsonObj = new HashMap<String,Object>();
        float f = 3.14f;
        jsonObj.put("x", f);
        String json = JSONUtil.toJSON(jsonObj);
        validateJSON(json);
        assertThat(json, is("{\"x\":3.14}"));
    }

    /**
     * Test a double value.
     *
     * @throws ScriptException if the JSON doesn't evaluate properly.
     * @throws NoSuchMethodException If it can't find the Javascript function to use for validation.
     */
    @Test
    public void testDouble() throws ScriptException, NoSuchMethodException
    {
        Map<String,Object> jsonObj = new HashMap<String,Object>();
        double d = 6.28;
        jsonObj.put("x", d);
        String json = JSONUtil.toJSON(jsonObj);
        validateJSON(json);
        assertThat(json, is("{\"x\":6.28}"));
    }

    /**
     * Test a BigInteger value.
     *
     * @throws ScriptException if the JSON doesn't evaluate properly.
     * @throws NoSuchMethodException If it can't find the Javascript function to use for validation.
     */
    @Test
    public void testBigInteger() throws ScriptException, NoSuchMethodException
    {
        Map<String,Object> jsonObj = new HashMap<String,Object>();
        BigInteger bi = new BigInteger("1234567890");
        jsonObj.put("x", bi);
        String json = JSONUtil.toJSON(jsonObj);
        validateJSON(json);
        assertThat(json, is("{\"x\":1234567890}"));
    }

    /**
     * Test a BigDecimal value.
     *
     * @throws ScriptException if the JSON doesn't evaluate properly.
     * @throws NoSuchMethodException If it can't find the Javascript function to use for validation.
     */
    @Test
    public void testBigDecimal() throws ScriptException, NoSuchMethodException
    {
        Map<String,Object> jsonObj = new HashMap<String,Object>();
        BigDecimal bd = new BigDecimal("12345.67890");
        jsonObj.put("x", bd);
        String json = JSONUtil.toJSON(jsonObj);
        validateJSON(json);
        assertThat(json, is("{\"x\":12345.67890}"));
    }

    /**
     * Test a custom number format.
     *
     * @throws ScriptException if the JSON doesn't evaluate properly.
     * @throws NoSuchMethodException If it can't find the Javascript function to use for validation.
     */
    @Test
    public void testNumberFormat() throws ScriptException, NoSuchMethodException
    {
        Map<String,Object> jsonObj = new HashMap<String,Object>();
        float f = 1.23456f;
        jsonObj.put("x", f);
        JSONConfig cfg = new JSONConfig();
        NumberFormat fmt = NumberFormat.getInstance();
        fmt.setMaximumFractionDigits(3);
        cfg.addNumberFormat(f, fmt);
        String json = JSONUtil.toJSON(jsonObj, cfg);
        validateJSON(json);
        assertThat(json, is("{\"x\":1.235}"));
    }

    /**
     * Test a string value.
     *
     * @throws ScriptException if the JSON doesn't evaluate properly.
     * @throws NoSuchMethodException If it can't find the Javascript function to use for validation.
     */
    @Test
    public void testString() throws ScriptException, NoSuchMethodException
    {
        Map<String,Object> jsonObj = new HashMap<String,Object>();
        String s = "bar";
        jsonObj.put("x", s);
        String json = JSONUtil.toJSON(jsonObj);
        validateJSON(json);
        assertThat(json, is("{\"x\":\"bar\"}"));
    }

    /**
     * Test a string with a quote value.
     *
     * @throws ScriptException if the JSON doesn't evaluate properly.
     * @throws NoSuchMethodException If it can't find the Javascript function to use for validation.
     */
    @Test
    public void testQuoteString() throws ScriptException, NoSuchMethodException
    {
        Map<String,Object> jsonObj = new HashMap<String,Object>();
        String s = "ba\"r";
        jsonObj.put("x", s);
        String json = JSONUtil.toJSON(jsonObj);
        validateJSON(json);
        assertThat(json, is("{\"x\":\"ba\\\"r\"}"));
    }

    /**
     * Test a string with a quote value.
     *
     * @throws ScriptException if the JSON doesn't evaluate properly.
     * @throws NoSuchMethodException If it can't find the Javascript function to use for validation.
     */
    @Test
    public void testNonBmp() throws ScriptException, NoSuchMethodException
    {
        Map<String,Object> jsonObj = new HashMap<String,Object>();
        StringBuilder buf = new StringBuilder(2);
        buf.appendCodePoint(0x10080);
        jsonObj.put("x", buf);
        String json = JSONUtil.toJSON(jsonObj);
        validateJSON(json);
        assertThat(json, is("{\"x\":\"\uD800\uDC80\"}"));
    }

    /**
     * Test a Iterable value.
     *
     * @throws ScriptException if the JSON doesn't evaluate properly.
     * @throws NoSuchMethodException If it can't find the Javascript function to use for validation.
     */
    @Test
    public void testIterable() throws ScriptException, NoSuchMethodException
    {
        Map<String,Object> jsonObj = new HashMap<String,Object>();
        jsonObj.put("x", Arrays.asList(1,2,3));
        String json = JSONUtil.toJSON(jsonObj);
        validateJSON(json);
        assertThat(json, is("{\"x\":[1,2,3]}"));
    }

    /**
     * Test an Enumeration.
     *
     * @throws ScriptException if the JSON doesn't evaluate properly.
     * @throws NoSuchMethodException If it can't find the Javascript function to use for validation.
     */
    @Test
    public void testEnumeration() throws ScriptException, NoSuchMethodException
    {
        Map<String,Object> jsonObj = new HashMap<String,Object>();

        Vector<Integer> list = new Vector<Integer>(Arrays.asList(1,2,3));
        jsonObj.put("x", list.elements());
        String json = JSONUtil.toJSON(jsonObj);
        validateJSON(json);
        assertThat(json, is("{\"x\":[1,2,3]}"));
    }

    /**
     * Test a Map value.
     *
     * @throws ScriptException if the JSON doesn't evaluate properly.
     */
    @Test
    public void testLoop() throws ScriptException
    {
        Map<String,Object> jsonObj = new HashMap<String,Object>(4);
        jsonObj.put("a",1);
        jsonObj.put("b",2);
        jsonObj.put("c",3);
        jsonObj.put("x", jsonObj);

        JSONConfig cfg = new JSONConfig();
        try{
            JSONUtil.toJSON(jsonObj, cfg);
            fail("Expected a DataStructureLoopException to be thrown");
        }catch ( DataStructureLoopException e ){
            assertThat(e.getMessage(), containsString("java.util.HashMap includes itself which would cause infinite recursion."));
        }
    }

    /**
     * Test a resource bundle.
     *
     * @throws ScriptException if the JSON doesn't evaluate properly.
     * @throws NoSuchMethodException If it can't find the Javascript function to use for validation.
     */
    @Test
    public void testResourceBundle() throws ScriptException, NoSuchMethodException
    {
        String bundleName = getClass().getCanonicalName();
        ResourceBundle bundle = ResourceBundle.getBundle(bundleName);
        JSONConfig cfg = new JSONConfig();

        cfg.setEncodeNumericStringsAsNumbers(false);
        String json = JSONUtil.toJSON(bundle, cfg);
        validateJSON(json);
        //assertThat(json, is("{\"a\":\"1\",\"b\":\"2\",\"c\":\"3\",\"d\":\"4\",\"e\":\"5\",\"f\":\"6\",\"g\":\"7\",\"h\":\"8\",\"i\":\"9\",\"j\":\"10\",\"k\":\"11\",\"l\":\"12\",\"m\":\"13\",\"n\":\"14\",\"o\":\"15\",\"p\":\"16\",\"q\":\"17\",\"r\":\"18\",\"s\":\"19\",\"t\":\"20\",\"u\":\"21\",\"v\":\"22\",\"w\":\"23\",\"x\":\"24\",\"y\":\"25\",\"z\":\"26\"}"));

        cfg.setEncodeNumericStringsAsNumbers(true);
        json = JSONUtil.toJSON(bundle, cfg);
        validateJSON(json);
        //assertThat(json, is("{\"a\":1,\"b\":2,\"c\":3,\"d\":4,\"e\":5,\"f\":6,\"g\":7,\"h\":8,\"i\":9,\"j\":10,\"k\":11,\"l\":12,\"m\":13,\"n\":14,\"o\":15,\"p\":16,\"q\":17,\"r\":18,\"s\":19,\"t\":20,\"u\":21,\"v\":22,\"w\":23,\"x\":24,\"y\":25,\"z\":26}"));
    }

    /**
     * Test a complex value.
     *
     * @throws ScriptException if the JSON doesn't evaluate properly.
     * @throws NoSuchMethodException If it can't find the Javascript function to use for validation.
     */
    @Test
    public void testComplex() throws ScriptException, NoSuchMethodException
    {
        Map<String,Object> jsonObj = new LinkedHashMap<String,Object>();
        jsonObj.put("a",1);
        jsonObj.put("b","x");
        String[] ia = {"1","2","3"};
        List<String> il = Arrays.asList(ia);
        jsonObj.put("c",ia);
        jsonObj.put("d",il);
        Object[] objs = new Object[3];
        objs[0] = null;
        objs[1] = new JSONAble()
                      {
                          @Override
                          public void toJSON( JSONConfig jsonConfig, Writer json ) throws BadPropertyNameException, DataStructureLoopException, IOException
                          {
                              JSONConfig cfg = jsonConfig == null ? new JSONConfig() : jsonConfig;
                              Map<String,Object> jsonObj = new LinkedHashMap<String,Object>();
                              jsonObj.put("a", 0);
                              jsonObj.put("b", 2);
                              int[] ar = {1, 2, 3};
                              jsonObj.put("x", ar);

                              JSONUtil.toJSON(jsonObj, cfg, json);
                          }

						  @Override
						  public String toJSON()
						  {
							  return null;
						  }

						  @Override
						  public String toJSON( JSONConfig jsonConfig )
						  {
							  return null;
						  }

						  @Override
						  public void toJSON( Writer json ) throws IOException
						  {
						  }
                      };
        objs[2] = il;
        jsonObj.put("e", objs);

        JSONConfig cfg = new JSONConfig();
        String json = JSONUtil.toJSON(jsonObj, cfg);
        validateJSON(json);
        assertThat(json, is("{\"a\":1,\"b\":\"x\",\"c\":[\"1\",\"2\",\"3\"],\"d\":[\"1\",\"2\",\"3\"],\"e\":[null,{\"a\":0,\"b\":2,\"x\":[1,2,3]},[\"1\",\"2\",\"3\"]]}"));
    }

    /**
     * Test the oddball case where a map has keys which are not equal
     * but produce the same toString() output.
     */
    @Test
    public void testDuplicateKeys()
    {
        Map<Object,Object> jsonObj = new HashMap<Object, Object>();
        jsonObj.put(new DupStr(1), 0);
        jsonObj.put(new DupStr(2), 1);
        JSONConfig cfg = new JSONConfig();
        try{
            JSONUtil.toJSON(jsonObj, cfg);
            fail("Expected a DuplicatePropertyNameException to be thrown");
        }catch ( DuplicatePropertyNameException e ){
            assertThat(e.getMessage(), is("Property x occurs twice in the same object."));
        }
    }

    /**
     * Used by testDuplicateKeys().
     */
    private class DupStr
    {
        private int x;

        public DupStr( int x )
        {
            this.x = x;
        }

        @Override
        public String toString()
        {
            return "x";
        }

        /* (non-Javadoc)
         * @see java.lang.Object#hashCode()
         */
        @Override
        public int hashCode()
        {
            final int prime = 31;
            int result = 1;
            result = prime * result + getOuterType().hashCode();
            result = prime * result + x;
            return result;
        }

        /* (non-Javadoc)
         * @see java.lang.Object#equals(java.lang.Object)
         */
        @Override
        public boolean equals( Object obj )
        {
            if ( this == obj ){
                return true;
            }
            if ( obj == null ){
                return false;
            }
            if ( getClass() != obj.getClass() ){
                return false;
            }
            DupStr other = (DupStr)obj;
            if ( !getOuterType().equals(other.getOuterType()) ){
                return false;
            }
            if ( x != other.x ){
                return false;
            }
            return true;
        }

        private TestJSONUtil getOuterType()
        {
            return TestJSONUtil.this;
        }
    }
}<|MERGE_RESOLUTION|>--- conflicted
+++ resolved
@@ -25,7 +25,6 @@
 
 import java.io.IOException;
 import java.io.Writer;
-import java.io.FileNotFoundException;
 import java.io.FileReader;
 import java.math.BigDecimal;
 import java.math.BigInteger;
@@ -42,7 +41,6 @@
 import java.util.List;
 import java.util.Locale;
 import java.util.Map;
-import java.util.Map.Entry;
 import java.util.ResourceBundle;
 import java.util.Set;
 import java.util.TimeZone;
@@ -58,12 +56,6 @@
 import org.apache.commons.logging.LogFactory;
 import org.junit.BeforeClass;
 import org.junit.Test;
-
-import sun.org.mozilla.javascript.internal.Context;
-import sun.org.mozilla.javascript.internal.NativeObject;
-import sun.org.mozilla.javascript.internal.ScriptableObject;
-
-//import jdk.nashorn.api.scripting.ScriptObjectMirror;
 
 /**
  * Tests for JSONUtil. Most of the produced JSON is put through Java's script
@@ -105,7 +97,7 @@
             ScriptEngine engine = new ScriptEngineManager().getEngineByExtension("js");
             engine.eval(new FileReader(TestJSONUtil.class.getResource(validateJs).getFile()));
             invocable = (Invocable)engine;
-        }catch ( ScriptException|FileNotFoundException e ){
+        }catch ( Exception e ){
             // Can't validate any JSON.
             s_log.fatal("Couldn't load " + validateJs, e);
             System.exit(-1);
@@ -196,10 +188,13 @@
      * @throws ScriptException if the JSON doesn't evaluate properly.
      * @throws NoSuchMethodException If it can't find the Javascript function to use for validation.
      */
+    /*
+     Rhino 1.6 does not support JSON.parse().
     private Object parseJSON( String json ) throws ScriptException, NoSuchMethodException
     {
         return runValidateJSON(json, "parseJSON");
     }
+    */
 
     /**
      * Validate the given JSON string with both Javascript eval(String) and JSON.parse(String).
@@ -211,7 +206,7 @@
     private void validateJSON( String json ) throws ScriptException, NoSuchMethodException
     {
         evalJSON(json);
-        parseJSON(json);
+        //parseJSON(json);
     }
 
     /**
@@ -298,7 +293,7 @@
      * @throws ScriptException if the JSON doesn't evaluate properly.
      * @throws NoSuchMethodException If it can't find the Javascript function to use for validation.
      */
-    @Test
+    //@Test
     public void testJSONPropertyNames() throws ScriptException, NoSuchMethodException
     {
         JSONConfig jcfg = new JSONConfig();
@@ -306,7 +301,7 @@
         JSONConfig cfg = new JSONConfig();
         cfg.setFullJSONIdentifierCodePoints(true);
 
-        Map<String,Object> jsonObj = new HashMap<>(2);
+        Map<String,Object> jsonObj = new HashMap<String,Object>(2);
         int[] normalIdent = new int[1];
         int[] escName = new int[2];
         escName[0] = '\\';
@@ -315,7 +310,7 @@
         for ( int i = ' '; i <= Character.MAX_CODE_POINT; i++ ){
             if ( JSONUtil.isValidIdentifierStart(i, jcfg) ){
                 // ignore - these are tested by testValidPropertyNames()
-            }else if ( Character.isDefined(i) && ! (i <= 0xFFFF && Character.isSurrogate((char)i)) ){
+            }else if ( Character.isDefined(i) && ! (i <= 0xFFFF && JSONUtil.isSurrogate((char)i)) ){
                 String propertyName;
                 switch ( i ){
                     // escape characters as needed.
@@ -334,7 +329,7 @@
                 jsonObj.put(propertyName, 0);
                 String json = JSONUtil.toJSON(jsonObj, cfg);
                 // these would fail eval().
-                parseJSON(json);
+                //parseJSON(json);
                 ++jsonOnlyCount;
             }
         }
@@ -351,7 +346,7 @@
         JSONConfig cfg = new JSONConfig();
         cfg.setFullJSONIdentifierCodePoints(true);
 
-        Map<String,Object> jsonObj = new HashMap<>(2);
+        Map<String,Object> jsonObj = new HashMap<String,Object>(2);
         int[] codePoints = new int[256];
         int j = 0;
 
@@ -525,13 +520,8 @@
     @Test
     public void testEscapePassThrough() throws ScriptException, NoSuchMethodException
     {
-<<<<<<< HEAD
-        Map<String,Object> jsonObj = new HashMap<String,Object>();
-        String[] strs = { "a\\u1234", "b\\x4F", "c\\377", "d\\u{1F4A9}", "e\\nf"};
-=======
-        Map<String,Object> jsonObj = new HashMap<>();
+        Map<String,Object> jsonObj = new HashMap<String,Object>();
         String[] strs = {"a\\u1234", "b\\x4F", "c\\377", "d\\u{1F4A9}", "e\\nf"};
->>>>>>> 41f6bd46
         for ( String str : strs ){
             jsonObj.clear();
             jsonObj.put("x", str);
@@ -559,13 +549,8 @@
     @Test
     public void testUnEscape() throws ScriptException, NoSuchMethodException
     {
-<<<<<<< HEAD
-        Map<String,Object> jsonObj = new HashMap<String,Object>();
-        String[] strs = { "a\\u0041", "b\\x41", "d\\u{41}", "e\\v"};
-=======
-        Map<String,Object> jsonObj = new HashMap<>();
+        Map<String,Object> jsonObj = new HashMap<String,Object>();
         String[] strs = {"a\\u0041", "b\\x41", "d\\u{41}", "e\\v"};
->>>>>>> 41f6bd46
         JSONConfig cfg = new JSONConfig();
         cfg.setUnEscapeWherePossible(true);
         for ( String str : strs ){
@@ -761,7 +746,7 @@
     public void testDate() throws ScriptException, NoSuchMethodException
     {
         JSONConfig cfg = new JSONConfig();
-        
+
         // non-standard JSON - only works with eval() and my parser.
         cfg.setEncodeDatesAsObjects(true);
         Map<String,Object> jsonObj = new LinkedHashMap<String,Object>();
@@ -770,46 +755,8 @@
         cal.set(Calendar.MILLISECOND, 34);
         jsonObj.put("t", cal.getTime());
         String json = JSONUtil.toJSON(jsonObj, cfg);
-<<<<<<< HEAD
-        /* Java 6 uses Rhino 1.6r2, which doesn't understand ISO 8601.
-        String extra = ";\nvar t = x.t;\n" +
-                "java.lang.System.out.println(t.toString());\n" +
-                "if ( t.getUTCFullYear() != 2015 ){ throw ('bad year '+t.getUTCFullYear()); }\n"  +
-                "if ( t.getUTCMonth() != 8 ){ throw ('bad month '+t.getUTCMonth()); }\n" +
-                "if ( t.getUTCDate() != 16 ){ throw ('bad day '+t.getUTCDate()); }\n" +
-                "if ( t.getUTCHours() != 14 ){ throw ('bad hours '+t.getUTCHours()); }\n" +
-                "if ( t.getUTCMinutes() != 8 ){ throw ('bad minutes '+t.getUTCMinutes()); }\n" +
-                "if ( t.getUTCSeconds() != 34 ){ throw ('bad seconds '+t.getUTCSeconds()); }\n" +
-                "if ( t.getUTCMilliseconds() != 34 ){ throw ('bad millseconds '+t.getUTCMilliseconds()); }";
-        */
-        validateJSON(json);
-=======
->>>>>>> 41f6bd46
+        /* Java 6 uses Rhino 1.6r2, which doesn't understand ISO 8601. */
         assertThat(json, is("{\"t\":new Date(\"2015-09-16T14:08:34.034Z\")}"));
-
-        // examine the Javascript object created by this JSON and eval().
-        Object result = evalJSON(json);
-        if ( result instanceof NativeObject ){
-            NativeObject no = (NativeObject)result;
-            Object obj = no.get("t");
-            if ( obj != null && obj.getClass().getSimpleName().equals("NativeDate")  ){
-                Object dto = Context.jsToJava(obj, Date.class);
-                Date dt = (Date)dto;
-                Calendar jc = Calendar.getInstance(TimeZone.getTimeZone("UTC"));
-                jc.setTime(dt);
-                assertEquals(jc.get(Calendar.YEAR), 2015);
-                assertEquals(jc.get(Calendar.MONTH), 8);
-                assertEquals(jc.get(Calendar.DAY_OF_MONTH), 16);
-                assertEquals(jc.get(Calendar.HOUR_OF_DAY), 14);
-                assertEquals(jc.get(Calendar.MINUTE), 8);
-                assertEquals(jc.get(Calendar.SECOND), 34);
-                assertEquals(jc.get(Calendar.MILLISECOND), 34);
-            }else{
-                fail("Expected NativeDate from result");
-            }
-        }else{
-            fail("Expected NativeObject from evalJSON");
-        }
 
         cfg.setEncodeDatesAsStrings(true);
         json = JSONUtil.toJSON(jsonObj, cfg);
