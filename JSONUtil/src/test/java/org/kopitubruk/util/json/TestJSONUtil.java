/*
 * Copyright 2015 Bill Davidson
 *
 * Licensed under the Apache License, Version 2.0 (the "License");
 * you may not use this file except in compliance with the License.
 * You may obtain a copy of the License at
 *
 *    http://www.apache.org/licenses/LICENSE-2.0
 *
 * Unless required by applicable law or agreed to in writing, software
 * distributed under the License is distributed on an "AS IS" BASIS,
 * WITHOUT WARRANTIES OR CONDITIONS OF ANY KIND, either express or implied.
 * See the License for the specific language governing permissions and
 * limitations under the License.
 */
package org.kopitubruk.util.json;

import static org.hamcrest.core.Is.is;
import static org.hamcrest.core.StringContains.containsString;
import static org.junit.Assert.assertEquals;
import static org.junit.Assert.assertNotEquals;
import static org.junit.Assert.assertThat;
import static org.junit.Assert.fail;

import java.io.IOException;
import java.io.Writer;
import java.math.BigDecimal;
import java.math.BigInteger;
import java.text.NumberFormat;
import java.util.ArrayList;
import java.util.Arrays;
import java.util.Collections;
import java.util.HashMap;
import java.util.LinkedHashMap;
import java.util.List;
import java.util.Locale;
import java.util.Map;
import java.util.ResourceBundle;
<<<<<<< HEAD
=======
import java.util.Set;
import java.util.Vector;

>>>>>>> db91e10d
import javax.naming.NamingException;
//import javax.script.ScriptEngine;
//import javax.script.ScriptEngineManager;
//import javax.script.ScriptException;

import org.apache.commons.logging.Log;
import org.apache.commons.logging.LogFactory;
import org.junit.BeforeClass;
import org.junit.Test;

/**
 * Tests for JSONUtil. Most of the produced JSON is put through Java's script
 * engine so that it will be tested that it parses without error. However,
 * eval() is more lenient than a strict JSON parser, so it's not a perfect test
 * of JSON standards compliance.
 *
 * @author Bill Davidson
 */
public class TestJSONUtil
{
    private static Log s_log = LogFactory.getLog(TestJSONUtil.class);
    private static final String FAIL_FMT = "Expected a BadPropertyNameException to be thrown for U+%04X";

    /**
     * Create a dummy JNDI initial context in order to avoid having
     * JNDI code throw an exception during the JUnit tests.
     */
    @BeforeClass
    public static void setUpClass()
    {
        try{
            String pkgName = JSONUtil.class.getPackage().getName();

            //Context ctx =
            JNDIUtil.createContext("java:/comp/env/"+pkgName.replaceAll("\\.", "/"));

            // not needed -- just used to test that the context was usable.
            //ctx.bind("registerMBean", Boolean.FALSE);

            // Some of these tests depend upon error messages
            // which need to be in English, so it's forced
            // during the tests.
            JSONConfigDefaults.setLocale(Locale.US);
        }catch ( NamingException ex ){
            s_log.error("Couldn't create context", ex);
        }
    }

    /**
     * Javascript engine to be used to validate JSON. Nashorn (Java 8) supports
     * ECMAScript 5.1. Java 7 uses Rhino 1.7, which supports something roughly
     * close to ECMAScript 3.
     */
    //private final ScriptEngine engine = new ScriptEngineManager().getEngineByExtension("js");

    /**
     * Make sure that the JSON parses.
     *
     * @param json A JSON string.
     * @throws ScriptException if the JSON doesn't evaluate properly.
     */
    /*
    private void validateJSON( String json ) throws ScriptException
    {
        // assign it to a variable to make sure it parses.
        try{
            engine.eval("var x="+json+";");
        }catch ( ScriptException e ){
            boolean lastCode = false;
            StringBuilder buf = new StringBuilder();
            for ( int i = 0, j = 0, len = json.length(); i < len && j < 500; j++ ){
                int codePoint = json.codePointAt(i);
                int charCount = Character.charCount(codePoint);
                if ( codePoint < 256 && codePoint >= ' ' ){
                    if ( lastCode ){
                        buf.append('\n');
                    }
                    buf.appendCodePoint(codePoint);
                    lastCode = false;
                }else{
                    buf.append(String.format("\n%d U+%04X %s %d",
                                             i, codePoint,
                                             Character.getName(codePoint),
                                             Character.getType(codePoint)));
                    lastCode = true;
                }
                i += charCount;
            }
            s_log.error(buf.toString(), e);
            throw e;
        }
    }
    */

    /**
     * Test all characters allowed for property names. Every start character
     * gets tested in the start position and most part characters get tested
     * twice but all at least once.
     * <p>
     * This test is slow because it's doing over 100,000 validations through
     * the Javascript interpreter, which is slow.  If you comment out that
     * validation, then this test takes about 1 second on my laptop, but you
     * only test that none of the valid code points cause an exception and
     * not that they won't cause a syntax error.  With the validation on it
     * typically takes about 68 seconds for this to run on my laptop, which
     * is annoying but it provides a better test.
     * <p>
     * It should be noted that some valid characters need the identifier to
     * be in quotes in order for the validation to work properly so the
     * validation tests that those identifiers that need that do get quoted
     * even though I turned identifier quoting off for the tests.
     *
     * @throws ScriptException if the JSON doesn't evaluate properly.
     */
    @Test
    public void testValidPropertyNames()
    {

        JSONConfig cfg = new JSONConfig();
        cfg.setQuoteIdentifier(false);

        ArrayList<Integer> validStart = new ArrayList<Integer>();
        ArrayList<Integer> validPart = new ArrayList<Integer>();

        for ( int i = 0; i <= Character.MAX_CODE_POINT; i++ ){
            if ( JSONUtil.isValidIdentifierStart(i, cfg) ){
                validStart.add(i);
            }else if ( JSONUtil.isValidIdentifierPart(i, cfg) ){
                validPart.add(i);
            }
        }
        validStart.trimToSize();
        s_log.debug(validStart.size() + " valid start code points");
        validPart.addAll(validStart);
        Collections.sort(validPart);
        s_log.debug(validPart.size() + " valid part code points");

        final int MAX_LENGTH = 3;
        int[] propertyName = new int[MAX_LENGTH];
        int startIndex = 0;
        int partIndex = 0;
        int nameIndex = 0;

        Map<String,Object> jsonObj = new HashMap<String,Object>(2);

        int startSize = validStart.size();
        int partSize = validPart.size();
        propertyName[nameIndex++] = validStart.get(startIndex++);

        while ( startIndex < startSize ){
            propertyName[nameIndex++] = validPart.get(partIndex++);
            if ( nameIndex == MAX_LENGTH ){
                jsonObj.clear();
                jsonObj.put(new String(propertyName,0,nameIndex), 0);
                // String json =
                        JSONUtil.toJSON(jsonObj, cfg);
                // validateJSON(json);    // this makes this test take a long time to run.
                assertEquals("Object stack not cleared.", cfg.getObjStack().size(), 0);
                nameIndex = 0;
                if ( startIndex < startSize ){
                    // start new string.
                    propertyName[nameIndex++] = validStart.get(startIndex++);
                }
            }
            if ( partIndex == partSize ){
                partIndex = 0;
            }
        }
    }

    /**
     * Test bad code points for the start of characters in names.
     */
    @Test
    public void testBadStartPropertyNames()
    {
        Map<String,Object> jsonObj = new HashMap<String,Object>(2);
        int[] codePoints = new int[1];
        JSONConfig cfg = new JSONConfig();

        for ( int i = 0; i <= Character.MAX_CODE_POINT; i++ ){
            if ( ! JSONUtil.isValidIdentifierStart(i, cfg) ){
                codePoints[0] = i;
                testBadIdentifier(codePoints, 0, 1, jsonObj, cfg);
            }
        }
    }

    /**
     * Test bad code points for non-start characters in names.
     */
    @Test
    public void testBadPartPropertyNames()
    {
        int[] codePoints = new int[256];
        int j = 1;
        codePoints[0] = '_';
        Map<String,Object> jsonObj = new HashMap<String,Object>(2);
        JSONConfig cfg = new JSONConfig();

        for ( int i = 0; i <= Character.MAX_CODE_POINT; i++ ){

            if ( ! JSONUtil.isValidIdentifierStart(i, cfg) && ! JSONUtil.isValidIdentifierPart(i, cfg) && ! (i <= 0xFFFF && Character.isSurrogate((char)i)) ){
                // high surrogates break the test unless they are followed immediately by low surrogates.
                // just skip them.  anyone who sends bad surrogate pairs deserves what they get.
                codePoints[j++] = i;
                if ( j == codePoints.length ){
                    testBadIdentifier(codePoints, 1, j, jsonObj, cfg);
                    j = 1;
                }
            }
        }
        if ( j > 1 ){
            testBadIdentifier(codePoints, 1, j, jsonObj, cfg);
        }
    }

    /**
     * Test a bad identifier.  This is a utility method used by other test methods.
     *
     * @param codePoints A set of code points with bad code points.
     * @param start The index of the first code point to check for.
     * @param end The index just after the last code point to check for.
     * @param jsonObj A jsonObj to use for the test.
     */
    private void testBadIdentifier( int[] codePoints, int start, int end, Map<String,Object> jsonObj, JSONConfig cfg )
    {
        jsonObj.clear();
        try{
            jsonObj.put(new String(codePoints,0,end), 0);
            JSONUtil.toJSON(jsonObj, cfg);
            fail(String.format(FAIL_FMT, codePoints[start]));
        }catch ( BadPropertyNameException e ){
            String message = e.getMessage();
            for ( int i = start; i < end; i++ ){
                assertThat(message, containsString(String.format("Code point U+%04X", codePoints[i])));
            }
            assertEquals("Object stack not cleared.", cfg.getObjStack().size(), 0);
        }
    }

    /**
     * Test valid Unicode strings.
     *
     * @throws ScriptException if the JSON doesn't evaluate properly.
     */
    @Test
    public void testValidStrings()
    {
        int[] codePoints = new int[32768];
        Map<String,Object> jsonObj = new HashMap<String,Object>(2);
        JSONConfig cfg = new JSONConfig();
        int j = 0;

        for ( int i = 0; i <= Character.MAX_CODE_POINT; i++ ){
            if ( Character.isDefined(i) && ! (i <= 0xFFFF && JSONUtil.isSurrogate((char)i)) ){
                // 247650 code points, the last time I checked.
                codePoints[j++] = i;
                if ( j == codePoints.length/2 ){
                    jsonObj.put("x", new String(codePoints,0,j));
                    JSONUtil.toJSON(jsonObj, cfg);
                    // validateJSON(JSONUtil.toJSON(jsonObj, cfg));
                    assertEquals("Object stack not cleared.", cfg.getObjStack().size(), 0);
                    j = 0;
                }
            }
        }
        if ( j > 0 ){
            jsonObj.put("x", new String(codePoints,0,j));
            // validateJSON(JSONUtil.toJSON(jsonObj, cfg));
            assertEquals("Object stack not cleared.", cfg.getObjStack().size(), 0);
        }
    }

    /**
     * Test that Unicode escape sequences in identifiers work.
     *
     * @throws ScriptException if the JSON doesn't evaluate properly.
     */
    @Test
    public void testUnicodeEscapeInIdentifier()
    {
        Map<String,Object> jsonObj = new HashMap<String,Object>();
        String[] ids = { "a\\u1234", "\\u1234x" };
        for ( String id : ids ){
            jsonObj.clear();
            jsonObj.put(id, 0);

            String json = JSONUtil.toJSON(jsonObj);
            // validateJSON(json);
            assertThat(json, is("{\""+id+"\":0}"));
        }
    }

    /**
     * Test that ECMAScript 6 code point escapes.
     *
     * @throws ScriptException if the JSON doesn't evaluate properly.
     */
    @Test
    public void testECMA6UnicodeEscapeInString()
    {
        Map<String,Object> jsonObj = new HashMap<String,Object>();
        JSONConfig cfg = new JSONConfig();
        cfg.setUseECMA6(true);
        cfg.setEscapeNonAscii(true);
        StringBuilder buf = new StringBuilder();
        int codePoint = 0x1F4A9;
        buf.append("x");
        buf.appendCodePoint(codePoint);
        jsonObj.put("x", buf);
        String json = JSONUtil.toJSON(jsonObj, cfg);
        // Nashorn doesn't understand ECMAScript 6 code point escapes.
<<<<<<< HEAD
        //// validateJSON(json);
        assertThat(json, is("{\"x\":\"x\\u{"+String.format("%X", codePoint)+"}\"}"));
=======
        //validateJSON(json);
        assertThat(json, is("{\"x\":\"x\\u{1F4A9}\"}"));
>>>>>>> db91e10d
        assertEquals("Object stack not cleared.", cfg.getObjStack().size(), 0);
    }

    /**
     * Test that Unicode escape sequences in identifiers work.
     *
     * @throws ScriptException if the JSON doesn't evaluate properly.
     */
    @Test
    public void testEscapePassThrough()
    {
        Map<String,Object> jsonObj = new HashMap<String,Object>();
        String[] strs = { "a\\u1234", "b\\x4F", "c\\377", "d\\u{1F4A9}", "e\\nf"};
        for ( String str : strs ){
            jsonObj.clear();
            jsonObj.put("x", str);

            String json = JSONUtil.toJSON(jsonObj);
            if ( str.charAt(0) != 'd' ){
                // Nashorn doesn't understand EMCAScript 6 code point escapes.
                // validateJSON(json);
            }
            assertThat(json, is("{\"x\":\""+str+"\"}"));
        }
    }

    /**
     * Test that unescape works.
     *
     * @throws ScriptException if the JSON doesn't evaluate properly.
     */
    @Test
    public void testUnEscape()
    {
        Map<String,Object> jsonObj = new HashMap<String,Object>();
        String[] strs = { "a\\u0041", "b\\x41", "c\\101", "d\\u{41}", "e\\v"};
        JSONConfig cfg = new JSONConfig();
        cfg.setUnEscapeWherePossible(true);
        for ( String str : strs ){
            jsonObj.clear();
            jsonObj.put("x", str);

            String json = JSONUtil.toJSON(jsonObj, cfg);
            char firstChar = str.charAt(0);
            if ( firstChar != 'd' ){
                // Nashorn doesn't understand EMCAScript 6 code point escapes.
                // validateJSON(json);
            }
            // \v unescaped will be re-escaped as a Unicode code unit.
            String result = firstChar + (firstChar != 'e' ? "A" : "\\u000B");
            assertThat(json, is("{\"x\":\""+result+"\"}"));
            assertEquals("Object stack not cleared.", cfg.getObjStack().size(), 0);
        }
    }

    /**
     * Test using reserved words in identifiers.
     *
     * @throws ScriptException if the JSON doesn't evaluate properly.
     */
    @Test
    public void testReservedWordsInIdentifiers() throws ScriptException
    {
        Map<String,Object> jsonObj = new HashMap<String,Object>();
        JSONConfig cfg = new JSONConfig();
        cfg.setAllowReservedWordsInIdentifiers(true);
        Set<String> reservedWords = JSONUtil.getJavascriptReservedWords();
        for ( String reservedWord : reservedWords ){
            jsonObj.clear();
            jsonObj.put(reservedWord, 0);

            // test with allow reserved words.
            String json = JSONUtil.toJSON(jsonObj, cfg);
            validateJSON(json);
            assertThat(json, is("{\""+reservedWord+"\":0}"));
            assertEquals("Object stack not cleared.", cfg.getObjStack().size(), 0);

            // test with reserved words disallowed.
            try{
                JSONUtil.toJSON(jsonObj);
                fail("Expected BadPropertyNameException for reserved word "+reservedWord);
            }catch ( BadPropertyNameException e ){
                String message = e.getMessage();
                assertThat(message, is(reservedWord+" is a reserved word."));
                assertEquals("Object stack not cleared.", cfg.getObjStack().size(), 0);
            }
        }
    }

    /**
     * Test EscapeBadIdentifierCodePoints
     *
     * @throws ScriptException if the JSON doesn't evaluate properly.
     */
    @Test
    public void testEscapeBadIdentifierCodePoints() throws ScriptException
    {
        Map<String,Object> jsonObj = new HashMap<String,Object>();
        JSONConfig cfg = new JSONConfig();
        cfg.setEscapeBadIdentifierCodePoints(true);
        jsonObj.put("x\u0005", 0);

        String json = JSONUtil.toJSON(jsonObj, cfg);
        validateJSON(json);
        assertThat(json, is("{\"x\\u0005\":0}"));
        assertEquals("Object stack not cleared.", cfg.getObjStack().size(), 0);
    }

    /**
     * Test setting default locale.
     */
    @Test
    public void testDefaultLocale()
    {
        Locale loc = new Locale("es","JP");
        Locale oldDefLoc = JSONConfigDefaults.getLocale();
        JSONConfigDefaults.setLocale(loc);
        Locale defLoc = JSONConfigDefaults.getLocale();
        JSONConfigDefaults.setLocale(oldDefLoc);
        assertEquals("Default locale not set", defLoc, loc);
        assertNotEquals(oldDefLoc, loc);
    }

    /**
     * Test a byte value.
     *
     * @throws ScriptException if the JSON doesn't evaluate properly.
     */
    @Test
    public void testByte()
    {
        Map<String,Object> jsonObj = new HashMap<String,Object>();
        byte b = 27;
        jsonObj.put("x", b);
        String json = JSONUtil.toJSON(jsonObj);
        // validateJSON(json);
        assertThat(json, is("{\"x\":27}"));
    }

    /**
     * Test a char value.
     *
     * @throws ScriptException if the JSON doesn't evaluate properly.
     */
    @Test
    public void testChar()
    {
        Map<String,Object> jsonObj = new HashMap<String,Object>();
        char ch = '@';
        jsonObj.put("x", ch);
        String json = JSONUtil.toJSON(jsonObj);
        // validateJSON(json);
        assertThat(json, is("{\"x\":\"@\"}"));
    }

    /**
     * Test a short value.
     *
     * @throws ScriptException if the JSON doesn't evaluate properly.
     */
    @Test
    public void testShort()
    {
        Map<String,Object> jsonObj = new HashMap<String,Object>();
        short s = 275;
        jsonObj.put("x", s);
        String json = JSONUtil.toJSON(jsonObj);
        // validateJSON(json);
        assertThat(json, is("{\"x\":275}"));
    }

    /**
     * Test a int value.
     *
     * @throws ScriptException if the JSON doesn't evaluate properly.
     */
    @Test
    public void testInt()
    {
        Map<String,Object> jsonObj = new HashMap<String,Object>();
        int i = 100000;
        jsonObj.put("x", i);
        String json = JSONUtil.toJSON(jsonObj);
        // validateJSON(json);
        assertThat(json, is("{\"x\":100000}"));
    }

    /**
     * Test a byte value.
     *
     * @throws ScriptException if the JSON doesn't evaluate properly.
     */
    @Test
    public void testLong()
    {
        Map<String,Object> jsonObj = new HashMap<String,Object>();
        long l = 68719476735L;
        jsonObj.put("x", l);
        String json = JSONUtil.toJSON(jsonObj);
        // validateJSON(json);
        assertThat(json, is("{\"x\":68719476735}"));
    }

    /**
     * Test a float value.
     *
     * @throws ScriptException if the JSON doesn't evaluate properly.
     */
    @Test
    public void testFloat()
    {
        Map<String,Object> jsonObj = new HashMap<String,Object>();
        float f = 3.14f;
        jsonObj.put("x", f);
        String json = JSONUtil.toJSON(jsonObj);
        // validateJSON(json);
        assertThat(json, is("{\"x\":3.14}"));
    }

    /**
     * Test a double value.
     *
     * @throws ScriptException if the JSON doesn't evaluate properly.
     */
    @Test
    public void testDouble()
    {
        Map<String,Object> jsonObj = new HashMap<String,Object>();
        double d = 6.28;
        jsonObj.put("x", d);
        String json = JSONUtil.toJSON(jsonObj);
        // validateJSON(json);
        assertThat(json, is("{\"x\":6.28}"));
    }

    /**
     * Test a BigInteger value.
     *
     * @throws ScriptException if the JSON doesn't evaluate properly.
     */
    @Test
    public void testBigInteger()
    {
        Map<String,Object> jsonObj = new HashMap<String,Object>();
        BigInteger bi = new BigInteger("1234567890");
        jsonObj.put("x", bi);
        String json = JSONUtil.toJSON(jsonObj);
        // validateJSON(json);
        assertThat(json, is("{\"x\":1234567890}"));
    }

    /**
     * Test a BigDecimal value.
     *
     * @throws ScriptException if the JSON doesn't evaluate properly.
     */
    @Test
    public void testBigDecimal()
    {
        Map<String,Object> jsonObj = new HashMap<String,Object>();
        BigDecimal bd = new BigDecimal("12345.67890");
        jsonObj.put("x", bd);
        String json = JSONUtil.toJSON(jsonObj);
        // validateJSON(json);
        assertThat(json, is("{\"x\":12345.67890}"));
    }

    /**
     * Test a custom number format.
     *
     * @throws ScriptException if the JSON doesn't evaluate properly.
     */
    @Test
    public void testNumberFormat()
    {
        Map<String,Object> jsonObj = new HashMap<String,Object>();
        float f = 1.23456f;
        jsonObj.put("x", f);
        JSONConfig cfg = new JSONConfig();
        NumberFormat fmt = NumberFormat.getInstance();
        fmt.setMaximumFractionDigits(3);
        cfg.addNumberFormat(f, fmt);
        String json = JSONUtil.toJSON(jsonObj, cfg);
        // validateJSON(json);
        assertThat(json, is("{\"x\":1.235}"));
        assertEquals("Object stack not cleared.", cfg.getObjStack().size(), 0);
    }

    /**
     * Test a string value.
     *
     * @throws ScriptException if the JSON doesn't evaluate properly.
     */
    @Test
    public void testString()
    {
        Map<String,Object> jsonObj = new HashMap<String,Object>();
        String s = "bar";
        jsonObj.put("x", s);
        String json = JSONUtil.toJSON(jsonObj);
        // validateJSON(json);
        assertThat(json, is("{\"x\":\"bar\"}"));
    }

    /**
     * Test a string with a quote value.
     *
     * @throws ScriptException if the JSON doesn't evaluate properly.
     */
    @Test
    public void testQuoteString()
    {
        Map<String,Object> jsonObj = new HashMap<String,Object>();
        String s = "ba\"r";
        jsonObj.put("x", s);
        String json = JSONUtil.toJSON(jsonObj);
        // validateJSON(json);
        assertThat(json, is("{\"x\":\"ba\\\"r\"}"));
    }

    /**
     * Test a string with a quote value.
     *
     * @throws ScriptException if the JSON doesn't evaluate properly.
     */
    @Test
    public void testNonBmp()
    {
        Map<String,Object> jsonObj = new HashMap<String,Object>();
        StringBuilder buf = new StringBuilder(2);
        buf.appendCodePoint(0x10080);
        jsonObj.put("x", buf);
        String json = JSONUtil.toJSON(jsonObj);
        // validateJSON(json);
        assertThat(json, is("{\"x\":\"\uD800\uDC80\"}"));
    }

    /**
     * Test a Iterable value.
     *
     * @throws ScriptException if the JSON doesn't evaluate properly.
     */
    @Test
    public void testIterable()
    {
        Map<String,Object> jsonObj = new HashMap<String,Object>();
        jsonObj.put("x", Arrays.asList(1,2,3));
        String json = JSONUtil.toJSON(jsonObj);
        validateJSON(json);
        assertThat(json, is("{\"x\":[1,2,3]}"));
    }

    /**
     * Test an Enumeration.
     *
     * @throws ScriptException if the JSON doesn't evaluate properly.
     */
    @Test
    public void testEnumeration() throws ScriptException
    {
        Map<String,Object> jsonObj = new HashMap<String,Object>();

        Vector<Integer> list = new Vector<Integer>(Arrays.asList(1,2,3));
        jsonObj.put("x", list.elements());
        String json = JSONUtil.toJSON(jsonObj);
        // validateJSON(json);
        assertThat(json, is("{\"x\":[1,2,3]}"));
    }

    /**
     * Test a Map value.
     *
     * @throws ScriptException if the JSON doesn't evaluate properly.
     */
    @Test
    public void testLoop()
    {
        Map<String,Object> jsonObj = new HashMap<String,Object>(4);
        jsonObj.put("a",1);
        jsonObj.put("b",2);
        jsonObj.put("c",3);
        jsonObj.put("x", jsonObj);

        JSONConfig cfg = new JSONConfig();
        try{
            JSONUtil.toJSON(jsonObj, cfg);
            fail("Expected a DataStructureLoopException to be thrown");
        }catch ( DataStructureLoopException e ){
            assertThat(e.getMessage(), containsString("java.util.HashMap includes itself which would cause infinite recursion."));
            assertEquals("Object stack not cleared.", cfg.getObjStack().size(), 0);
        }
    }

    /**
     * Test a resource bundle.
     *
     * @throws ScriptException if the JSON doesn't evaluate properly.
     */
    @Test
    public void testResourceBundle()
    {
        String bundleName = getClass().getCanonicalName();
        ResourceBundle bundle = ResourceBundle.getBundle(bundleName);
        JSONConfig cfg = new JSONConfig();

        cfg.setEncodeNumericStringsAsNumbers(false);
        String json = JSONUtil.toJSON(bundle, cfg);
        // validateJSON(json);
        //assertThat(json, is("{\"a\":\"1\",\"b\":\"2\",\"c\":\"3\",\"d\":\"4\",\"e\":\"5\",\"f\":\"6\",\"g\":\"7\",\"h\":\"8\",\"i\":\"9\",\"j\":\"10\",\"k\":\"11\",\"l\":\"12\",\"m\":\"13\",\"n\":\"14\",\"o\":\"15\",\"p\":\"16\",\"q\":\"17\",\"r\":\"18\",\"s\":\"19\",\"t\":\"20\",\"u\":\"21\",\"v\":\"22\",\"w\":\"23\",\"x\":\"24\",\"y\":\"25\",\"z\":\"26\"}"));

        cfg.setEncodeNumericStringsAsNumbers(true);
        json = JSONUtil.toJSON(bundle, cfg);
        // validateJSON(json);
        //assertThat(json, is("{\"a\":1,\"b\":2,\"c\":3,\"d\":4,\"e\":5,\"f\":6,\"g\":7,\"h\":8,\"i\":9,\"j\":10,\"k\":11,\"l\":12,\"m\":13,\"n\":14,\"o\":15,\"p\":16,\"q\":17,\"r\":18,\"s\":19,\"t\":20,\"u\":21,\"v\":22,\"w\":23,\"x\":24,\"y\":25,\"z\":26}"));

        assertEquals("Object stack not cleared.", cfg.getObjStack().size(), 0);
    }

    /**
     * Test a complex value.
     *
     * @throws ScriptException if the JSON doesn't evaluate properly.
     */
    @Test
    public void testComplex()
    {
        Map<String,Object> jsonObj = new LinkedHashMap<String,Object>();
        jsonObj.put("a",1);
        jsonObj.put("b","x");
        String[] ia = {"1","2","3"};
        List<String> il = Arrays.asList(ia);
        jsonObj.put("c",ia);
        jsonObj.put("d",il);
        Object[] objs = new Object[3];
        objs[0] = null;
        objs[1] = new JSONAble()
                      {
                          public void toJSON( JSONConfig jsonConfig, Writer json ) throws BadPropertyNameException, DataStructureLoopException, IOException
                          {
                              JSONConfig cfg = jsonConfig == null ? new JSONConfig() : jsonConfig;
                              Map<String,Object> jsonObj = new LinkedHashMap<String,Object>();
                              jsonObj.put("a", 0);
                              jsonObj.put("b", 2);
                              int[] ar = {1, 2, 3};
                              jsonObj.put("x", ar);

                              JSONUtil.toJSON(jsonObj, cfg, json);
                          }

						  public String toJSON()
						  {
							  return null;
						  }

						  public String toJSON( JSONConfig jsonConfig )
						  {
							  return null;
						  }

						  public void toJSON( Writer json ) throws IOException
						  {
						  }
                      };
        objs[2] = il;
        jsonObj.put("e", objs);

        JSONConfig cfg = new JSONConfig();
        String json = JSONUtil.toJSON(jsonObj, cfg);
        // validateJSON(json);
        assertThat(json, is("{\"a\":1,\"b\":\"x\",\"c\":[\"1\",\"2\",\"3\"],\"d\":[\"1\",\"2\",\"3\"],\"e\":[null,{\"a\":0,\"b\":2,\"x\":[1,2,3]},[\"1\",\"2\",\"3\"]]}"));
        assertEquals("Object stack not cleared.", cfg.getObjStack().size(), 0);
    }

    /**
     * Test the oddball case where a map has keys which are not equal
     * but produce the same toString() output.
     */
    @Test
    public void testDuplicateKeys()
    {
        Map<Object,Object> jsonObj = new HashMap<Object, Object>();
        jsonObj.put(new DupStr(1), 0);
        jsonObj.put(new DupStr(2), 1);
        JSONConfig cfg = new JSONConfig();
        try{
            JSONUtil.toJSON(jsonObj, cfg);
            fail("Expected a DuplicatePropertyNameException to be thrown");
        }catch ( DuplicatePropertyNameException e ){
            assertThat(e.getMessage(), is("Property x occurs twice in the same object."));
            assertEquals("Object stack not cleared.", cfg.getObjStack().size(), 0);
        }
    }

    /**
     * Used by testDuplicateKeys().
     */
    private class DupStr
    {
        private int x;

        public DupStr( int x )
        {
            this.x = x;
        }

        @Override
        public String toString()
        {
            return "x";
        }

        /* (non-Javadoc)
         * @see java.lang.Object#hashCode()
         */
        @Override
        public int hashCode()
        {
            final int prime = 31;
            int result = 1;
            result = prime * result + getOuterType().hashCode();
            result = prime * result + x;
            return result;
        }

        /* (non-Javadoc)
         * @see java.lang.Object#equals(java.lang.Object)
         */
        @Override
        public boolean equals( Object obj )
        {
            if ( this == obj ){
                return true;
            }
            if ( obj == null ){
                return false;
            }
            if ( getClass() != obj.getClass() ){
                return false;
            }
            DupStr other = (DupStr)obj;
            if ( !getOuterType().equals(other.getOuterType()) ){
                return false;
            }
            if ( x != other.x ){
                return false;
            }
            return true;
        }

        private TestJSONUtil getOuterType()
        {
            return TestJSONUtil.this;
        }
    }
}<|MERGE_RESOLUTION|>--- conflicted
+++ resolved
@@ -36,12 +36,9 @@
 import java.util.Locale;
 import java.util.Map;
 import java.util.ResourceBundle;
-<<<<<<< HEAD
-=======
 import java.util.Set;
 import java.util.Vector;
 
->>>>>>> db91e10d
 import javax.naming.NamingException;
 //import javax.script.ScriptEngine;
 //import javax.script.ScriptEngineManager;
@@ -355,13 +352,8 @@
         jsonObj.put("x", buf);
         String json = JSONUtil.toJSON(jsonObj, cfg);
         // Nashorn doesn't understand ECMAScript 6 code point escapes.
-<<<<<<< HEAD
-        //// validateJSON(json);
-        assertThat(json, is("{\"x\":\"x\\u{"+String.format("%X", codePoint)+"}\"}"));
-=======
         //validateJSON(json);
         assertThat(json, is("{\"x\":\"x\\u{1F4A9}\"}"));
->>>>>>> db91e10d
         assertEquals("Object stack not cleared.", cfg.getObjStack().size(), 0);
     }
 
@@ -423,7 +415,7 @@
      * @throws ScriptException if the JSON doesn't evaluate properly.
      */
     @Test
-    public void testReservedWordsInIdentifiers() throws ScriptException
+    public void testReservedWordsInIdentifiers()
     {
         Map<String,Object> jsonObj = new HashMap<String,Object>();
         JSONConfig cfg = new JSONConfig();
@@ -435,7 +427,7 @@
 
             // test with allow reserved words.
             String json = JSONUtil.toJSON(jsonObj, cfg);
-            validateJSON(json);
+            //validateJSON(json);
             assertThat(json, is("{\""+reservedWord+"\":0}"));
             assertEquals("Object stack not cleared.", cfg.getObjStack().size(), 0);
 
@@ -457,7 +449,7 @@
      * @throws ScriptException if the JSON doesn't evaluate properly.
      */
     @Test
-    public void testEscapeBadIdentifierCodePoints() throws ScriptException
+    public void testEscapeBadIdentifierCodePoints()
     {
         Map<String,Object> jsonObj = new HashMap<String,Object>();
         JSONConfig cfg = new JSONConfig();
@@ -465,7 +457,7 @@
         jsonObj.put("x\u0005", 0);
 
         String json = JSONUtil.toJSON(jsonObj, cfg);
-        validateJSON(json);
+        //validateJSON(json);
         assertThat(json, is("{\"x\\u0005\":0}"));
         assertEquals("Object stack not cleared.", cfg.getObjStack().size(), 0);
     }
@@ -710,7 +702,7 @@
         Map<String,Object> jsonObj = new HashMap<String,Object>();
         jsonObj.put("x", Arrays.asList(1,2,3));
         String json = JSONUtil.toJSON(jsonObj);
-        validateJSON(json);
+        //validateJSON(json);
         assertThat(json, is("{\"x\":[1,2,3]}"));
     }
 
@@ -720,7 +712,7 @@
      * @throws ScriptException if the JSON doesn't evaluate properly.
      */
     @Test
-    public void testEnumeration() throws ScriptException
+    public void testEnumeration()
     {
         Map<String,Object> jsonObj = new HashMap<String,Object>();
 
