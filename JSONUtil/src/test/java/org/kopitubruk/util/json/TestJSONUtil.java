--- conflicted
+++ resolved
@@ -411,11 +411,7 @@
     }
 
     /**
-<<<<<<< HEAD
-     * Test that ECMAScript 6 code point escapes.
-=======
      * Test ECMAScript 6 code point escapes.
->>>>>>> 04d5dc15
      */
     @Test
     public void testECMA6UnicodeEscapeInString()
