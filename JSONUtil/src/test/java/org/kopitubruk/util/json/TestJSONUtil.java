/*
 * Copyright 2015 Bill Davidson
 *
 * Licensed under the Apache License, Version 2.0 (the "License");
 * you may not use this file except in compliance with the License.
 * You may obtain a copy of the License at
 *
 *    http://www.apache.org/licenses/LICENSE-2.0
 *
 * Unless required by applicable law or agreed to in writing, software
 * distributed under the License is distributed on an "AS IS" BASIS,
 * WITHOUT WARRANTIES OR CONDITIONS OF ANY KIND, either express or implied.
 * See the License for the specific language governing permissions and
 * limitations under the License.
 */
package org.kopitubruk.util.json;

import static org.hamcrest.core.Is.is;
import static org.hamcrest.core.StringContains.containsString;
import static org.junit.Assert.assertEquals;
import static org.junit.Assert.assertNotEquals;
import static org.junit.Assert.assertThat;
import static org.junit.Assert.assertTrue;
import static org.junit.Assert.fail;

<<<<<<< HEAD
import java.io.IOException;
import java.io.Writer;
=======
import java.io.FileNotFoundException;
import java.io.FileReader;
>>>>>>> fc026bc0
import java.math.BigDecimal;
import java.math.BigInteger;
import java.text.DateFormat;
import java.text.NumberFormat;
import java.text.ParseException;
import java.util.ArrayList;
import java.util.Arrays;
import java.util.Calendar;
import java.util.Collections;
import java.util.Date;
import java.util.HashMap;
import java.util.LinkedHashMap;
import java.util.List;
import java.util.Locale;
import java.util.Map;
import java.util.ResourceBundle;
import java.util.Set;
import java.util.TimeZone;
import java.util.Vector;

import javax.naming.NamingException;
import javax.script.Invocable;
import javax.script.ScriptEngine;
import javax.script.ScriptEngineManager;
import javax.script.ScriptException;

import org.apache.commons.logging.Log;
import org.apache.commons.logging.LogFactory;
import org.junit.BeforeClass;
import org.junit.Test;

import jdk.nashorn.api.scripting.ScriptObjectMirror;

/**
 * Tests for JSONUtil. Most of the produced JSON is put through Java's script
 * engine so that it will be tested that it parses without error. In most cases,
 * the JSON is tested both against Javascript eval() and JSON.parse(). In
 * general, eval() is looser than JSON.parse() except for property names where
 * JSON.parse() is looser.
 *
 * @author Bill Davidson
 */
public class TestJSONUtil
{
    private static Log s_log = LogFactory.getLog(TestJSONUtil.class);
    private static final String FAIL_FMT = "Expected a BadPropertyNameException to be thrown for U+%04X";

    /**
     * Create a dummy JNDI initial context in order to avoid having
     * JNDI code throw an exception during the JUnit tests.
     */
    @BeforeClass
    public static void setUpClass()
    {
        try{
            String pkgName = JSONUtil.class.getPackage().getName().replaceAll("\\.", "/");

            //Context ctx =
            JNDIUtil.createContext(JNDIUtil.ENV_CONTEXT+"/"+pkgName);

            // not needed -- just used to test that the context was usable.
            //ctx.bind("registerMBean", Boolean.FALSE);
        }catch ( NamingException ex ){
            // not fatal but will cause annoying log messages.
            s_log.error("Couldn't create context", ex);
        }

        String validateJs = "validate.js";
        try{
            // Get the Javascript engine and load the validation javascript file into it.
            ScriptEngine engine = new ScriptEngineManager().getEngineByExtension("js");
            engine.eval(new FileReader(TestJSONUtil.class.getResource(validateJs).getFile()));
            invocable = (Invocable)engine;
        }catch ( ScriptException|FileNotFoundException e ){
            // Can't validate any JSON.
            s_log.fatal("Couldn't load " + validateJs, e);
            System.exit(-1);
        }

        /*
         * Some of these tests depend upon error messages which need to be in
         * English, so it's forced during the tests.
         */
        JSONConfigDefaults.setLocale(Locale.US);
    }

    /**
     * Javascript engine to be used to validate JSON. Nashorn (Java 8) supports
     * ECMAScript 5.1. Java 7 uses Rhino 1.7, which supports something roughly
     * close to ECMAScript 3.
     */
    private static Invocable invocable;

    /**
     * Make sure that the JSON parses. Using a script and Invocable because that
     * makes the data get sent to the script raw, as it would in an AJAX call.
     * I used to do a direct eval but that caused some issues for some things
     * with regard to escapes.
     *
     * @param json A JSON string.
     * @param func the Javascript function to call.
     * @return the object returned by the function or null if there's an exception thrown.
     * @throws ScriptException if the JSON doesn't evaluate properly.
     * @throws NoSuchMethodException If it can't find the Javascript function to use for validation.
     */
    private Object runValidateJSON( String json, String func ) throws ScriptException, NoSuchMethodException
    {
        // make sure it parses.
        Object result = null;
        try{
            result = invocable.invokeFunction(func, json);
        }catch ( ScriptException e ){
            boolean lastCode = false;
            StringBuilder buf = new StringBuilder(func).append("()\n");
            for ( int i = 0, j = 0, len = json.length(); i < len && j < 500; j++ ){
                int codePoint = json.codePointAt(i);
                int charCount = Character.charCount(codePoint);
                if ( codePoint < 256 && codePoint >= ' ' ){
                    if ( lastCode ){
                        buf.append('\n');
                    }
                    buf.appendCodePoint(codePoint);
                    lastCode = false;
                }else{
                    buf.append(String.format("\n%d U+%04X %s %d",
                                             i, codePoint,
                                             Character.getName(codePoint),
                                             Character.getType(codePoint)));
                    lastCode = true;
                }
                i += charCount;
            }
            s_log.error(buf.toString(), e);
            throw e;
            //System.exit(-1);
        }catch ( NoSuchMethodException e ){
            s_log.error("Couldn't invoke "+func+"()", e);
            throw e;
        }
        return result;
    }

    /**
     * Validate the given JSON string with Javascript eval(String).
     *
     * @param json A JSON string.
     * @return the object returned by the function or null if there's an exception thrown.
     * @throws ScriptException if the JSON doesn't evaluate properly.
     * @throws NoSuchMethodException If it can't find the Javascript function to use for validation.
     */
    private Object evalJSON( String json ) throws ScriptException, NoSuchMethodException
    {
        return runValidateJSON(json, "evalJSON");
    }

    /**
     * Validate the given JSON string with Javascript JSON.parse(String).
     *
     * @param json A JSON string.
     * @return the object returned by the function or null if there's an exception thrown.
     * @throws ScriptException if the JSON doesn't evaluate properly.
     * @throws NoSuchMethodException If it can't find the Javascript function to use for validation.
     */
    private Object parseJSON( String json ) throws ScriptException, NoSuchMethodException
    {
        return runValidateJSON(json, "parseJSON");
    }

    /**
     * Validate the given JSON string with both Javascript eval(String) and JSON.parse(String).
     *
     * @param json A JSON string.
     * @throws ScriptException if the JSON doesn't evaluate properly.
     * @throws NoSuchMethodException If it can't find the Javascript function to use for validation.
     */
    private void validateJSON( String json ) throws ScriptException, NoSuchMethodException
    {
        evalJSON(json);
        parseJSON(json);
    }

    /**
     * Test all characters allowed for property names. Every start character
     * gets tested in the start position and most part characters get tested
     * twice but all at least once.
     * <p>
     * This test is slow because it's doing over 100,000 validations through
     * the Javascript interpreter, which is slow.  If you comment out that
     * validation, then this test takes about 1 second on my laptop, but you
     * only test that none of the valid code points cause an exception and
     * not that they won't cause a syntax error.  With the validation on it
     * typically takes about 68 seconds for this to run on my laptop, which
     * is annoying but it provides a better test.
     * <p>
     * It should be noted that some valid characters need the identifier to
     * be in quotes in order for the validation to work properly so the
     * validation tests that those identifiers that need that do get quoted
     * even though I turned identifier quoting off for the tests.
     *
     * @throws ScriptException if the JSON doesn't evaluate properly.
     * @throws NoSuchMethodException If it can't find the Javascript function to use for validation.
     */
    @Test
    public void testValidPropertyNames() throws ScriptException, NoSuchMethodException
    {
        JSONConfig cfg = new JSONConfig();

        ArrayList<Integer> validStart = new ArrayList<>();
        ArrayList<Integer> validPart = new ArrayList<>();

        for ( int i = 0; i <= Character.MAX_CODE_POINT; i++ ){
            if ( JSONUtil.isValidIdentifierStart(i, cfg) ){
                validStart.add(i);
            }else if ( JSONUtil.isValidIdentifierPart(i, cfg) ){
                validPart.add(i);
            }
        }
        validStart.trimToSize();
        s_log.debug(validStart.size() + " valid start code points");
        validPart.addAll(validStart);
        Collections.sort(validPart);
        s_log.debug(validPart.size() + " valid part code points");

        final int MAX_LENGTH = 3;
        int[] propertyName = new int[MAX_LENGTH];
        int startIndex = 0;
        int partIndex = 0;
        int nameIndex = 0;

        Map<String,Object> jsonObj = new HashMap<>(2);

        int startSize = validStart.size();
        int partSize = validPart.size();
        propertyName[nameIndex++] = validStart.get(startIndex++);

        while ( startIndex < startSize ){
            propertyName[nameIndex++] = validPart.get(partIndex++);
            if ( nameIndex == MAX_LENGTH ){
                jsonObj.clear();
                jsonObj.put(new String(propertyName,0,nameIndex), 0);
                String json = JSONUtil.toJSON(jsonObj, cfg);
                validateJSON(json);    // this makes this test take a long time to run.
                nameIndex = 0;
                if ( startIndex < startSize ){
                    // start new string.
                    propertyName[nameIndex++] = validStart.get(startIndex++);
                }
            }
            if ( partIndex == partSize ){
                partIndex = 0;
            }
        }
    }

    /**
     * Test all characters allowed for property names by JSON.parse() but not by
     * Javascript eval(). The JSON standard is much looser with characters
     * allowed in property names than ECMAScript. It allows pretty much any
     * defined code point greater than or equal to 32. There are no start
     * character rules either as there are with ECMAScript identifiers.
     *
     * @throws ScriptException if the JSON doesn't evaluate properly.
     * @throws NoSuchMethodException If it can't find the Javascript function to use for validation.
     */
    @Test
    public void testJSONPropertyNames() throws ScriptException, NoSuchMethodException
    {
        JSONConfig jcfg = new JSONConfig();
        jcfg.setFullJSONIdentifierCodePoints(false);
        JSONConfig cfg = new JSONConfig();
        cfg.setFullJSONIdentifierCodePoints(true);

        Map<String,Object> jsonObj = new HashMap<>(2);
        int[] normalIdent = new int[1];
        int[] escName = new int[2];
        escName[0] = '\\';
        int jsonOnlyCount = 0;

        for ( int i = ' '; i <= Character.MAX_CODE_POINT; i++ ){
            if ( JSONUtil.isValidIdentifierStart(i, jcfg) ){
                // ignore - these are tested by testValidPropertyNames()
            }else if ( Character.isDefined(i) && ! (i <= 0xFFFF && Character.isSurrogate((char)i)) ){
                String propertyName;
                switch ( i ){
                    // escape characters as needed.
                    case '"':
                    case '/':
                    case '\\':
                        escName[1] = i;
                        propertyName = new String(escName,0,2);
                        break;
                    default:
                        normalIdent[0] = i;
                        propertyName = new String(normalIdent,0,1);
                        break;
                }
                jsonObj.clear();
                jsonObj.put(propertyName, 0);
                String json = JSONUtil.toJSON(jsonObj, cfg);
                // these would fail eval().
                parseJSON(json);
                ++jsonOnlyCount;
            }
        }

        s_log.debug(jsonOnlyCount+" code points are valid identifier start characters for JSON.parse() but not for eval()");
    }

    /**
     * Test all characters not allowed for property names by JSON.parse().
     */
    @Test
    public void testBadJSONPropertyNames()
    {
        JSONConfig cfg = new JSONConfig();
        cfg.setFullJSONIdentifierCodePoints(true);

        Map<String,Object> jsonObj = new HashMap<>(2);
        int[] codePoints = new int[256];
        int j = 0;

        for ( int i = 0; i <= Character.MAX_CODE_POINT; i++ ){
            if (  i < ' ' || ! Character.isDefined(i) ){
                codePoints[j++] = i;
                if ( j == codePoints.length ){
                    testBadIdentifier(codePoints, 0, j, jsonObj, cfg);
                    j = 0;
                }
            }
        }
        if ( j > 0 ){
            testBadIdentifier(codePoints, 0, j, jsonObj, cfg);
        }
    }

    /**
     * Test bad code points for the start of characters in names.
     */
    @Test
    public void testBadStartPropertyNames()
    {
        Map<String,Object> jsonObj = new HashMap<>(2);
        int[] codePoints = new int[1];
        JSONConfig cfg = new JSONConfig();

        for ( int i = 0; i <= Character.MAX_CODE_POINT; i++ ){
            if ( ! JSONUtil.isValidIdentifierStart(i, cfg) ){
                codePoints[0] = i;
                testBadIdentifier(codePoints, 0, 1, jsonObj, cfg);
            }
        }
    }

    /**
     * Test bad code points for non-start characters in names.
     */
    @Test
    public void testBadPartPropertyNames()
    {
        int[] codePoints = new int[256];
        int j = 1;
        codePoints[0] = '_';
        Map<String,Object> jsonObj = new HashMap<>(2);
        JSONConfig cfg = new JSONConfig();

        for ( int i = 0; i <= Character.MAX_CODE_POINT; i++ ){
            if ( ! JSONUtil.isValidIdentifierStart(i, cfg) && ! JSONUtil.isValidIdentifierPart(i, cfg) && ! (i <= 0xFFFF && Character.isSurrogate((char)i)) ){
                // high surrogates break the test unless they are followed immediately by low surrogates.
                // just skip them.  anyone who sends bad surrogate pairs deserves what they get.
                codePoints[j++] = i;
                if ( j == codePoints.length ){
                    testBadIdentifier(codePoints, 1, j, jsonObj, cfg);
                    j = 1;
                }
            }
        }
        if ( j > 1 ){
            testBadIdentifier(codePoints, 1, j, jsonObj, cfg);
        }
    }

    /**
     * Test a bad identifier.  This is a utility method used by other test methods.
     *
     * @param codePoints A set of code points with bad code points.
     * @param start The index of the first code point to check for.
     * @param end The index just after the last code point to check for.
     * @param jsonObj A jsonObj to use for the test.
     */
    private void testBadIdentifier( int[] codePoints, int start, int end, Map<String,Object> jsonObj, JSONConfig cfg )
    {
        // clear in order to avoid memory abuse.
        // didn't create the object here because it would have to be recreated millions of times.
        jsonObj.clear();
        try{
            jsonObj.put(new String(codePoints,0,end), 0);
            JSONUtil.toJSON(jsonObj, cfg);
            fail(String.format(FAIL_FMT, codePoints[start]));
        }catch ( BadPropertyNameException e ){
            String message = e.getMessage();
            for ( int i = start; i < end; i++ ){
                assertThat(message, containsString(String.format("Code point U+%04X", codePoints[i])));
            }
        }
    }

    /**
     * Test valid Unicode strings.
     *
     * @throws ScriptException if the JSON doesn't evaluate properly.
     * @throws NoSuchMethodException If it can't find the Javascript function to use for validation.
     */
    @Test
    public void testValidStrings() throws ScriptException, NoSuchMethodException
    {
        int[] codePoints = new int[32768];
        Map<String,Object> jsonObj = new HashMap<>(2);
        JSONConfig cfg = new JSONConfig();
        int j = 0;

        for ( int i = 0; i <= Character.MAX_CODE_POINT; i++ ){
            if ( Character.isDefined(i) && ! (i <= 0xFFFF && Character.isSurrogate((char)i)) ){
                // 247650 code points, the last time I checked.
                codePoints[j++] = i;
                if ( j == codePoints.length ){
                    jsonObj.put("x", new String(codePoints,0,j));
                    validateJSON(JSONUtil.toJSON(jsonObj, cfg));
                    j = 0;
                }
            }
        }
        if ( j > 0 ){
            jsonObj.put("x", new String(codePoints,0,j));
            validateJSON(JSONUtil.toJSON(jsonObj, cfg));
        }
    }

    /**
     * Test that Unicode escape sequences in identifiers work.
     *
     * @throws ScriptException if the JSON doesn't evaluate properly.
     * @throws NoSuchMethodException If it can't find the Javascript function to use for validation.
     */
    @Test
    public void testUnicodeEscapeInIdentifier() throws ScriptException, NoSuchMethodException
    {
        Map<String,Object> jsonObj = new HashMap<>();
        String[] ids = { "a\\u1234", "\\u1234x" };
        for ( String id : ids ){
            jsonObj.clear();
            jsonObj.put(id, 0);

            String json = JSONUtil.toJSON(jsonObj);
            validateJSON(json);
            assertThat(json, is("{\""+id+"\":0}"));
        }
    }

    /**
     * Test that ECMAScript 6 code point escapes.
     *
     * @throws ScriptException if the JSON doesn't evaluate properly.
     */
    @Test
    public void testECMA6UnicodeEscapeInString() throws ScriptException
    {
        Map<String,Object> jsonObj = new HashMap<>();
        JSONConfig cfg = new JSONConfig();
        cfg.setUseECMA6(true);
        cfg.setEscapeNonAscii(true);
        StringBuilder buf = new StringBuilder();
        int codePoint = 0x1F4A9;
        buf.append("x");
        buf.appendCodePoint(codePoint);
        jsonObj.put("x", buf);
        String json = JSONUtil.toJSON(jsonObj, cfg);
        // Nashorn doesn't understand ECMAScript 6 code point escapes.
        //validateJSON(json);
        assertThat(json, is("{\"x\":\"x\\u{1F4A9}\"}"));
    }

    /**
     * Test that Unicode escape sequences in identifiers work.
     *
     * @throws ScriptException if the JSON doesn't evaluate properly.
     * @throws NoSuchMethodException If it can't find the Javascript function to use for validation.
     */
    @Test
    public void testEscapePassThrough() throws ScriptException, NoSuchMethodException
    {
        Map<String,Object> jsonObj = new HashMap<>();
        String[] strs = {"a\\u1234", "b\\x4F", "c\\377", "d\\u{1F4A9}", "e\\nf"};
        for ( String str : strs ){
            jsonObj.clear();
            jsonObj.put("x", str);

            String json = JSONUtil.toJSON(jsonObj);
            if ( str.charAt(0) != 'd' ){
                // Nashorn doesn't understand EMCAScript 6 code point escapes.
                if ( str.charAt(0) == 'b' || str.charAt(0) == 'c' ){
                    // JSON.parse() doesn't accept octal or hex escapes.
                    evalJSON(json);
                }else{
                    validateJSON(json);
                }
            }
            assertThat(json, is("{\"x\":\""+str+"\"}"));
        }
    }

    /**
     * Test that unescape works.
     *
     * @throws ScriptException if the JSON doesn't evaluate properly.
     * @throws NoSuchMethodException If it can't find the Javascript function to use for validation.
     */
    @Test
    public void testUnEscape() throws ScriptException, NoSuchMethodException
    {
        Map<String,Object> jsonObj = new HashMap<>();
        String[] strs = {"a\\u0041", "b\\x41", "d\\u{41}", "e\\v"};
        JSONConfig cfg = new JSONConfig();
        cfg.setUnEscapeWherePossible(true);
        for ( String str : strs ){
            jsonObj.clear();
            jsonObj.put("x", str);

            String json = JSONUtil.toJSON(jsonObj, cfg);
            char firstChar = str.charAt(0);
            if ( firstChar != 'd' ){
                // Nashorn doesn't understand EMCAScript 6 code point escapes.
                validateJSON(json);
            }
            // \v unescaped will be re-escaped as a Unicode code unit.
            String result = firstChar + (firstChar != 'e' ? "A" : "\\u000B");
            assertThat(json, is("{\"x\":\""+result+"\"}"));
        }

        // test octal unescape.
        for ( int i = 0; i < 256; i++ ){
            jsonObj.clear();
            jsonObj.put("x", String.format("a\\%o", i));
            String result;
            switch ( i ){
                case '"':  result = "a\\\""; break;
                case '/':  result = "a\\/"; break;
                case '\b': result = "a\\b"; break;
                case '\f': result = "a\\f"; break;
                case '\n': result = "a\\n"; break;
                case '\r': result = "a\\r"; break;
                case '\t': result = "a\\t"; break;
                case '\\': result = "a\\\\"; break;
                default:
                    result = i < 0x20 ? String.format("a\\u%04X", i) : String.format("a%c", (char)i);
                    break;
            }
            String json = JSONUtil.toJSON(jsonObj, cfg);
            assertThat(json, is("{\"x\":\""+result+"\"}"));
        }
    }

    /**
     * Test the parser.
     *
     * @throws ParseException for parsing problems.
     */
    @Test
    public void testParser() throws ParseException
    {
        Object obj = JSONParser.parseJSON("{\"foo\":\"b\\\\\\\"ar\",\"a\":5,\"b\":2.37e24,\"c\":Infinity,\"d\":NaN,\"e\":[1,2,3,{\"a\":4}]}");
        String json = JSONUtil.toJSON(obj);
        assertEquals("{\"foo\":\"b\\\\\\\"ar\",\"a\":5,\"b\":2.37E24,\"c\":\"Infinity\",\"d\":\"NaN\",\"e\":[1,2,3,{\"a\":4}]}", json);

        obj = JSONParser.parseJSON("'foo'");
        assertEquals("foo", obj);

        obj = JSONParser.parseJSON("2.37e24");
        assertEquals(2.37e24, obj);

        obj = JSONParser.parseJSON("Infinity");
        assertTrue(Double.isInfinite((Double)obj));

        obj = JSONParser.parseJSON("NaN");
        assertTrue(Double.isNaN((Double)obj));

        obj = JSONParser.parseJSON("false");
        assertEquals(Boolean.FALSE, obj);

        obj = JSONParser.parseJSON("null");
        assertEquals(null, obj);

        obj = JSONParser.parseJSON("[1.1,2.2,-3.134598765,4.0]");
        List<?> array = (List<?>)obj;
        assertEquals(array.get(0), new Double(1.1));
        assertEquals(array.get(1), new Double(2.2));
        assertEquals(array.get(2), new Double(-3.134598765));
        assertEquals(array.get(3), new Double(4.0));

        // parse various forms of date strings.
        JSONConfig cfg = new JSONConfig();
        cfg.setEncodeDatesAsStrings(true);
        DateFormat fmt = cfg.getDateGenFormat();

        Date dt = (Date)JSONParser.parseJSON("new Date(\"2015-09-16T14:08:34.034Z\")", cfg);
        assertEquals("2015-09-16T14:08:34.034Z", fmt.format(dt));

        dt = (Date)JSONParser.parseJSON("\"2015-09-16T14:08:34.034Z\"", cfg);
        assertEquals("2015-09-16T14:08:34.034Z", fmt.format(dt));

        dt = (Date)JSONParser.parseJSON("\"2015-09-16T14:08:34.034+01\"", cfg);
        assertEquals("2015-09-16T14:08:34.034Z", fmt.format(dt));

        dt = (Date)JSONParser.parseJSON("\"2015-09-16T14:08:34.034+01:30\"", cfg);
        assertEquals("2015-09-16T12:38:34.034Z", fmt.format(dt));

        dt = (Date)JSONParser.parseJSON("\"2015-09-16T14:08:34\"", cfg);
        assertEquals("2015-09-16T14:08:34.034Z", fmt.format(dt));

        dt = (Date)JSONParser.parseJSON("\"2015-09-16T14:08:34+01:30\"", cfg);
        assertEquals("2015-09-16T12:38:34.034Z", fmt.format(dt));

        // custom formats.
        DateFormat nfmt = cfg.setDateGenFormat("EEE, d MMM yyyy HH:mm:ss Z");
        nfmt.setTimeZone(TimeZone.getTimeZone("US/Eastern"));
        cfg.addDateParseFormat("yyyy.MM.dd G 'at' HH:mm:ss z");
        dt = (Date)JSONParser.parseJSON("\"2001.07.04 AD at 12:08:56 EDT\"", cfg);
        assertEquals("Wed, 4 Jul 2001 12:08:56 -0400", nfmt.format(dt));

        // test that the old one still works.
        dt = (Date)JSONParser.parseJSON("\"2015-09-16T14:08:34+01:30\"", cfg);
        assertEquals("2015-09-16T12:38:34.034Z", fmt.format(dt));

        try{
            JSONParser.parseJSON("{\"foo\":\"b\\\\\\\"ar\",\"a\":5,\"b\":2.37e24,\"c\":&*^,\"d\":NaN,\"e\":[1,2,3,{\"a\":4}]}");
            fail("Expected JSONParserException for bad data");
        }catch ( JSONParserException e ){
        }
    }

    /**
     * Test using reserved words in identifiers.
     *
     * @throws ScriptException if the JSON doesn't evaluate properly.
     * @throws NoSuchMethodException If it can't find the Javascript function to use for validation.
     */
    @Test
    public void testReservedWordsInIdentifiers() throws ScriptException, NoSuchMethodException
    {
        Map<String,Object> jsonObj = new HashMap<>();
        JSONConfig cfg = new JSONConfig();
        cfg.setAllowReservedWordsInIdentifiers(true);
        Set<String> reservedWords = JSONUtil.getJavascriptReservedWords();
        for ( String reservedWord : reservedWords ){
            jsonObj.clear();
            jsonObj.put(reservedWord, 0);

            // test with allow reserved words.
            String json = JSONUtil.toJSON(jsonObj, cfg);
            validateJSON(json);
            assertThat(json, is("{\""+reservedWord+"\":0}"));

            // test with reserved words disallowed.
            try{
                JSONUtil.toJSON(jsonObj);
                fail("Expected BadPropertyNameException for reserved word "+reservedWord);
            }catch ( BadPropertyNameException e ){
                String message = e.getMessage();
                assertThat(message, is(reservedWord+" is a reserved word."));
            }
        }
    }

    /**
     * Test EscapeBadIdentifierCodePoints
     *
     * @throws ScriptException if the JSON doesn't evaluate properly.
     * @throws NoSuchMethodException If it can't find the Javascript function to use for validation.
     */
    @Test
    public void testEscapeBadIdentifierCodePoints() throws ScriptException, NoSuchMethodException
    {
        Map<String,Object> jsonObj = new HashMap<>();
        JSONConfig cfg = new JSONConfig();
        cfg.setEscapeBadIdentifierCodePoints(true);
        jsonObj.put("x\u0005", 0);

        String json = JSONUtil.toJSON(jsonObj, cfg);
        validateJSON(json);
        assertThat(json, is("{\"x\\u0005\":0}"));
    }

    /**
     * Test setting default locale.
     */
    @Test
    public void testDefaultLocale()
    {
        Locale loc = new Locale("es","JP");
        Locale oldDefLoc = JSONConfigDefaults.getLocale();
        JSONConfigDefaults.setLocale(loc);
        Locale defLoc = JSONConfigDefaults.getLocale();
        JSONConfigDefaults.setLocale(oldDefLoc);
        assertEquals("Default locale not set", defLoc, loc);
        assertNotEquals(oldDefLoc, loc);
    }

    /**
     * Test dates.
     *
     * @throws ScriptException if the JSON doesn't evaluate properly.
     * @throws NoSuchMethodException If it can't find the Javascript function to use for validation.
     */
    @Test
    public void testDate() throws ScriptException, NoSuchMethodException
    {
        JSONConfig cfg = new JSONConfig();
        
        // non-standard JSON - only works with eval() and my parser.
        cfg.setEncodeDatesAsObjects(true);
        Map<String,Object> jsonObj = new LinkedHashMap<>();
        Calendar cal = Calendar.getInstance(TimeZone.getTimeZone("UTC"));
        cal.set(2015, 8, 16, 14, 8, 34);
        cal.set(Calendar.MILLISECOND, 34);
        jsonObj.put("t", cal.getTime());
        String json = JSONUtil.toJSON(jsonObj, cfg);
        assertThat(json, is("{\"t\":new Date(\"2015-09-16T14:08:34.034Z\")}"));

        // examine the Javascript object created by this JSON and eval().
        Object result = evalJSON(json);
        if ( result instanceof ScriptObjectMirror ){
            ScriptObjectMirror mirror = (ScriptObjectMirror)result;
            Object obj = mirror.get("t");
            if ( obj != null && obj instanceof ScriptObjectMirror ){
                ScriptObjectMirror t = (ScriptObjectMirror)obj;
                if ( t.getClassName().equals("Date") ){
                    assertEquals((Double)t.callMember("getUTCFullYear"), new Double(2015));
                    assertEquals((Double)t.callMember("getUTCMonth"), new Double(8));
                    assertEquals((Double)t.callMember("getUTCDate"), new Double(16));
                    assertEquals((Double)t.callMember("getUTCHours"), new Double(14));
                    assertEquals((Double)t.callMember("getUTCMinutes"), new Double(8));
                    assertEquals((Double)t.callMember("getUTCSeconds"), new Double(34));
                    assertEquals((Double)t.callMember("getUTCMilliseconds"), new Double(34));
                }else{
                    fail("Expected Date from t");
                }
            }else{
                fail("Expected ScriptObjectMirror from result");
            }
        }else{
            fail("Expected ScriptObjectMirror from evalJSON");
        }

        cfg.setEncodeDatesAsStrings(true);
        json = JSONUtil.toJSON(jsonObj, cfg);
        validateJSON(json);
        assertThat(json, is("{\"t\":\"2015-09-16T14:08:34.034Z\"}"));
    }

    /**
     * Test booleans.
     *
     * @throws ScriptException if the JSON doesn't evaluate properly.
     * @throws NoSuchMethodException If it can't find the Javascript function to use for validation.
     */
    @Test
    public void testBoolean() throws ScriptException, NoSuchMethodException
    {
        Map<String,Object> jsonObj = new LinkedHashMap<>();
        jsonObj.put("t", true);
        jsonObj.put("f", false);
        String json = JSONUtil.toJSON(jsonObj);
        validateJSON(json);
        assertThat(json, is("{\"t\":true,\"f\":false}"));
    }

    /**
     * Test a byte value.
     *
     * @throws ScriptException if the JSON doesn't evaluate properly.
     * @throws NoSuchMethodException If it can't find the Javascript function to use for validation.
     */
    @Test
    public void testByte() throws ScriptException, NoSuchMethodException
    {
        Map<String,Object> jsonObj = new HashMap<>();
        byte b = 27;
        jsonObj.put("x", b);
        String json = JSONUtil.toJSON(jsonObj);
        validateJSON(json);
        assertThat(json, is("{\"x\":27}"));
    }

    /**
     * Test a char value.
     *
     * @throws ScriptException if the JSON doesn't evaluate properly.
     * @throws NoSuchMethodException If it can't find the Javascript function to use for validation.
     */
    @Test
    public void testChar() throws ScriptException, NoSuchMethodException
    {
        Map<String,Object> jsonObj = new HashMap<>();
        char ch = '@';
        jsonObj.put("x", ch);
        String json = JSONUtil.toJSON(jsonObj);
        validateJSON(json);
        assertThat(json, is("{\"x\":\"@\"}"));
    }

    /**
     * Test a short value.
     *
     * @throws ScriptException if the JSON doesn't evaluate properly.
     * @throws NoSuchMethodException If it can't find the Javascript function to use for validation.
     */
    @Test
    public void testShort() throws ScriptException, NoSuchMethodException
    {
        Map<String,Object> jsonObj = new HashMap<>();
        short s = 275;
        jsonObj.put("x", s);
        String json = JSONUtil.toJSON(jsonObj);
        validateJSON(json);
        assertThat(json, is("{\"x\":275}"));
    }

    /**
     * Test a int value.
     *
     * @throws ScriptException if the JSON doesn't evaluate properly.
     * @throws NoSuchMethodException If it can't find the Javascript function to use for validation.
     */
    @Test
    public void testInt() throws ScriptException, NoSuchMethodException
    {
        Map<String,Object> jsonObj = new HashMap<>();
        int i = 100000;
        jsonObj.put("x", i);
        String json = JSONUtil.toJSON(jsonObj);
        validateJSON(json);
        assertThat(json, is("{\"x\":100000}"));
    }

    /**
     * Test a byte value.
     *
     * @throws ScriptException if the JSON doesn't evaluate properly.
     * @throws NoSuchMethodException If it can't find the Javascript function to use for validation.
     */
    @Test
    public void testLong() throws ScriptException, NoSuchMethodException
    {
        Map<String,Object> jsonObj = new HashMap<>();
        long l = 68719476735L;
        jsonObj.put("x", l);
        String json = JSONUtil.toJSON(jsonObj);
        validateJSON(json);
        assertThat(json, is("{\"x\":68719476735}"));
    }

    /**
     * Test a float value.
     *
     * @throws ScriptException if the JSON doesn't evaluate properly.
     * @throws NoSuchMethodException If it can't find the Javascript function to use for validation.
     */
    @Test
    public void testFloat() throws ScriptException, NoSuchMethodException
    {
        Map<String,Object> jsonObj = new HashMap<>();
        float f = 3.14f;
        jsonObj.put("x", f);
        String json = JSONUtil.toJSON(jsonObj);
        validateJSON(json);
        assertThat(json, is("{\"x\":3.14}"));
    }

    /**
     * Test a double value.
     *
     * @throws ScriptException if the JSON doesn't evaluate properly.
     * @throws NoSuchMethodException If it can't find the Javascript function to use for validation.
     */
    @Test
    public void testDouble() throws ScriptException, NoSuchMethodException
    {
        Map<String,Object> jsonObj = new HashMap<>();
        double d = 6.28;
        jsonObj.put("x", d);
        String json = JSONUtil.toJSON(jsonObj);
        validateJSON(json);
        assertThat(json, is("{\"x\":6.28}"));
    }

    /**
     * Test a BigInteger value.
     *
     * @throws ScriptException if the JSON doesn't evaluate properly.
     * @throws NoSuchMethodException If it can't find the Javascript function to use for validation.
     */
    @Test
    public void testBigInteger() throws ScriptException, NoSuchMethodException
    {
        Map<String,Object> jsonObj = new HashMap<>();
        BigInteger bi = new BigInteger("1234567890");
        jsonObj.put("x", bi);
        String json = JSONUtil.toJSON(jsonObj);
        validateJSON(json);
        assertThat(json, is("{\"x\":1234567890}"));
    }

    /**
     * Test a BigDecimal value.
     *
     * @throws ScriptException if the JSON doesn't evaluate properly.
     * @throws NoSuchMethodException If it can't find the Javascript function to use for validation.
     */
    @Test
    public void testBigDecimal() throws ScriptException, NoSuchMethodException
    {
        Map<String,Object> jsonObj = new HashMap<>();
        BigDecimal bd = new BigDecimal("12345.67890");
        jsonObj.put("x", bd);
        String json = JSONUtil.toJSON(jsonObj);
        validateJSON(json);
        assertThat(json, is("{\"x\":12345.67890}"));
    }

    /**
     * Test a custom number format.
     *
     * @throws ScriptException if the JSON doesn't evaluate properly.
     * @throws NoSuchMethodException If it can't find the Javascript function to use for validation.
     */
    @Test
    public void testNumberFormat() throws ScriptException, NoSuchMethodException
    {
        Map<String,Object> jsonObj = new HashMap<>();
        float f = 1.23456f;
        jsonObj.put("x", f);
        JSONConfig cfg = new JSONConfig();
        NumberFormat fmt = NumberFormat.getInstance();
        fmt.setMaximumFractionDigits(3);
        cfg.addNumberFormat(f, fmt);
        String json = JSONUtil.toJSON(jsonObj, cfg);
        validateJSON(json);
        assertThat(json, is("{\"x\":1.235}"));
    }

    /**
     * Test a string value.
     *
     * @throws ScriptException if the JSON doesn't evaluate properly.
     * @throws NoSuchMethodException If it can't find the Javascript function to use for validation.
     */
    @Test
    public void testString() throws ScriptException, NoSuchMethodException
    {
        Map<String,Object> jsonObj = new HashMap<>();
        String s = "bar";
        jsonObj.put("x", s);
        String json = JSONUtil.toJSON(jsonObj);
        validateJSON(json);
        assertThat(json, is("{\"x\":\"bar\"}"));
    }

    /**
     * Test a string with a quote value.
     *
     * @throws ScriptException if the JSON doesn't evaluate properly.
     * @throws NoSuchMethodException If it can't find the Javascript function to use for validation.
     */
    @Test
    public void testQuoteString() throws ScriptException, NoSuchMethodException
    {
        Map<String,Object> jsonObj = new HashMap<>();
        String s = "ba\"r";
        jsonObj.put("x", s);
        String json = JSONUtil.toJSON(jsonObj);
        validateJSON(json);
        assertThat(json, is("{\"x\":\"ba\\\"r\"}"));
    }

    /**
     * Test a string with a quote value.
     *
     * @throws ScriptException if the JSON doesn't evaluate properly.
     * @throws NoSuchMethodException If it can't find the Javascript function to use for validation.
     */
    @Test
    public void testNonBmp() throws ScriptException, NoSuchMethodException
    {
        Map<String,Object> jsonObj = new HashMap<>();
        StringBuilder buf = new StringBuilder(2);
        buf.appendCodePoint(0x1F4A9);
        jsonObj.put("x", buf);
        String json = JSONUtil.toJSON(jsonObj);
        validateJSON(json);
        assertThat(json, is("{\"x\":\"\uD83D\uDCA9\"}"));
    }

    /**
     * Test a Iterable value.
     *
     * @throws ScriptException if the JSON doesn't evaluate properly.
     * @throws NoSuchMethodException If it can't find the Javascript function to use for validation.
     */
    @Test
    public void testIterable() throws ScriptException, NoSuchMethodException
    {
        Map<String,Object> jsonObj = new HashMap<>();
        jsonObj.put("x", Arrays.asList(1,2,3));
        String json = JSONUtil.toJSON(jsonObj);
        validateJSON(json);
        assertThat(json, is("{\"x\":[1,2,3]}"));
    }

    /**
     * Test an Enumeration.
     *
     * @throws ScriptException if the JSON doesn't evaluate properly.
     * @throws NoSuchMethodException If it can't find the Javascript function to use for validation.
     */
    @Test
    public void testEnumeration() throws ScriptException, NoSuchMethodException
    {
        Map<String,Object> jsonObj = new HashMap<>();

        Vector<Integer> list = new Vector<>(Arrays.asList(1,2,3));
        jsonObj.put("x", list.elements());
        String json = JSONUtil.toJSON(jsonObj);
        validateJSON(json);
        assertThat(json, is("{\"x\":[1,2,3]}"));
    }

    /**
     * Test a Map value.
     *
     * @throws ScriptException if the JSON doesn't evaluate properly.
     */
    @Test
    public void testLoop() throws ScriptException
    {
        Map<String,Object> jsonObj = new HashMap<>(4);
        jsonObj.put("a",1);
        jsonObj.put("b",2);
        jsonObj.put("c",3);
        jsonObj.put("x", jsonObj);

        JSONConfig cfg = new JSONConfig();
        try{
            JSONUtil.toJSON(jsonObj, cfg);
            fail("Expected a DataStructureLoopException to be thrown");
        }catch ( DataStructureLoopException e ){
            assertThat(e.getMessage(), containsString("java.util.HashMap includes itself which would cause infinite recursion."));
        }
    }

    /**
     * Test a resource bundle.
     *
     * @throws ScriptException if the JSON doesn't evaluate properly.
     * @throws NoSuchMethodException If it can't find the Javascript function to use for validation.
     */
    @Test
    public void testResourceBundle() throws ScriptException, NoSuchMethodException
    {
        String bundleName = getClass().getCanonicalName();
        ResourceBundle bundle = ResourceBundle.getBundle(bundleName);
        JSONConfig cfg = new JSONConfig();

        cfg.setEncodeNumericStringsAsNumbers(false);
        String json = JSONUtil.toJSON(bundle, cfg);
        validateJSON(json);
        //assertThat(json, is("{\"a\":\"1\",\"b\":\"2\",\"c\":\"3\",\"d\":\"4\",\"e\":\"5\",\"f\":\"6\",\"g\":\"7\",\"h\":\"8\",\"i\":\"9\",\"j\":\"10\",\"k\":\"11\",\"l\":\"12\",\"m\":\"13\",\"n\":\"14\",\"o\":\"15\",\"p\":\"16\",\"q\":\"17\",\"r\":\"18\",\"s\":\"19\",\"t\":\"20\",\"u\":\"21\",\"v\":\"22\",\"w\":\"23\",\"x\":\"24\",\"y\":\"25\",\"z\":\"26\"}"));

        cfg.setEncodeNumericStringsAsNumbers(true);
        json = JSONUtil.toJSON(bundle, cfg);
        validateJSON(json);
        //assertThat(json, is("{\"a\":1,\"b\":2,\"c\":3,\"d\":4,\"e\":5,\"f\":6,\"g\":7,\"h\":8,\"i\":9,\"j\":10,\"k\":11,\"l\":12,\"m\":13,\"n\":14,\"o\":15,\"p\":16,\"q\":17,\"r\":18,\"s\":19,\"t\":20,\"u\":21,\"v\":22,\"w\":23,\"x\":24,\"y\":25,\"z\":26}"));
    }

    /**
     * Test a complex value.
     *
     * @throws ScriptException if the JSON doesn't evaluate properly.
     * @throws NoSuchMethodException If it can't find the Javascript function to use for validation.
     */
    @Test
    public void testComplex() throws ScriptException, NoSuchMethodException
    {
        Map<String,Object> jsonObj = new LinkedHashMap<>();
        jsonObj.put("a",1);
        jsonObj.put("b","x");
        String[] ia = {"1","2","3"};
        List<String> il = Arrays.asList(ia);
        jsonObj.put("c",ia);
        jsonObj.put("d",il);
        Object[] objs = new Object[3];
        objs[0] = null;
        objs[1] = new JSONAble()
                      {
                          @Override
                          public void toJSON( JSONConfig jsonConfig, Writer json ) throws BadPropertyNameException, DataStructureLoopException, IOException
                          {
                              JSONConfig cfg = jsonConfig == null ? new JSONConfig() : jsonConfig;
                              Map<String,Object> jsonObj = new LinkedHashMap<>();
                              jsonObj.put("a", 0);
                              jsonObj.put("b", 2);
                              int[] ar = {1, 2, 3};
                              jsonObj.put("x", ar);

                              JSONUtil.toJSON(jsonObj, cfg, json);
                          }

						  @Override
						  public String toJSON()
						  {
							  return null;
						  }

						  @Override
						  public String toJSON( JSONConfig jsonConfig )
						  {
							  return null;
						  }

						  @Override
						  public void toJSON( Writer json ) throws IOException
						  {
						  }
                      };
        objs[2] = il;
        jsonObj.put("e", objs);

        JSONConfig cfg = new JSONConfig();
        String json = JSONUtil.toJSON(jsonObj, cfg);
        validateJSON(json);
        assertThat(json, is("{\"a\":1,\"b\":\"x\",\"c\":[\"1\",\"2\",\"3\"],\"d\":[\"1\",\"2\",\"3\"],\"e\":[null,{\"a\":0,\"b\":2,\"x\":[1,2,3]},[\"1\",\"2\",\"3\"]]}"));
    }

    /**
     * Test the oddball case where a map has keys which are not equal
     * but produce the same toString() output.
     */
    @Test
    public void testDuplicateKeys()
    {
        Map<Object,Object> jsonObj = new HashMap<>();
        jsonObj.put(new DupStr(1), 0);
        jsonObj.put(new DupStr(2), 1);
        JSONConfig cfg = new JSONConfig();
        try{
            JSONUtil.toJSON(jsonObj, cfg);
            fail("Expected a DuplicatePropertyNameException to be thrown");
        }catch ( DuplicatePropertyNameException e ){
            assertThat(e.getMessage(), is("Property x occurs twice in the same object."));
        }
    }

    /**
     * Used by testDuplicateKeys().
     */
    private class DupStr
    {
        private int x;

        public DupStr( int x )
        {
            this.x = x;
        }

        @Override
        public String toString()
        {
            return "x";
        }

        /* (non-Javadoc)
         * @see java.lang.Object#hashCode()
         */
        @Override
        public int hashCode()
        {
            final int prime = 31;
            int result = 1;
            result = prime * result + getOuterType().hashCode();
            result = prime * result + x;
            return result;
        }

        /* (non-Javadoc)
         * @see java.lang.Object#equals(java.lang.Object)
         */
        @Override
        public boolean equals( Object obj )
        {
            if ( this == obj ){
                return true;
            }
            if ( obj == null ){
                return false;
            }
            if ( getClass() != obj.getClass() ){
                return false;
            }
            DupStr other = (DupStr)obj;
            if ( !getOuterType().equals(other.getOuterType()) ){
                return false;
            }
            if ( x != other.x ){
                return false;
            }
            return true;
        }

        private TestJSONUtil getOuterType()
        {
            return TestJSONUtil.this;
        }
    }
}<|MERGE_RESOLUTION|>--- conflicted
+++ resolved
@@ -23,13 +23,10 @@
 import static org.junit.Assert.assertTrue;
 import static org.junit.Assert.fail;
 
-<<<<<<< HEAD
 import java.io.IOException;
 import java.io.Writer;
-=======
 import java.io.FileNotFoundException;
 import java.io.FileReader;
->>>>>>> fc026bc0
 import java.math.BigDecimal;
 import java.math.BigInteger;
 import java.text.DateFormat;
@@ -45,6 +42,7 @@
 import java.util.List;
 import java.util.Locale;
 import java.util.Map;
+import java.util.Map.Entry;
 import java.util.ResourceBundle;
 import java.util.Set;
 import java.util.TimeZone;
@@ -61,7 +59,11 @@
 import org.junit.BeforeClass;
 import org.junit.Test;
 
-import jdk.nashorn.api.scripting.ScriptObjectMirror;
+import sun.org.mozilla.javascript.internal.Context;
+import sun.org.mozilla.javascript.internal.NativeObject;
+import sun.org.mozilla.javascript.internal.ScriptableObject;
+
+//import jdk.nashorn.api.scripting.ScriptObjectMirror;
 
 /**
  * Tests for JSONUtil. Most of the produced JSON is put through Java's script
@@ -759,27 +761,26 @@
 
         // examine the Javascript object created by this JSON and eval().
         Object result = evalJSON(json);
-        if ( result instanceof ScriptObjectMirror ){
-            ScriptObjectMirror mirror = (ScriptObjectMirror)result;
-            Object obj = mirror.get("t");
-            if ( obj != null && obj instanceof ScriptObjectMirror ){
-                ScriptObjectMirror t = (ScriptObjectMirror)obj;
-                if ( t.getClassName().equals("Date") ){
-                    assertEquals((Double)t.callMember("getUTCFullYear"), new Double(2015));
-                    assertEquals((Double)t.callMember("getUTCMonth"), new Double(8));
-                    assertEquals((Double)t.callMember("getUTCDate"), new Double(16));
-                    assertEquals((Double)t.callMember("getUTCHours"), new Double(14));
-                    assertEquals((Double)t.callMember("getUTCMinutes"), new Double(8));
-                    assertEquals((Double)t.callMember("getUTCSeconds"), new Double(34));
-                    assertEquals((Double)t.callMember("getUTCMilliseconds"), new Double(34));
-                }else{
-                    fail("Expected Date from t");
-                }
+        if ( result instanceof NativeObject ){
+            NativeObject no = (NativeObject)result;
+            Object obj = no.get("t");
+            if ( obj != null && obj.getClass().getSimpleName().equals("NativeDate")  ){
+                Object dto = Context.jsToJava(obj, Date.class);
+                Date dt = (Date)dto;
+                Calendar jc = Calendar.getInstance(TimeZone.getTimeZone("UTC"));
+                jc.setTime(dt);
+                assertEquals(jc.get(Calendar.YEAR), 2015);
+                assertEquals(jc.get(Calendar.MONTH), 8);
+                assertEquals(jc.get(Calendar.DAY_OF_MONTH), 16);
+                assertEquals(jc.get(Calendar.HOUR_OF_DAY), 14);
+                assertEquals(jc.get(Calendar.MINUTE), 8);
+                assertEquals(jc.get(Calendar.SECOND), 34);
+                assertEquals(jc.get(Calendar.MILLISECOND), 34);
             }else{
-                fail("Expected ScriptObjectMirror from result");
+                fail("Expected NativeDate from result");
             }
         }else{
-            fail("Expected ScriptObjectMirror from evalJSON");
+            fail("Expected NativeObject from evalJSON");
         }
 
         cfg.setEncodeDatesAsStrings(true);
