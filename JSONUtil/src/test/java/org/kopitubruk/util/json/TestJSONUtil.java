--- conflicted
+++ resolved
@@ -1120,13 +1120,8 @@
 
         JSONConfig cfg = new JSONConfig();
         cfg.setIndentPadding(new IndentPadding("\t", String.format("%n")));
-<<<<<<< HEAD
-        //String json =
-                JSONUtil.toJSON(jsonObj, cfg);
+        String json = JSONUtil.toJSON(jsonObj, cfg);
         //validateJSON(json);
-=======
-        String json = JSONUtil.toJSON(jsonObj, cfg);
-        validateJSON(json);
         @SuppressWarnings("unchecked")
         Map<String,Object> obj = (Map<String,Object>)JSONParser.parseJSON(json);
         assertThat((String)obj.get("b"), is("x"));
@@ -1135,7 +1130,6 @@
         @SuppressWarnings("unchecked")
         Map<Object,Object> jsonAble = (Map<Object,Object>)innerObj.get(1);
         assertThat((Long)jsonAble.get("b"), is((long)2));
->>>>>>> bebf005f
         //System.out.println(json);
     }
 
