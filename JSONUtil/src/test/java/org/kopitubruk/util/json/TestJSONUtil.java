--- conflicted
+++ resolved
@@ -25,7 +25,6 @@
 
 import java.io.IOException;
 import java.io.Writer;
-import java.io.FileReader;
 import java.math.BigDecimal;
 import java.math.BigInteger;
 import java.text.DateFormat;
@@ -47,16 +46,6 @@
 import java.util.Vector;
 
 import javax.naming.NamingException;
-<<<<<<< HEAD
-//import javax.script.ScriptEngine;
-//import javax.script.ScriptEngineManager;
-//import javax.script.ScriptException;
-=======
-import javax.script.Invocable;
-import javax.script.ScriptEngine;
-import javax.script.ScriptEngineManager;
-import javax.script.ScriptException;
->>>>>>> 77a878be
 
 import org.apache.commons.logging.Log;
 import org.apache.commons.logging.LogFactory;
@@ -65,10 +54,7 @@
 
 /**
  * Tests for JSONUtil. Most of the produced JSON is put through Java's script
- * engine so that it will be tested that it parses without error. In most cases,
- * the JSON is tested both against Javascript eval() and JSON.parse(). In
- * general, eval() is looser than JSON.parse() except for property names where
- * JSON.parse() is looser.
+ * engine so that it will be tested that it parses without error.
  *
  * @author Bill Davidson
  */
@@ -97,133 +83,12 @@
             s_log.error("Couldn't create context", ex);
         }
 
-        String validateJs = "validate.js";
-        try{
-            // Get the Javascript engine and load the validation javascript file into it.
-            ScriptEngine engine = new ScriptEngineManager().getEngineByExtension("js");
-            engine.eval(new FileReader(TestJSONUtil.class.getResource(validateJs).getFile()));
-            invocable = (Invocable)engine;
-        }catch ( Exception e ){
-            // Can't validate any JSON.
-            s_log.fatal("Couldn't load " + validateJs, e);
-            System.exit(-1);
-        }
-
         /*
          * Some of these tests depend upon error messages which need to be in
          * English, so it's forced during the tests.
          */
         JSONConfigDefaults.setLocale(Locale.US);
     }
-
-    /**
-     * Javascript engine to be used to validate JSON. Nashorn (Java 8) supports
-     * ECMAScript 5.1. Java 7 uses Rhino 1.7, which supports something roughly
-     * close to ECMAScript 3.  Java 6 uses Rhino 1.6r2 which is also close to
-     * ECMAScript 3.
-     */
-<<<<<<< HEAD
-    //private final ScriptEngine engine = new ScriptEngineManager().getEngineByExtension("js");
-=======
-    private static Invocable invocable;
->>>>>>> 77a878be
-
-    /**
-     * Make sure that the JSON parses. Using a script and Invocable because that
-     * makes the data get sent to the script raw, as it would in an AJAX call.
-     * I used to do a direct eval but that caused some issues for some things
-     * with regard to escapes.
-     *
-     * @param json A JSON string.
-     * @param func the Javascript function to call.
-     * @return the object returned by the function or null if there's an exception thrown.
-     * @throws ScriptException if the JSON doesn't evaluate properly.
-     * @throws NoSuchMethodException If it can't find the Javascript function to use for validation.
-     */
-<<<<<<< HEAD
-    /*
-    private void validateJSON( String json ) throws ScriptException
-=======
-    private Object runValidateJSON( String json, String func ) throws ScriptException, NoSuchMethodException
->>>>>>> 77a878be
-    {
-        // make sure it parses.
-        Object result = null;
-        try{
-            result = invocable.invokeFunction(func, json);
-        }catch ( ScriptException e ){
-            boolean lastCode = false;
-            StringBuilder buf = new StringBuilder(func).append("()\n");
-            for ( int i = 0, j = 0, len = json.length(); i < len && j < 500; j++ ){
-                int codePoint = json.codePointAt(i);
-                int charCount = Character.charCount(codePoint);
-                if ( codePoint < 256 && codePoint >= ' ' ){
-                    if ( lastCode ){
-                        buf.append('\n');
-                    }
-                    buf.appendCodePoint(codePoint);
-                    lastCode = false;
-                }else{
-                    buf.append(String.format("\n%d U+%04X %s %d",
-                                             i, codePoint,
-                                             Character.getName(codePoint),
-                                             Character.getType(codePoint)));
-                    lastCode = true;
-                }
-                i += charCount;
-            }
-            s_log.error(buf.toString(), e);
-            throw e;
-            //System.exit(-1);
-        }catch ( NoSuchMethodException e ){
-            s_log.error("Couldn't invoke "+func+"()", e);
-            throw e;
-        }
-        return result;
-    }
-
-    /**
-     * Validate the given JSON string with Javascript eval(String).
-     *
-     * @param json A JSON string.
-     * @return the object returned by the function or null if there's an exception thrown.
-     * @throws ScriptException if the JSON doesn't evaluate properly.
-     * @throws NoSuchMethodException If it can't find the Javascript function to use for validation.
-     */
-    private Object evalJSON( String json ) throws ScriptException, NoSuchMethodException
-    {
-        return runValidateJSON(json, "evalJSON");
-    }
-
-    /**
-     * Validate the given JSON string with Javascript JSON.parse(String).
-     *
-     * @param json A JSON string.
-     * @return the object returned by the function or null if there's an exception thrown.
-     * @throws ScriptException if the JSON doesn't evaluate properly.
-     * @throws NoSuchMethodException If it can't find the Javascript function to use for validation.
-     */
-    /*
-     Rhino 1.6 does not support JSON.parse().
-    private Object parseJSON( String json ) throws ScriptException, NoSuchMethodException
-    {
-        return runValidateJSON(json, "parseJSON");
-    }
-    */
-
-    /**
-     * Validate the given JSON string with both Javascript eval(String) and JSON.parse(String).
-     *
-     * @param json A JSON string.
-     * @throws ScriptException if the JSON doesn't evaluate properly.
-     * @throws NoSuchMethodException If it can't find the Javascript function to use for validation.
-     */
-    private void validateJSON( String json ) throws ScriptException, NoSuchMethodException
-    {
-        evalJSON(json);
-        //parseJSON(json);
-    }
-    */
 
     /**
      * Test all characters allowed for property names. Every start character
@@ -242,18 +107,10 @@
      * be in quotes in order for the validation to work properly so the
      * validation tests that those identifiers that need that do get quoted
      * even though I turned identifier quoting off for the tests.
-     *
-     * @throws ScriptException if the JSON doesn't evaluate properly.
-     * @throws NoSuchMethodException If it can't find the Javascript function to use for validation.
-     */
-    @Test
-<<<<<<< HEAD
+     */
+    @Test
     public void testValidPropertyNames()
-=======
-    public void testValidPropertyNames() throws ScriptException, NoSuchMethodException
->>>>>>> 77a878be
-    {
-
+    {
         JSONConfig cfg = new JSONConfig();
 
         ArrayList<Integer> validStart = new ArrayList<Integer>();
@@ -305,87 +162,6 @@
     }
 
     /**
-     * Test all characters allowed for property names by JSON.parse() but not by
-     * Javascript eval(). The JSON standard is much looser with characters
-     * allowed in property names than ECMAScript. It allows pretty much any
-     * defined code point greater than or equal to 32. There are no start
-     * character rules either as there are with ECMAScript identifiers.
-     *
-     * @throws ScriptException if the JSON doesn't evaluate properly.
-     * @throws NoSuchMethodException If it can't find the Javascript function to use for validation.
-     */
-    //@Test
-    public void testJSONPropertyNames() throws ScriptException, NoSuchMethodException
-    {
-        JSONConfig jcfg = new JSONConfig();
-        jcfg.setFullJSONIdentifierCodePoints(false);
-        JSONConfig cfg = new JSONConfig();
-        cfg.setFullJSONIdentifierCodePoints(true);
-
-        Map<String,Object> jsonObj = new HashMap<String,Object>(2);
-        int[] normalIdent = new int[1];
-        int[] escName = new int[2];
-        escName[0] = '\\';
-        int jsonOnlyCount = 0;
-
-        for ( int i = ' '; i <= Character.MAX_CODE_POINT; i++ ){
-            if ( JSONUtil.isValidIdentifierStart(i, jcfg) ){
-                // ignore - these are tested by testValidPropertyNames()
-            }else if ( Character.isDefined(i) && ! (i <= 0xFFFF && JSONUtil.isSurrogate((char)i)) ){
-                String propertyName;
-                switch ( i ){
-                    // escape characters as needed.
-                    case '"':
-                    case '/':
-                    case '\\':
-                        escName[1] = i;
-                        propertyName = new String(escName,0,2);
-                        break;
-                    default:
-                        normalIdent[0] = i;
-                        propertyName = new String(normalIdent,0,1);
-                        break;
-                }
-                jsonObj.clear();
-                jsonObj.put(propertyName, 0);
-                String json = JSONUtil.toJSON(jsonObj, cfg);
-                // these would fail eval().
-                //parseJSON(json);
-                ++jsonOnlyCount;
-            }
-        }
-
-        s_log.debug(jsonOnlyCount+" code points are valid identifier start characters for JSON.parse() but not for eval()");
-    }
-
-    /**
-     * Test all characters not allowed for property names by JSON.parse().
-     */
-    @Test
-    public void testBadJSONPropertyNames()
-    {
-        JSONConfig cfg = new JSONConfig();
-        cfg.setFullJSONIdentifierCodePoints(true);
-
-        Map<String,Object> jsonObj = new HashMap<String,Object>(2);
-        int[] codePoints = new int[256];
-        int j = 0;
-
-        for ( int i = 0; i <= Character.MAX_CODE_POINT; i++ ){
-            if (  i < ' ' || ! Character.isDefined(i) ){
-                codePoints[j++] = i;
-                if ( j == codePoints.length ){
-                    testBadIdentifier(codePoints, 0, j, jsonObj, cfg);
-                    j = 0;
-                }
-            }
-        }
-        if ( j > 0 ){
-            testBadIdentifier(codePoints, 0, j, jsonObj, cfg);
-        }
-    }
-
-    /**
      * Test bad code points for the start of characters in names.
      */
     @Test
@@ -459,16 +235,9 @@
 
     /**
      * Test valid Unicode strings.
-     *
-     * @throws ScriptException if the JSON doesn't evaluate properly.
-     * @throws NoSuchMethodException If it can't find the Javascript function to use for validation.
-     */
-    @Test
-<<<<<<< HEAD
+     */
+    @Test
     public void testValidStrings()
-=======
-    public void testValidStrings() throws ScriptException, NoSuchMethodException
->>>>>>> 77a878be
     {
         int[] codePoints = new int[32768];
         Map<String,Object> jsonObj = new HashMap<String,Object>(2);
@@ -495,16 +264,9 @@
 
     /**
      * Test that Unicode escape sequences in identifiers work.
-     *
-     * @throws ScriptException if the JSON doesn't evaluate properly.
-     * @throws NoSuchMethodException If it can't find the Javascript function to use for validation.
-     */
-    @Test
-<<<<<<< HEAD
+     */
+    @Test
     public void testUnicodeEscapeInIdentifier()
-=======
-    public void testUnicodeEscapeInIdentifier() throws ScriptException, NoSuchMethodException
->>>>>>> 77a878be
     {
         Map<String,Object> jsonObj = new HashMap<String,Object>();
         String[] ids = { "a\\u1234", "\\u1234x" };
@@ -520,8 +282,6 @@
 
     /**
      * Test that ECMAScript 6 code point escapes.
-     *
-     * @throws ScriptException if the JSON doesn't evaluate properly.
      */
     @Test
     public void testECMA6UnicodeEscapeInString()
@@ -543,16 +303,9 @@
 
     /**
      * Test that Unicode escape sequences in identifiers work.
-     *
-     * @throws ScriptException if the JSON doesn't evaluate properly.
-     * @throws NoSuchMethodException If it can't find the Javascript function to use for validation.
-     */
-    @Test
-<<<<<<< HEAD
+     */
+    @Test
     public void testEscapePassThrough()
-=======
-    public void testEscapePassThrough() throws ScriptException, NoSuchMethodException
->>>>>>> 77a878be
     {
         Map<String,Object> jsonObj = new HashMap<String,Object>();
         String[] strs = {"a\\u1234", "b\\x4F", "c\\377", "d\\u{1F4A9}", "e\\nf"};
@@ -563,16 +316,7 @@
             String json = JSONUtil.toJSON(jsonObj);
             if ( str.charAt(0) != 'd' ){
                 // Nashorn doesn't understand EMCAScript 6 code point escapes.
-<<<<<<< HEAD
                 // validateJSON(json);
-=======
-                if ( str.charAt(0) == 'b' || str.charAt(0) == 'c' ){
-                    // JSON.parse() doesn't accept octal or hex escapes.
-                    evalJSON(json);
-                }else{
-                    validateJSON(json);
-                }
->>>>>>> 77a878be
             }
             assertThat(json, is("{\"x\":\""+str+"\"}"));
         }
@@ -580,16 +324,9 @@
 
     /**
      * Test that unescape works.
-     *
-     * @throws ScriptException if the JSON doesn't evaluate properly.
-     * @throws NoSuchMethodException If it can't find the Javascript function to use for validation.
-     */
-    @Test
-<<<<<<< HEAD
+     */
+    @Test
     public void testUnEscape()
-=======
-    public void testUnEscape() throws ScriptException, NoSuchMethodException
->>>>>>> 77a878be
     {
         Map<String,Object> jsonObj = new HashMap<String,Object>();
         String[] strs = {"a\\u0041", "b\\x41", "d\\u{41}", "e\\v"};
@@ -713,16 +450,9 @@
 
     /**
      * Test using reserved words in identifiers.
-     *
-     * @throws ScriptException if the JSON doesn't evaluate properly.
-     * @throws NoSuchMethodException If it can't find the Javascript function to use for validation.
-     */
-    @Test
-<<<<<<< HEAD
+     */
+    @Test
     public void testReservedWordsInIdentifiers()
-=======
-    public void testReservedWordsInIdentifiers() throws ScriptException, NoSuchMethodException
->>>>>>> 77a878be
     {
         Map<String,Object> jsonObj = new HashMap<String,Object>();
         JSONConfig cfg = new JSONConfig();
@@ -750,16 +480,9 @@
 
     /**
      * Test EscapeBadIdentifierCodePoints
-     *
-     * @throws ScriptException if the JSON doesn't evaluate properly.
-     * @throws NoSuchMethodException If it can't find the Javascript function to use for validation.
-     */
-    @Test
-<<<<<<< HEAD
+     */
+    @Test
     public void testEscapeBadIdentifierCodePoints()
-=======
-    public void testEscapeBadIdentifierCodePoints() throws ScriptException, NoSuchMethodException
->>>>>>> 77a878be
     {
         Map<String,Object> jsonObj = new HashMap<String,Object>();
         JSONConfig cfg = new JSONConfig();
@@ -788,16 +511,9 @@
 
     /**
      * Test dates.
-     *
-     * @throws ScriptException if the JSON doesn't evaluate properly.
-     * @throws NoSuchMethodException If it can't find the Javascript function to use for validation.
-     */
-    @Test
-<<<<<<< HEAD
-    public void testDate() // throws ScriptException
-=======
-    public void testDate() throws ScriptException, NoSuchMethodException
->>>>>>> 77a878be
+     */
+    @Test
+    public void testDate()
     {
         JSONConfig cfg = new JSONConfig();
 
@@ -809,22 +525,6 @@
         cal.set(Calendar.MILLISECOND, 34);
         jsonObj.put("t", cal.getTime());
         String json = JSONUtil.toJSON(jsonObj, cfg);
-<<<<<<< HEAD
-        /* Java 6 uses Rhino 1.6r2, which doesn't understand ISO 8601.
-        String extra = ";\nvar t = x.t;\n" +
-                "java.lang.System.out.println(t.toString());\n" +
-                "if ( t.getUTCFullYear() != 2015 ){ throw ('bad year '+t.getUTCFullYear()); }\n"  +
-                "if ( t.getUTCMonth() != 8 ){ throw ('bad month '+t.getUTCMonth()); }\n" +
-                "if ( t.getUTCDate() != 16 ){ throw ('bad day '+t.getUTCDate()); }\n" +
-                "if ( t.getUTCHours() != 14 ){ throw ('bad hours '+t.getUTCHours()); }\n" +
-                "if ( t.getUTCMinutes() != 8 ){ throw ('bad minutes '+t.getUTCMinutes()); }\n" +
-                "if ( t.getUTCSeconds() != 34 ){ throw ('bad seconds '+t.getUTCSeconds()); }\n" +
-                "if ( t.getUTCMilliseconds() != 34 ){ throw ('bad millseconds '+t.getUTCMilliseconds()); }";
-        */
-        //validateJSON(json);
-=======
-        /* Java 6 uses Rhino 1.6r2, which doesn't understand ISO 8601. */
->>>>>>> 77a878be
         assertThat(json, is("{\"t\":new Date(\"2015-09-16T14:08:34.034Z\")}"));
 
         cfg.setEncodeDatesAsStrings(true);
@@ -835,16 +535,9 @@
 
     /**
      * Test booleans.
-     *
-     * @throws ScriptException if the JSON doesn't evaluate properly.
-     * @throws NoSuchMethodException If it can't find the Javascript function to use for validation.
-     */
-    @Test
-<<<<<<< HEAD
+     */
+    @Test
     public void testBoolean() // throws ScriptException
-=======
-    public void testBoolean() throws ScriptException, NoSuchMethodException
->>>>>>> 77a878be
     {
         Map<String,Object> jsonObj = new LinkedHashMap<String,Object>();
         jsonObj.put("t", true);
@@ -856,16 +549,9 @@
 
     /**
      * Test a byte value.
-     *
-     * @throws ScriptException if the JSON doesn't evaluate properly.
-     * @throws NoSuchMethodException If it can't find the Javascript function to use for validation.
-     */
-    @Test
-<<<<<<< HEAD
+     */
+    @Test
     public void testByte()
-=======
-    public void testByte() throws ScriptException, NoSuchMethodException
->>>>>>> 77a878be
     {
         Map<String,Object> jsonObj = new HashMap<String,Object>();
         byte b = 27;
@@ -877,16 +563,9 @@
 
     /**
      * Test a char value.
-     *
-     * @throws ScriptException if the JSON doesn't evaluate properly.
-     * @throws NoSuchMethodException If it can't find the Javascript function to use for validation.
-     */
-    @Test
-<<<<<<< HEAD
+     */
+    @Test
     public void testChar()
-=======
-    public void testChar() throws ScriptException, NoSuchMethodException
->>>>>>> 77a878be
     {
         Map<String,Object> jsonObj = new HashMap<String,Object>();
         char ch = '@';
@@ -898,16 +577,9 @@
 
     /**
      * Test a short value.
-     *
-     * @throws ScriptException if the JSON doesn't evaluate properly.
-     * @throws NoSuchMethodException If it can't find the Javascript function to use for validation.
-     */
-    @Test
-<<<<<<< HEAD
+     */
+    @Test
     public void testShort()
-=======
-    public void testShort() throws ScriptException, NoSuchMethodException
->>>>>>> 77a878be
     {
         Map<String,Object> jsonObj = new HashMap<String,Object>();
         short s = 275;
@@ -919,16 +591,9 @@
 
     /**
      * Test a int value.
-     *
-     * @throws ScriptException if the JSON doesn't evaluate properly.
-     * @throws NoSuchMethodException If it can't find the Javascript function to use for validation.
-     */
-    @Test
-<<<<<<< HEAD
+     */
+    @Test
     public void testInt()
-=======
-    public void testInt() throws ScriptException, NoSuchMethodException
->>>>>>> 77a878be
     {
         Map<String,Object> jsonObj = new HashMap<String,Object>();
         int i = 100000;
@@ -940,16 +605,9 @@
 
     /**
      * Test a byte value.
-     *
-     * @throws ScriptException if the JSON doesn't evaluate properly.
-     * @throws NoSuchMethodException If it can't find the Javascript function to use for validation.
-     */
-    @Test
-<<<<<<< HEAD
+     */
+    @Test
     public void testLong()
-=======
-    public void testLong() throws ScriptException, NoSuchMethodException
->>>>>>> 77a878be
     {
         Map<String,Object> jsonObj = new HashMap<String,Object>();
         long l = 68719476735L;
@@ -961,16 +619,9 @@
 
     /**
      * Test a float value.
-     *
-     * @throws ScriptException if the JSON doesn't evaluate properly.
-     * @throws NoSuchMethodException If it can't find the Javascript function to use for validation.
-     */
-    @Test
-<<<<<<< HEAD
+     */
+    @Test
     public void testFloat()
-=======
-    public void testFloat() throws ScriptException, NoSuchMethodException
->>>>>>> 77a878be
     {
         Map<String,Object> jsonObj = new HashMap<String,Object>();
         float f = 3.14f;
@@ -982,16 +633,9 @@
 
     /**
      * Test a double value.
-     *
-     * @throws ScriptException if the JSON doesn't evaluate properly.
-     * @throws NoSuchMethodException If it can't find the Javascript function to use for validation.
-     */
-    @Test
-<<<<<<< HEAD
+     */
+    @Test
     public void testDouble()
-=======
-    public void testDouble() throws ScriptException, NoSuchMethodException
->>>>>>> 77a878be
     {
         Map<String,Object> jsonObj = new HashMap<String,Object>();
         double d = 6.28;
@@ -1003,16 +647,9 @@
 
     /**
      * Test a BigInteger value.
-     *
-     * @throws ScriptException if the JSON doesn't evaluate properly.
-     * @throws NoSuchMethodException If it can't find the Javascript function to use for validation.
-     */
-    @Test
-<<<<<<< HEAD
+     */
+    @Test
     public void testBigInteger()
-=======
-    public void testBigInteger() throws ScriptException, NoSuchMethodException
->>>>>>> 77a878be
     {
         Map<String,Object> jsonObj = new HashMap<String,Object>();
         BigInteger bi = new BigInteger("1234567890");
@@ -1024,16 +661,9 @@
 
     /**
      * Test a BigDecimal value.
-     *
-     * @throws ScriptException if the JSON doesn't evaluate properly.
-     * @throws NoSuchMethodException If it can't find the Javascript function to use for validation.
-     */
-    @Test
-<<<<<<< HEAD
+     */
+    @Test
     public void testBigDecimal()
-=======
-    public void testBigDecimal() throws ScriptException, NoSuchMethodException
->>>>>>> 77a878be
     {
         Map<String,Object> jsonObj = new HashMap<String,Object>();
         BigDecimal bd = new BigDecimal("12345.67890");
@@ -1045,16 +675,9 @@
 
     /**
      * Test a custom number format.
-     *
-     * @throws ScriptException if the JSON doesn't evaluate properly.
-     * @throws NoSuchMethodException If it can't find the Javascript function to use for validation.
-     */
-    @Test
-<<<<<<< HEAD
+     */
+    @Test
     public void testNumberFormat()
-=======
-    public void testNumberFormat() throws ScriptException, NoSuchMethodException
->>>>>>> 77a878be
     {
         Map<String,Object> jsonObj = new HashMap<String,Object>();
         float f = 1.23456f;
@@ -1070,16 +693,9 @@
 
     /**
      * Test a string value.
-     *
-     * @throws ScriptException if the JSON doesn't evaluate properly.
-     * @throws NoSuchMethodException If it can't find the Javascript function to use for validation.
-     */
-    @Test
-<<<<<<< HEAD
+     */
+    @Test
     public void testString()
-=======
-    public void testString() throws ScriptException, NoSuchMethodException
->>>>>>> 77a878be
     {
         Map<String,Object> jsonObj = new HashMap<String,Object>();
         String s = "bar";
@@ -1091,16 +707,9 @@
 
     /**
      * Test a string with a quote value.
-     *
-     * @throws ScriptException if the JSON doesn't evaluate properly.
-     * @throws NoSuchMethodException If it can't find the Javascript function to use for validation.
-     */
-    @Test
-<<<<<<< HEAD
+     */
+    @Test
     public void testQuoteString()
-=======
-    public void testQuoteString() throws ScriptException, NoSuchMethodException
->>>>>>> 77a878be
     {
         Map<String,Object> jsonObj = new HashMap<String,Object>();
         String s = "ba\"r";
@@ -1112,16 +721,9 @@
 
     /**
      * Test a string with a quote value.
-     *
-     * @throws ScriptException if the JSON doesn't evaluate properly.
-     * @throws NoSuchMethodException If it can't find the Javascript function to use for validation.
-     */
-    @Test
-<<<<<<< HEAD
+     */
+    @Test
     public void testNonBmp()
-=======
-    public void testNonBmp() throws ScriptException, NoSuchMethodException
->>>>>>> 77a878be
     {
         Map<String,Object> jsonObj = new HashMap<String,Object>();
         StringBuilder buf = new StringBuilder(2);
@@ -1134,16 +736,9 @@
 
     /**
      * Test a Iterable value.
-     *
-     * @throws ScriptException if the JSON doesn't evaluate properly.
-     * @throws NoSuchMethodException If it can't find the Javascript function to use for validation.
-     */
-    @Test
-<<<<<<< HEAD
+     */
+    @Test
     public void testIterable()
-=======
-    public void testIterable() throws ScriptException, NoSuchMethodException
->>>>>>> 77a878be
     {
         Map<String,Object> jsonObj = new HashMap<String,Object>();
         jsonObj.put("x", Arrays.asList(1,2,3));
@@ -1154,16 +749,9 @@
 
     /**
      * Test an Enumeration.
-     *
-     * @throws ScriptException if the JSON doesn't evaluate properly.
-     * @throws NoSuchMethodException If it can't find the Javascript function to use for validation.
-     */
-    @Test
-<<<<<<< HEAD
+     */
+    @Test
     public void testEnumeration()
-=======
-    public void testEnumeration() throws ScriptException, NoSuchMethodException
->>>>>>> 77a878be
     {
         Map<String,Object> jsonObj = new HashMap<String,Object>();
 
@@ -1176,8 +764,6 @@
 
     /**
      * Test a Map value.
-     *
-     * @throws ScriptException if the JSON doesn't evaluate properly.
      */
     @Test
     public void testLoop()
@@ -1199,16 +785,9 @@
 
     /**
      * Test a resource bundle.
-     *
-     * @throws ScriptException if the JSON doesn't evaluate properly.
-     * @throws NoSuchMethodException If it can't find the Javascript function to use for validation.
-     */
-    @Test
-<<<<<<< HEAD
+     */
+    @Test
     public void testResourceBundle()
-=======
-    public void testResourceBundle() throws ScriptException, NoSuchMethodException
->>>>>>> 77a878be
     {
         String bundleName = getClass().getCanonicalName();
         ResourceBundle bundle = ResourceBundle.getBundle(bundleName);
@@ -1229,16 +808,9 @@
 
     /**
      * Test a complex value.
-     *
-     * @throws ScriptException if the JSON doesn't evaluate properly.
-     * @throws NoSuchMethodException If it can't find the Javascript function to use for validation.
-     */
-    @Test
-<<<<<<< HEAD
+     */
+    @Test
     public void testComplex()
-=======
-    public void testComplex() throws ScriptException, NoSuchMethodException
->>>>>>> 77a878be
     {
         Map<String,Object> jsonObj = new LinkedHashMap<String,Object>();
         jsonObj.put("a",1);
