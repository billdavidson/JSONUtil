/*
 * Copyright 2015 Bill Davidson
 *
 * Licensed under the Apache License, Version 2.0 (the "License");
 * you may not use this file except in compliance with the License.
 * You may obtain a copy of the License at
 *
 *    http://www.apache.org/licenses/LICENSE-2.0
 *
 * Unless required by applicable law or agreed to in writing, software
 * distributed under the License is distributed on an "AS IS" BASIS,
 * WITHOUT WARRANTIES OR CONDITIONS OF ANY KIND, either express or implied.
 * See the License for the specific language governing permissions and
 * limitations under the License.
 */
package org.kopitubruk.util.json;

import static org.hamcrest.core.Is.is;
import static org.hamcrest.core.StringContains.containsString;
import static org.junit.Assert.assertEquals;
import static org.junit.Assert.assertNotEquals;
import static org.junit.Assert.assertThat;
import static org.junit.Assert.assertTrue;
import static org.junit.Assert.fail;

import java.io.BufferedReader;
import java.io.FileReader;
import java.io.IOException;
import java.io.Writer;
import java.math.BigDecimal;
import java.math.BigInteger;
import java.text.DateFormat;
import java.text.NumberFormat;
import java.text.ParseException;
import java.util.ArrayList;
import java.util.Arrays;
import java.util.Calendar;
import java.util.Collections;
import java.util.Date;
import java.util.HashMap;
import java.util.HashSet;
import java.util.LinkedHashMap;
import java.util.List;
import java.util.Locale;
import java.util.Map;
import java.util.Random;
import java.util.ResourceBundle;
import java.util.Set;
import java.util.TimeZone;
import java.util.Vector;

import javax.naming.Context;
import javax.naming.NamingException;
import javax.script.Invocable;
import javax.script.ScriptEngine;
import javax.script.ScriptEngineManager;
import javax.script.ScriptException;

import org.apache.commons.logging.Log;
import org.apache.commons.logging.LogFactory;
import org.junit.AfterClass;
import org.junit.BeforeClass;
import org.junit.Test;

//import org.junit.Rule;
//import java.text.SimpleDateFormat;
//import org.junit.rules.TestRule;
//import org.junit.rules.TestWatcher;
//import org.junit.runner.Description;

/**
 * Tests for JSONUtil. Most of the produced JSON is put through Java's script
 * engine so that it will be tested that it parses without error. In most cases,
 * the JSON is tested against Javascript eval().  The Rhino 1.6r2 Javasxcript
 * engine included with Java 6 does not support JSON.parse(), so that cannot
 * be done with Java 6.
 *
 * @author Bill Davidson
 */
public class TestJSONUtil
{
    private static final Log s_log = LogFactory.getLog(TestJSONUtil.class);

    //private static SimpleDateFormat s_sdf;

    /**
     * Print out the name of the currently running test.
     *
    @Rule
    public TestRule watcher = new TestWatcher()
    {
        protected void starting( Description description )
        {
            System.out.println(s_sdf.format(new Date()) + ' ' + description.getMethodName());
        }
    }; */

    /**
     * Create a dummy JNDI initial context in order to avoid having
     * JNDI code throw an exception during the JUnit tests.
     */
    @BeforeClass
    public static void setUpClass()
    {
        try{
            Context ctx = JNDIUtil.createEnvContext(JSONUtil.class.getPackage().getName().replaceAll("\\.", "/"));

            ctx.bind("appName", "TestJSONUtil");
            ctx.bind("reflectClass0", "org.kopitubruk.util.json.ReflectTestClass,a,e,e=k");
            ctx.bind("preciseNumbers", true);
        }catch ( NamingException e ){
            s_log.fatal("Couldn't create context", e);
            System.exit(-1);
        }

        String validateJs = "validate.js";
        try{
            // Get the Javascript engine and load the validation javascript file into it.
            ScriptEngine engine = new ScriptEngineManager().getEngineByExtension("js");
            String validateJsFile = TestJSONUtil.class.getResource(validateJs).getFile();
            engine.eval(new BufferedReader(new FileReader(validateJsFile)));
            invocable = (Invocable)engine;
        }catch ( Exception e ){
            // Can't validate any JSON.
            s_log.fatal("Couldn't load " + validateJs, e);
            System.exit(-1);
        }

        /*
         * Some of these tests depend upon error messages which need to be in
         * English, so it's forced during the tests.
         */
        JSONConfigDefaults.setLocale(Locale.US);
    }

    /**
     * Cleanup resources.
     */
    @AfterClass
    public static void cleanUpResources()
    {
        JSONConfigDefaults.clearMBean();
    }

    /**
     * Javascript engine to be used to validate JSON. Nashorn (Java 8) supports
     * ECMAScript 5.1. Java 7 uses Rhino 1.7, which supports something roughly
     * close to ECMAScript 3.  Java 6 uses Rhino 1.6r2 which is also close to
     * ECMAScript 3 but does not support JSON.parse().
     */
    private static Invocable invocable;

    /**
     * Make sure that the JSON parses. Using a script and Invocable because that
     * makes the data get sent to the script raw, as it would in an AJAX call.
     * I used to do a direct eval but that caused some issues for some things
     * with regard to escapes.
     *
     * @param json A JSON string.
     * @param func the Javascript function to call.
     * @return the object returned by the function or null if there's an exception thrown.
     * @throws ScriptException if the JSON doesn't evaluate properly.
     * @throws NoSuchMethodException If it can't find the Javascript function to use for validation.
     */
    private Object runValidateJSON( String json, String func ) throws ScriptException, NoSuchMethodException
    {
        // make sure it parses.
        Object result = null;
        try{
            // this sends the raw JSON data to the function as an argument.
            result = invocable.invokeFunction(func, json);
        }catch ( ScriptException e ){
            boolean lastCode = false;
            StringBuilder buf = new StringBuilder(func).append("()\n");
            for ( int i = 0, j = 0, len = json.length(); i < len && j < 500; j++ ){
                int codePoint = json.codePointAt(i);
                int charCount = Character.charCount(codePoint);
                if ( codePoint < 256 && codePoint >= ' ' ){
                    if ( lastCode ){
                        buf.append('\n');
                    }
                    buf.appendCodePoint(codePoint);
                    lastCode = false;
                }else{
                    buf.append(String.format("\n%d U+%04X %s %d",
                                             i, codePoint,
                                             "" /* Character.getName(codePoint) */,
                                             Character.getType(codePoint)));
                    lastCode = true;
                }
                i += charCount;
            }
            s_log.error(buf.toString(), e);
            throw e;
        }catch ( NoSuchMethodException e ){
            s_log.error("Couldn't invoke "+func+"()", e);
            throw e;
        }
        return result;
    }

    /**
     * Validate the given JSON string with Javascript eval(String).
     *
     * @param json A JSON string.
     * @return the object returned by the function or null if there's an exception thrown.
     * @throws ScriptException if the JSON doesn't evaluate properly.
     * @throws NoSuchMethodException If it can't find the Javascript function to use for validation.
     */
    private Object evalJSON( String json ) throws ScriptException, NoSuchMethodException
    {
        return runValidateJSON(json, "evalJSON");
    }

    /**
     * Validate the given JSON string with both Javascript eval(String) and JSON.parse(String).
     *
     * @param json A JSON string.
     * @throws ScriptException if the JSON doesn't evaluate properly.
     * @throws NoSuchMethodException If it can't find the Javascript function to use for validation.
     */
    private void validateJSON( String json ) throws ScriptException, NoSuchMethodException
    {
        evalJSON(json);
    }

    /**
     * Test all characters allowed for property names. Every start character
     * gets tested in the start position and most part characters get tested
     * twice but all at least once.
     * <p>
     * This test is slow because it's doing over 100,000 validations through
     * the Javascript interpreter, which is slow.  If you comment out that
     * validation, then this test takes about 1 second on my laptop, but you
     * only test that none of the valid code points cause an exception and
     * not that they won't cause a syntax error.  With the validation on it
     * typically takes about 68 seconds for this to run on my laptop, which
     * is annoying but it provides a better test.
     * <p>
     * It should be noted that some valid characters need the identifier to
     * be in quotes in order for the validation to work properly so the
     * validation tests that those identifiers that need that do get quoted
     * even though I turned identifier quoting off for the tests.
     *
     * @throws ScriptException if the JSON doesn't evaluate properly.
     * @throws NoSuchMethodException If it can't find the Javascript function to use for validation.
     */
    @Test
    public void testValidPropertyNames() throws ScriptException, NoSuchMethodException
    {
        JSONConfig cfg = new JSONConfig();

        ArrayList<Integer> validStart = new ArrayList<Integer>();
        ArrayList<Integer> validPart = new ArrayList<Integer>();

        for ( int i = 0; i <= Character.MAX_CODE_POINT; i++ ){
            if ( JSONUtil.isValidIdentifierStart(i, cfg) ){
                validStart.add(i);
            }else if ( JSONUtil.isValidIdentifierPart(i, cfg) ){
                validPart.add(i);
            }
        }
        validStart.trimToSize();
        s_log.debug(validStart.size() + " valid start code points");
        validPart.addAll(validStart);
        Collections.sort(validPart);
        s_log.debug(validPart.size() + " valid part code points");

        final int MAX_LENGTH = 3;
        int[] propertyName = new int[MAX_LENGTH];
        int startIndex = 0;
        int partIndex = 0;
        int nameIndex = 0;

        JsonObject jsonObj = new JsonObject(1, cfg);

        int startSize = validStart.size();
        int partSize = validPart.size();
        propertyName[nameIndex++] = validStart.get(startIndex++);

        while ( startIndex < startSize ){
            propertyName[nameIndex++] = validPart.get(partIndex++);
            if ( nameIndex == MAX_LENGTH ){
                jsonObj.clear();
                jsonObj.add(new String(propertyName,0,nameIndex), 0);
                String json = jsonObj.toJSON();
                validateJSON(json);    // this makes this test take a long time to run.
                nameIndex = 0;
                if ( startIndex < startSize ){
                    // start new string.
                    propertyName[nameIndex++] = validStart.get(startIndex++);
                }
            }
            if ( partIndex == partSize ){
                partIndex = 0;
            }
        }
    }

    /**
     * Test all characters allowed for property names by JSON.parse() but not by
     * Javascript eval(). The JSON standard is much looser with characters
     * allowed in property names than ECMAScript. It allows pretty much any
     * defined code point greater than or equal to 32. There are no start
     * character rules either as there are with ECMAScript identifiers.
     *
     * @throws ScriptException if the JSON doesn't evaluate properly.
     * @throws NoSuchMethodException If it can't find the Javascript function to use for validation.
     */
    @Test
    public void testJSONPropertyNames() throws ScriptException, NoSuchMethodException
    {
        JSONConfig jcfg = new JSONConfig().setFullJSONIdentifierCodePoints(false);
        JSONConfig cfg = new JSONConfig().setFullJSONIdentifierCodePoints(true);

        JsonObject jsonObj = new JsonObject(1, cfg);
        int[] normalIdent = new int[1];
        int[] escName = new int[2];
        escName[0] = '\\';
        int jsonOnlyCount = 0;

        for ( int i = ' '; i <= Character.MAX_CODE_POINT; i++ ){
            if ( JSONUtil.isValidIdentifierStart(i, cfg) && ! JSONUtil.isValidIdentifierPart(i, jcfg) ){
                normalIdent[0] = i;
                jsonObj.clear();
                jsonObj.add(new String(normalIdent,0,1), 0);

                //String json =
                        jsonObj.toJSON(cfg);

                // these would fail eval().
                //parseJSON(json);
                ++jsonOnlyCount;
            }
        }

        s_log.debug(jsonOnlyCount+" code points are valid identifier start characters for JSON.parse() but not for eval()");
    }

    /**
     * Test all characters not allowed for property names by JSON.parse().
     */
    @Test
    public void testBadJSONPropertyNames()
    {
        JSONConfig cfg = new JSONConfig().setFullJSONIdentifierCodePoints(true);

        JsonObject jsonObj = new JsonObject(1, cfg);
        int[] codePoints = new int[256];
        int j = 0;

        for ( int i = 0; i <= Character.MAX_CODE_POINT; i++ ){
            if (  i < ' ' || ! Character.isDefined(i) ){
                codePoints[j++] = i;
                if ( j == codePoints.length ){
                    testBadIdentifier(codePoints, 0, j, jsonObj);
                    j = 0;
                }
            }
        }
        if ( j > 0 ){
            testBadIdentifier(codePoints, 0, j, jsonObj);
        }
    }

    /**
     * Test bad code points for the start of characters in names.
     */
    @Test
    public void testBadStartPropertyNames()
    {
        JSONConfig cfg = new JSONConfig();
        JsonObject jsonObj = new JsonObject(1, cfg);
        int[] codePoints = new int[1];

        for ( int i = 0; i <= Character.MAX_CODE_POINT; i++ ){
            if ( ! JSONUtil.isValidIdentifierStart(i, cfg) ){
                codePoints[0] = i;
                testBadIdentifier(codePoints, 0, 1, jsonObj);
            }
        }
    }

    /**
     * Test bad code points for non-start characters in names.
     */
    @Test
    public void testBadPartPropertyNames()
    {
        int[] codePoints = new int[256];
        int j = 1;
        codePoints[0] = '_';
        JSONConfig cfg = new JSONConfig();
        JsonObject jsonObj = new JsonObject(1, cfg);

        for ( int i = 0; i <= Character.MAX_CODE_POINT; i++ ){
            if ( isNormalCodePoint(i) && ! JSONUtil.isValidIdentifierStart(i, cfg) && ! JSONUtil.isValidIdentifierPart(i, cfg) ){
                // high surrogates break the test unless they are followed immediately by low surrogates.
                // just skip them.  anyone who sends bad surrogate pairs deserves what they get.
                codePoints[j++] = i;
                if ( j == codePoints.length ){
                    testBadIdentifier(codePoints, 1, j, jsonObj);
                    j = 1;
                }
            }
        }
        if ( j > 1 ){
            testBadIdentifier(codePoints, 1, j, jsonObj);
        }
    }

    /**
     * Test a bad identifier.  This is a utility method used by other test methods.
     *
     * @param codePoints A set of code points with bad code points.
     * @param start The index of the first code point to check for.
     * @param end The index just after the last code point to check for.
     * @param jsonObj A jsonObj to use for the test.
     */
    private void testBadIdentifier( int[] codePoints, int start, int end, JsonObject jsonObj )
    {
        // clear in order to avoid memory abuse.
        // didn't create the object here because it would have to be recreated millions of times.
        jsonObj.clear();
        try{
            jsonObj.add(new String(codePoints,0,end), 0);
            jsonObj.toJSON();
            fail(String.format("Expected a BadPropertyNameException to be thrown for U+%04X", codePoints[start]));
        }catch ( BadPropertyNameException e ){
            String message = e.getMessage();
            for ( int i = start; i < end; i++ ){
                assertThat(message, containsString(String.format("Code point U+%04X", codePoints[i])));
            }
        }
    }

    /**
     * Test valid Unicode strings.
     *
     * @throws ScriptException if the JSON doesn't evaluate properly.
     * @throws NoSuchMethodException If it can't find the Javascript function to use for validation.
     */
    @Test
    public void testValidStrings() throws ScriptException, NoSuchMethodException
    {
        int[] codePoints = new int[32768];
        JSONConfig cfg = new JSONConfig();
        JsonObject jsonObj = new JsonObject(1, cfg);
        int j = 0;

        for ( int i = 0; i <= Character.MAX_CODE_POINT; i++ ){
            if ( isNormalCodePoint(i) ){
                // 247650 code points, the last time I checked.
                codePoints[j++] = i;
                if ( j == codePoints.length ){
                    jsonObj.clear();
                    jsonObj.add("x", getString(codePoints,j));
                    String json = jsonObj.toJSON();
                    validateJSON(json);
                    j = 0;
                }
            }
        }
        if ( j > 0 ){
            jsonObj.clear();
            jsonObj.add("x", getString(codePoints,j));
            String json = jsonObj.toJSON();
            validateJSON(json);
        }

        jsonObj.clear();
        jsonObj.add("x", "Some data\nSome other data.");
        String json = jsonObj.toJSON();
        validateJSON(json);
        assertThat(json, is("{\"x\":\"Some data\\nSome other data.\"}"));
    }

    /**
     * Work around weird bug in Java 6 code point string constructor.
     *
     * @param codePoints array of code points.
     * @param length the number of code points.
     * @return the array converted to a string.
     */
    private String getString( int[] codePoints, int length )
    {
        String str;
        try{
            str = new String(codePoints,0,length);
        }catch ( ArrayIndexOutOfBoundsException e ){
            int scale = codePoints[length-1] > 0xFFFF ? 2 : 1;
            StringBuilder buf = new StringBuilder(length*scale);
            for ( int i = 0; i < length; i++ ){
                int codePoint = codePoints[i];
                if ( codePoint <= 0xFFFF ){
                    buf.append((char)codePoint);
                }else{
                    buf.appendCodePoint(codePoints[i]);
                }
            }
            str = buf.toString();
        }
        return str;
    }

    /**
     * Test that Unicode escape sequences in identifiers work.
     *
     * @throws ScriptException if the JSON doesn't evaluate properly.
     * @throws NoSuchMethodException If it can't find the Javascript function to use for validation.
     */
    @Test
    public void testUnicodeEscapeInIdentifier() throws ScriptException, NoSuchMethodException
    {
        JsonObject jsonObj = new JsonObject(1);
        String[] ids = { "a\\u1234", "\\u1234x" };
        for ( String id : ids ){
            jsonObj.clear();
            jsonObj.add(id, 0);

            String json = jsonObj.toJSON();
            validateJSON(json);
            assertThat(json, is("{\""+id+"\":0}"));
        }
    }

    /**
     * Test ECMAScript 6 code point escapes.
     */
    @Test
    public void testECMA6UnicodeEscapeInString()
    {
        JSONConfig cfg = new JSONConfig().setUseECMA6(true).setEscapeNonAscii(true)
                                         .setBadCharacterPolicy(JSONConfig.ESCAPE);
        StringBuilder buf = new StringBuilder();
        Set<Character> singles = new HashSet<Character>(Arrays.asList('\b','\t','\n','\f','\r'));
        Random rand = new Random();
        int bound = Character.MAX_CODE_POINT+1;
        int min = Character.MIN_SUPPLEMENTARY_CODE_POINT;
        for ( int i = 0; i < 4096; i++ ){
            int cp;
            do{
                cp = rand.nextInt(bound);
            }while ( cp > 0xF && cp < min );
            buf.setLength(0);
            buf.appendCodePoint(cp);
            String result;
            if ( cp < 0xF && singles.contains((char)cp) ){
                result = '"' + StringProcessor.getEscape((char)cp) + '"';
            }else{
                result = '"' + String.format("\\u{%X}", cp) + '"';
            }
            String json = JSONUtil.toJSON(buf, cfg);
            assertThat(json, is(result));
        }
    }

    /**
     * Test code unit escapes.
     */
    @Test
    public void testEscapeGenerator()
    {
        JSONConfig cfg = new JSONConfig().setUseECMA6(false).setEscapeNonAscii(true)
                                         .setBadCharacterPolicy(JSONConfig.ESCAPE);
        StringBuilder buf = new StringBuilder();
        Set<Character> singles = new HashSet<Character>(Arrays.asList('\b','\t','\n','\f','\r'));
        Random rand = new Random();
        int bound = Character.MAX_CODE_POINT+1;
        int min = Character.MIN_SUPPLEMENTARY_CODE_POINT;
        for ( int i = 0; i < 4096; i++ ){
            int cp;
            do{
                cp = rand.nextInt(bound);
            }while ( cp >= ' ' && cp < 128 );
            buf.setLength(0);
            buf.appendCodePoint(cp);
            String result;
            if ( cp < min ){
                if ( cp < 0xF && singles.contains((char)cp) ){
                    result = '"' + StringProcessor.getEscape((char)cp) + '"';
                }else{
                    result = '"' + String.format("\\u%04X", cp) + '"';
                }
            }else{
                int high = buf.charAt(0);
                int low = buf.charAt(1);
                result = '"' + String.format("\\u%04X\\u%04X", high, low) + '"';
            }
            String json = JSONUtil.toJSON(buf, cfg);
            assertThat(json, is(result));
        }
    }

    private static final int BAD_CHARS = 4096;


    /**
     * Utility for other test methods.
     *
     * @param val the string version of the character being tested.
     * @return the result.
     */
    private String makeResult( CharSequence val )
    {
        return "{\"a\":\"" + val +                  // start
               "a\",\"b\":\"a" + val +              // end
               "\",\"c\":\"" + val +                // alone
               "\",\"d\":\"a" + val + "a\"}";       // embedded
    }

    /**
     * Utility for other test methods.
     *
     * @param ch the character being tested.
     * @return the result.
     */
    private String makeResult( char ch )
    {
        return makeResult(Character.valueOf(ch).toString());
    }

    /**
     * Make the surrogate test map and return it.
     *
     * @param ch the character being tested.
     * @return the map.
     */
    private JsonObject surrogateTestMap( char ch )
    {
<<<<<<< HEAD
        Map<String,Object> jsonObj = new LinkedHashMap<String,Object>();
=======
        JsonObject jsonObj = new JsonObject(4);
>>>>>>> f9449438

        jsonObj.add("a", ch+"a");               // start
        jsonObj.add("b", "a"+ch);               // end
        jsonObj.add("c", ch);                   // alone
        jsonObj.add("d", "a" + ch + "a");       // embedded

        return jsonObj;
    }

    /**
     * Utility for other tests.
     *
     * @param rand a random number generator.
     * @return a random surrogate.
     */
    private char getRandomSurrogate( Random rand )
    {
        final int bound = 1 + Character.MAX_SURROGATE - Character.MIN_SURROGATE;

        char ch;
        do{
<<<<<<< HEAD
            ch = (char)(rand.nextInt(bound) + Character.MIN_HIGH_SURROGATE);
        }while ( ! Character.isDefined(ch) || ! JSONUtil.isSurrogate((char)ch) );
=======
            ch = (char)(rand.nextInt(bound) + Character.MIN_SURROGATE);
        }while ( ! Character.isSurrogate(ch) || ! Character.isDefined(ch) );
>>>>>>> f9449438

        return ch;
    }

    /**
     * Test bad character replacement.
     */
    @Test
    public void testReplaceSurrogates()
    {
        JSONConfig cfg = new JSONConfig().setUseECMA6(false).setBadCharacterPolicy(JSONConfig.REPLACE);
        Random rand = new Random();
        final String result = makeResult(StringProcessor.UNICODE_REPLACEMENT_CHARACTER);

        for ( int i = 0; i <= BAD_CHARS; i++ ){
            assertThat(JSONUtil.toJSON(surrogateTestMap(getRandomSurrogate(rand)), cfg), is(result));
        }
    }

    /**
     * Test bad character discard.
     */
    @Test
    public void testDiscardSurrogates()
    {
        JSONConfig cfg = new JSONConfig().setUseECMA6(false).setBadCharacterPolicy(JSONConfig.DISCARD);
        Random rand = new Random();
        final String result = "{\"a\":\"a\",\"b\":\"a\",\"c\":\"\",\"d\":\"aa\"}";
        for ( int i = 0; i <= BAD_CHARS; i++ ){
            assertThat(JSONUtil.toJSON(surrogateTestMap(getRandomSurrogate(rand)), cfg), is(result));
        }
    }

    /**
     * Test bad character exception.
     */
    @Test
    public void testExceptionSurrogates()
    {
        JSONConfig cfg = new JSONConfig().setUseECMA6(false).setBadCharacterPolicy(JSONConfig.EXCEPTION);
        Random rand = new Random();

        for ( int i = 0; i <= BAD_CHARS; i++ ){
            char ch = getRandomSurrogate(rand);
            try{
                JSONUtil.toJSON(surrogateTestMap(ch), cfg);
                fail("Expected a UnmatchedSurrogateException to be thrown.");
            }catch ( UnmatchedSurrogateException e ){
                assertThat(e.getMessage(), containsString(String.format("Unmatched surrogate U+%04X at position", (int)ch)));
            }
        }
    }

    /**
     * Test bad character escape.
     */
    @Test
    public void testEscapeBadSurrogates()
    {
        JSONConfig cfg = new JSONConfig().setUseECMA6(false).setBadCharacterPolicy(JSONConfig.ESCAPE);
        Random rand = new Random();

        for ( int i = 0; i <= BAD_CHARS; i++ ){
            char ch = getRandomSurrogate(rand);
            assertThat(JSONUtil.toJSON(surrogateTestMap(ch), cfg), is(makeResult(String.format("\\u%04X", (int)ch))));
        }
    }

    /**
     * Test bad character pass.
     */
    @Test
    public void testPassSurrogates()
    {
        JSONConfig cfg = new JSONConfig().setUseECMA6(false).setBadCharacterPolicy(JSONConfig.PASS);
        Random rand = new Random();

        for ( int i = 0; i <= BAD_CHARS; i++ ){
            char ch = getRandomSurrogate(rand);
            assertThat(JSONUtil.toJSON(surrogateTestMap(ch), cfg), is(makeResult(ch)));
        }
    }

    /**
     * Make the undefined test map and return it.
     *
     * @param cp the code point being tested.
     * @return the map.
     */
    private JsonObject undefinedTestMap( int cp )
    {
<<<<<<< HEAD
        Map<String,Object> jsonObj = new LinkedHashMap<String,Object>();
=======
        JsonObject jsonObj = new JsonObject(4);
>>>>>>> f9449438

        StringBuilder buf = new StringBuilder();

        buf.setLength(0);
        buf.appendCodePoint(cp);            // start
        buf.append("a");
        jsonObj.add("a", buf.toString());

        buf.setLength(0);
        buf.append("a");
        buf.appendCodePoint(cp);            // end
        jsonObj.add("b", buf.toString());

        buf.setLength(0);
        buf.appendCodePoint(cp);            // alone
        jsonObj.add("c", buf.toString());

        buf.setLength(0);
        buf.append("a");
        buf.appendCodePoint(cp);            // embedded
        buf.append("a");
        jsonObj.add("d", buf.toString());

        return jsonObj;
    }

    /**
     * Utility for other tests.
     *
     * @param rand a random number generator.
     * @return a random surrogate.
     */
    private int getRandomUndefined( Random rand )
    {
        final int bound = Character.MAX_CODE_POINT + 1;

        int cp;
        do{
            cp = rand.nextInt(bound);
<<<<<<< HEAD
        }while (  Character.isDefined(cp) || (cp < Character.MIN_SUPPLEMENTARY_CODE_POINT && JSONUtil.isSurrogate((char)cp)) );
=======
        }while ( Character.isDefined(cp) || (cp < Character.MIN_SUPPLEMENTARY_CODE_POINT && Character.isSurrogate((char)cp)) );
>>>>>>> f9449438

        return cp;
    }

    /**
     * Test bad character replacement.
     */
    @Test
    public void testReplaceUndefined()
    {
        JSONConfig cfg = new JSONConfig().setUseECMA6(false).setBadCharacterPolicy(JSONConfig.REPLACE);
        Random rand = new Random();
        final String result = makeResult(StringProcessor.UNICODE_REPLACEMENT_CHARACTER);

        for ( int i = 0; i <= BAD_CHARS; i++ ){
            assertThat(JSONUtil.toJSON(undefinedTestMap(getRandomUndefined(rand)), cfg), is(result));
        }
    }

    /**
     * Test bad character discard.
     */
    @Test
    public void testDiscardUndefined()
    {
        JSONConfig cfg = new JSONConfig().setUseECMA6(false).setBadCharacterPolicy(JSONConfig.DISCARD);
        Random rand = new Random();
        final String result = "{\"a\":\"a\",\"b\":\"a\",\"c\":\"\",\"d\":\"aa\"}";

        for ( int i = 0; i <= BAD_CHARS; i++ ){
            assertThat(JSONUtil.toJSON(undefinedTestMap(getRandomUndefined(rand)), cfg), is(result));
        }
    }

    /**
     * Test bad character exception.
     */
    @Test
    public void testExceptionUndefined()
    {
        JSONConfig cfg = new JSONConfig().setUseECMA6(false).setBadCharacterPolicy(JSONConfig.EXCEPTION);
        Random rand = new Random();

        for ( int i = 0; i <= BAD_CHARS; i++ ){
            int cp = getRandomUndefined(rand);
            try{
                JSONUtil.toJSON(undefinedTestMap(cp), cfg);
                fail("Expected a UndefinedCodePointException to be thrown.");
            }catch ( UndefinedCodePointException e ){
                assertThat(e.getMessage(), containsString(String.format("Undefined code point U+%04X at position", cp)));
            }
        }
    }

    /**
     * Test bad character escape.
     */
    @Test
    public void testEscapeUndefined()
    {
        JSONConfig cfg = new JSONConfig().setUseECMA6(false).setBadCharacterPolicy(JSONConfig.ESCAPE);
        Random rand = new Random();

        for ( int i = 0; i <= BAD_CHARS; i++ ){
            int cp = getRandomUndefined(rand);
            String escape;
            if ( cp < Character.MIN_SUPPLEMENTARY_CODE_POINT ){
                escape = String.format("\\u%04X", cp);
            }else{
                escape = String.format("\\u%04X\\u%04X", (int)CodePointData.highSurrogate(cp), (int)CodePointData.lowSurrogate(cp));
            }
            assertThat(JSONUtil.toJSON(undefinedTestMap(cp), cfg), is(makeResult(escape)));
        }
    }

    /**
     * Test bad character pass.
     */
    @Test
    public void testPassUndefined()
    {
        JSONConfig cfg = new JSONConfig().setUseECMA6(false).setBadCharacterPolicy(JSONConfig.PASS);
        StringBuilder buf = new StringBuilder();
        Random rand = new Random();

        for ( int i = 0; i <= BAD_CHARS; i++ ){
            int cp = getRandomUndefined(rand);
            buf.setLength(0);
            buf.appendCodePoint(cp);
            assertThat(JSONUtil.toJSON(undefinedTestMap(cp), cfg), is(makeResult(buf)));
        }
    }

    /**
     * Test that Unicode escape sequences in identifiers work.
     *
     * @throws ScriptException if the JSON doesn't evaluate properly.
     * @throws NoSuchMethodException If it can't find the Javascript function to use for validation.
     */
    @Test
    public void testEscapePassThrough() throws ScriptException, NoSuchMethodException
    {
        Map<String,Object> jsonObj = new HashMap<String,Object>();
        JSONConfig cfg = new JSONConfig().setUnEscapeWherePossible(false)
                                         .setPassThroughEscapes(true)
                                         .setUseECMA6(true);
        // escapes that get passed through.
        String[] strs = { "\\u1234", "a\\u{41}", "\\\"", "\\/", "\\b", "\\f", "\\n", "\\r", "\\t", "\\\\", "\\v" };
        for ( String str : strs ){
            jsonObj.clear();
            jsonObj.put("x", str);

            String json = JSONUtil.toJSON(jsonObj, cfg);
            String result = "\\v".equals(str) ? "\\u{B}" : str;
            if ( result.indexOf('{') < 0 ){
                // Nashorn doesn't understand ECMAScript 6 code point escapes.
                validateJSON(json);
            }
            assertThat(json, is("{\"x\":\""+result+"\"}"));
        }

        // test it with ECMA6 disabled.
        String str = "a\\u{41}";
        jsonObj.clear();
        jsonObj.put("x", str);
        cfg.setUseECMA6(false);
        String json = JSONUtil.toJSON(jsonObj, cfg);
        validateJSON(json);
        assertThat(json, is("{\"x\":\"aA\"}"));
    }

    /**
     * Test that unescape works.
     *
     * @throws ScriptException if the JSON doesn't evaluate properly.
     * @throws NoSuchMethodException If it can't find the Javascript function to use for validation.
     */
    @Test
    public void testUnEscape() throws ScriptException, NoSuchMethodException
    {
        Map<String,Object> jsonObj = new LinkedHashMap<String, Object>();
        String[] strs = {"a\\u0041", "d\\u{41}", "e\\v", "f\\'"};
        JSONConfig cfg = new JSONConfig().setUnEscapeWherePossible(true);
        for ( String str : strs ){
            jsonObj.clear();
            jsonObj.put("x", str+'Z');

            String json = JSONUtil.toJSON(jsonObj, cfg);
            char firstChar = str.charAt(0);
            String result;
            switch ( firstChar ){
                case 'e':
                    // \v unescaped will be re-escaped as a Unicode code unit.
                    result = firstChar + "\\u000B";
                    break;
                case 'f':
                    result = firstChar + "'";
                    break;
                default:
                    result = firstChar + "A";
                    break;
            }
            assertThat(json, is("{\"x\":\""+result+"Z\"}"));
        }

        // test that these get fixed regardless.
        cfg.setUnEscapeWherePossible(false)
           .setPassThroughEscapes(true);

        // test octal/hex unescape.
        for ( int i = 0; i < 256; i++ ){
            jsonObj.clear();
            jsonObj.put("x", String.format("a\\%oZ", i));
            jsonObj.put("y", String.format("a\\x%02XZ", i));
            String result = StringProcessor.getEscape((char)i);
            if ( result == null ){
                result = i < 0x20 ? String.format("\\u%04X", i) : String.format("%c", (char)i);
            }
            String json = JSONUtil.toJSON(jsonObj, cfg);
            validateJSON(json);
            assertThat(json, is("{\"x\":\"a"+result+"Z\",\"y\":\"a"+result+"Z\"}"));
        }
    }

    /**
     * Test the parser.
     *
     * @throws ParseException for parsing problems.
     */
    @Test
    public void testParser() throws ParseException
    {
        Object obj = JSONParser.parseJSON("{\"foo\":\"b\\\\\\\"ar\",\"a\":5,\"b\":2.37e24,c:Infinity,\"d\":NaN,\"e\":[1,2,3,{\"a\":4}]}");
        String json = JSONUtil.toJSON(obj);
        assertEquals("{\"foo\":\"b\\\\\\\"ar\",\"a\":5,\"b\":2.37E24,\"c\":\"Infinity\",\"d\":\"NaN\",\"e\":[1,2,3,{\"a\":4}]}", json);

        obj = JSONParser.parseJSON("'foo'");
        assertEquals("foo", obj);

        obj = JSONParser.parseJSON("2.37e24");
        assertEquals(2.37e24, obj);

        obj = JSONParser.parseJSON("Infinity");
        assertTrue(Double.isInfinite((Double)obj));

        obj = JSONParser.parseJSON("NaN");
        assertTrue(Double.isNaN((Double)obj));

        obj = JSONParser.parseJSON("false");
        assertEquals(Boolean.FALSE, obj);

        obj = JSONParser.parseJSON("null");
        assertEquals(null, obj);

        JSONConfig cfg = new JSONConfig().setUsePrimitiveArrays(true);

        obj = JSONParser.parseJSON("[1.1,2.2,-3.134598765,4.0]", cfg);
        double[] doubles = (double[])obj;
        assertEquals(new Double(1.1), new Double(doubles[0]));
        assertEquals(new Double(2.2), new Double(doubles[1]));
        assertEquals(new Double(-3.134598765), new Double(doubles[2]));
        assertEquals(new Double(4.0), new Double(doubles[3]));

        obj = JSONParser.parseJSON("[1.1,2.2,-3.134,4.0]", cfg);
        float[] floats = (float[])obj;
        assertEquals(new Float(1.1), new Float(floats[0]));
        assertEquals(new Float(2.2), new Float(floats[1]));
        assertEquals(new Float(-3.134), new Float(floats[2]));
        assertEquals(new Float(4.0), new Float(floats[3]));

        obj = JSONParser.parseJSON("[1,2,-3,4]", cfg);
        byte[] bytes = (byte[])obj;
        assertEquals(new Byte((byte)1), new Byte(bytes[0]));
        assertEquals(new Byte((byte)2), new Byte(bytes[1]));
        assertEquals(new Byte((byte)-3), new Byte(bytes[2]));
        assertEquals(new Byte((byte)4), new Byte(bytes[3]));

        // parse various forms of date strings.
        cfg.setEncodeDatesAsStrings(true);
        DateFormat fmt = cfg.getDateGenFormat();

        Date dt = (Date)JSONParser.parseJSON("new Date(\"2015-09-16T14:08:34.034Z\")", cfg);
        assertEquals("2015-09-16T14:08:34.034Z", fmt.format(dt));

        dt = (Date)JSONParser.parseJSON("\"2015-09-16T14:08:34.034Z\"", cfg);
        assertEquals("2015-09-16T14:08:34.034Z", fmt.format(dt));

        dt = (Date)JSONParser.parseJSON("\"2015-09-16T14:08:34.034+01\"", cfg);
        assertEquals("2015-09-16T13:08:34.034Z", fmt.format(dt));

        dt = (Date)JSONParser.parseJSON("\"2015-09-16T14:08:34.034+01:30\"", cfg);
        assertEquals("2015-09-16T12:38:34.034Z", fmt.format(dt));

        dt = (Date)JSONParser.parseJSON("\"2015-09-16T14:08:34\"", cfg);
        assertEquals("2015-09-16T14:08:34.034Z", fmt.format(dt));

        dt = (Date)JSONParser.parseJSON("\"2015-09-16T14:08:34+01:30\"", cfg);
        assertEquals("2015-09-16T12:38:34.034Z", fmt.format(dt));

        // custom formats.
        DateFormat nfmt = cfg.setDateGenFormat("EEE, d MMM yyyy HH:mm:ss Z");
        nfmt.setTimeZone(TimeZone.getTimeZone("US/Eastern"));
        cfg.addDateParseFormat("yyyy.MM.dd G 'at' HH:mm:ss z");
        dt = (Date)JSONParser.parseJSON("\"2001.07.04 AD at 12:08:56 EDT\"", cfg);
        assertEquals("Wed, 4 Jul 2001 12:08:56 -0400", nfmt.format(dt));

        // test that the old one still works.
        dt = (Date)JSONParser.parseJSON("\"2015-09-16T14:08:34+01:30\"", cfg);
        assertEquals("2015-09-16T12:38:34.034Z", fmt.format(dt));

        try{
            JSONParser.parseJSON("{\"foo\":\"b\\\\\\\"ar\",\"a\":5,\"b\":2.37e24,\"c\":&*^,\"d\":NaN,\"e\":[1,2,3,{\"a\":4}]}");
            fail("Expected JSONParserException for bad data");
        }catch ( JSONParserException e ){
        }
    }

    /**
     * Test using reserved words in identifiers.
     *
     * @throws ScriptException if the JSON doesn't evaluate properly.
     * @throws NoSuchMethodException If it can't find the Javascript function to use for validation.
     */
    @Test
    public void testReservedWordsInIdentifiers() throws ScriptException, NoSuchMethodException
    {
        Map<String,Object> jsonObj = new HashMap<String,Object>();
        JSONConfig cfg = new JSONConfig().setAllowReservedWordsInIdentifiers(true);
        Set<String> reservedWords = JSONUtil.getJavascriptReservedWords();
        for ( String reservedWord : reservedWords ){
            jsonObj.clear();
            jsonObj.put(reservedWord, 0);

            // test with allow reserved words.
            String json = JSONUtil.toJSON(jsonObj, cfg);
            validateJSON(json);
            assertThat(json, is("{\""+reservedWord+"\":0}"));

            // test with reserved words disallowed.
            try{
                JSONUtil.toJSON(jsonObj);
                fail("Expected BadPropertyNameException for reserved word "+reservedWord);
            }catch ( BadPropertyNameException e ){
                String message = e.getMessage();
                assertThat(message, is(reservedWord+" is a reserved word."));
            }
        }
    }

    /**
     * Test EscapeBadIdentifierCodePoints
     *
     * @throws ScriptException if the JSON doesn't evaluate properly.
     * @throws NoSuchMethodException If it can't find the Javascript function to use for validation.
     */
    @Test
    public void testEscapeBadIdentifierCodePoints() throws ScriptException, NoSuchMethodException
    {

        Map<Object,Object> jsonObj = new LinkedHashMap<Object,Object>();
        StringBuilder buf = new StringBuilder("c");
        StringBuilder cmpBuf = new StringBuilder();
        JSONConfig cfg = new JSONConfig().setEscapeBadIdentifierCodePoints(true);
        jsonObj.put("x\u0005", 0);

        String json = JSONUtil.toJSON(jsonObj, cfg);
        validateJSON(json);
        assertThat(json, is("{\"x\\u0005\":0}"));

        // test octal/hex unescape.
        for ( int i = 0; i < 256; i++ ){
            buf.setLength(0);
            buf.append("c").append((char)i);
            jsonObj.clear();
            jsonObj.put(String.format("a\\%o", i), 0);
            jsonObj.put(String.format("b\\x%02X", i), 0);
            jsonObj.put(buf, 0);                            // raw.
            json = JSONUtil.toJSON(jsonObj, cfg);
            validateJSON(json);

            String r = JSONUtil.isValidIdentifierPart(i, cfg) ? String.format("%c", (char)i) : String.format("\\u%04X", i);

            assertThat(json, is("{\"a"+r+"\":0,\"b"+r+"\":0,\"c"+r+"\":0}"));
        }

        int maxLen = 512;
        buf.setLength(0);
        buf.append("c");
        cmpBuf.setLength(0);
        cmpBuf.append("{\"c");
        for ( int i = 256, ct = 0; i <= Character.MAX_CODE_POINT; i++ ){
            if ( isNormalCodePoint(i) ){
                buf.appendCodePoint(i);
                addCmp(i, cmpBuf, cfg);
                ++ct;
            }
            if ( ct % maxLen == 0 || i == Character.MAX_CODE_POINT ){
                jsonObj.clear();
                jsonObj.put(buf, 0);                            // raw.
                json = JSONUtil.toJSON(jsonObj, cfg);
                validateJSON(json);

                cmpBuf.append("\":0}");
                assertThat(json, is(cmpBuf.toString()));

                buf.setLength(0);
                buf.append("c");
                cmpBuf.setLength(0);
                cmpBuf.append("{\"c");
            }
        }

        cfg.setFullJSONIdentifierCodePoints(true);

        // test octal/hex unescape.
        for ( int i = 0; i < 256; i++ ){
            buf.setLength(0);
            buf.append("c").append((char)i);
            jsonObj.clear();
            jsonObj.put(String.format("a\\%o", i), 0);
            jsonObj.put(String.format("b\\x%02X", i), 0);
            jsonObj.put(buf, 0);                            // raw.
            json = JSONUtil.toJSON(jsonObj, cfg);
            validateJSON(json);

            String r = StringProcessor.getEscape((char)i);
            if ( r == null ){
                r = JSONUtil.isValidIdentifierPart(i, cfg) ? String.format("%c", (char)i) : String.format("\\u%04X", i);
            }

            assertThat(json, is("{\"a"+r+"\":0,\"b"+r+"\":0,\"c"+r+"\":0}"));
        }

        buf.setLength(0);
        buf.append("c");
        for ( int i = 256, ct = 0; i <= Character.MAX_CODE_POINT; i++ ){
            if ( isNormalCodePoint(i) ){
                buf.appendCodePoint(i);
                addCmp(i, cmpBuf, cfg);
                ++ct;
            }
            if ( ct % maxLen == 0 || i == Character.MAX_CODE_POINT ){
                jsonObj.clear();
                jsonObj.put(buf, 0);
                json = JSONUtil.toJSON(jsonObj, cfg);
                //parseJSON(json);

                cmpBuf.append("\":0}");
                assertThat(json, is(cmpBuf.toString()));

                buf.setLength(0);
                buf.append("c");
                cmpBuf.setLength(0);
                cmpBuf.append("{\"c");
            }
        }
    }

    /**
     * Append the expected comparison data for the given code point
     * to the compare buffer.
     *
     * @param i the code point.
     * @param cmpBuf the compare buffer.
     * @param cfg the config object.
     */
    private void addCmp( int i, StringBuilder cmpBuf, JSONConfig cfg )
    {
        if ( JSONUtil.isValidIdentifierPart(i, cfg) ){
            cmpBuf.appendCodePoint(i);
        }else if ( i <= 0xFFFF ){
            cmpBuf.append(String.format("\\u%04X", i));
        }else{
            StringBuilder m = new StringBuilder();
            m.setLength(0);
            m.appendCodePoint(i);
            cmpBuf.append(String.format("\\u%04X\\u%04X", (int)m.charAt(0), (int)m.charAt(1)));
        }
    }

    /**
     * Test setting default locale.
     */
    @Test
    public void testDefaultLocale()
    {
        Locale loc = new Locale("es","JP");
        Locale oldDefLoc = JSONConfigDefaults.getLocale();
        JSONConfigDefaults.setLocale(loc);
        Locale defLoc = JSONConfigDefaults.getLocale();
        JSONConfigDefaults.setLocale(oldDefLoc);
        assertEquals("Default locale not set", defLoc, loc);
        assertNotEquals(oldDefLoc, loc);
    }

    /**
     * Test dates.
     *
     * @throws ScriptException if the JSON doesn't evaluate properly.
     * @throws NoSuchMethodException If it can't find the Javascript function to use for validation.
     */
    @Test
    public void testDate() throws ScriptException, NoSuchMethodException
    {
        JSONConfig cfg = new JSONConfig();

        // non-standard JSON - only works with eval() and my parser.
        cfg.setEncodeDatesAsObjects(true);
        Map<String,Object> jsonObj = new LinkedHashMap<String,Object>();
        Calendar cal = Calendar.getInstance(TimeZone.getTimeZone("UTC"));
        cal.set(2015, 8, 16, 14, 8, 34);
        cal.set(Calendar.MILLISECOND, 34);
        jsonObj.put("t", cal.getTime());
        String json = JSONUtil.toJSON(jsonObj, cfg);
        /* Java 6 uses Rhino 1.6r2, which doesn't understand ISO 8601. */
        assertThat(json, is("{\"t\":new Date(\"2015-09-16T14:08:34.034Z\")}"));

        cfg.setEncodeDatesAsStrings(true);
        json = JSONUtil.toJSON(jsonObj, cfg);
        validateJSON(json);
        assertThat(json, is("{\"t\":\"2015-09-16T14:08:34.034Z\"}"));
    }

    /**
     * Test booleans.
     *
     * @throws ScriptException if the JSON doesn't evaluate properly.
     * @throws NoSuchMethodException If it can't find the Javascript function to use for validation.
     */
    @Test
    public void testBoolean() throws ScriptException, NoSuchMethodException
    {
        Map<String,Object> jsonObj = new LinkedHashMap<String,Object>();
        jsonObj.put("t", true);
        jsonObj.put("f", false);
        String json = JSONUtil.toJSON(jsonObj);
        validateJSON(json);
        assertThat(json, is("{\"t\":true,\"f\":false}"));
    }

    /**
     * Test a byte value.
     *
     * @throws ScriptException if the JSON doesn't evaluate properly.
     * @throws NoSuchMethodException If it can't find the Javascript function to use for validation.
     */
    @Test
    public void testByte() throws ScriptException, NoSuchMethodException
    {
        Map<String,Object> jsonObj = new HashMap<String,Object>();
        byte b = 27;
        jsonObj.put("x", b);
        String json = JSONUtil.toJSON(jsonObj);
        validateJSON(json);
        assertThat(json, is("{\"x\":27}"));
    }

    /**
     * Test a char value.
     *
     * @throws ScriptException if the JSON doesn't evaluate properly.
     * @throws NoSuchMethodException If it can't find the Javascript function to use for validation.
     */
    @Test
    public void testChar() throws ScriptException, NoSuchMethodException
    {
        Map<String,Object> jsonObj = new HashMap<String,Object>();
        char ch = '@';
        jsonObj.put("x", ch);
        String json = JSONUtil.toJSON(jsonObj);
        validateJSON(json);
        assertThat(json, is("{\"x\":\"@\"}"));
    }

    /**
     * Test a short value.
     *
     * @throws ScriptException if the JSON doesn't evaluate properly.
     * @throws NoSuchMethodException If it can't find the Javascript function to use for validation.
     */
    @Test
    public void testShort() throws ScriptException, NoSuchMethodException
    {
        Map<String,Object> jsonObj = new HashMap<String,Object>();
        short s = 275;
        jsonObj.put("x", s);
        String json = JSONUtil.toJSON(jsonObj);
        validateJSON(json);
        assertThat(json, is("{\"x\":275}"));
    }

    /**
     * Test a int value.
     *
     * @throws ScriptException if the JSON doesn't evaluate properly.
     * @throws NoSuchMethodException If it can't find the Javascript function to use for validation.
     */
    @Test
    public void testInt() throws ScriptException, NoSuchMethodException
    {
        Map<String,Object> jsonObj = new HashMap<String,Object>();
        int i = 100000;
        jsonObj.put("x", i);
        String json = JSONUtil.toJSON(jsonObj);
        validateJSON(json);
        assertThat(json, is("{\"x\":100000}"));
    }

    /**
     * Test a byte value.
     *
     * @throws ScriptException if the JSON doesn't evaluate properly.
     * @throws NoSuchMethodException If it can't find the Javascript function to use for validation.
     */
    @Test
    public void testLong() throws ScriptException, NoSuchMethodException
    {
        Map<String,Object> jsonObj = new HashMap<String,Object>();
        long l = 68719476735L;
        jsonObj.put("x", l);
        String json = JSONUtil.toJSON(jsonObj);
        validateJSON(json);
        assertThat(json, is("{\"x\":68719476735}"));

        l = 9007199254740993L;
        jsonObj.put("x", l);
        JSONConfig cfg = new JSONConfig();

        cfg.setPreciseNumbers(false);
        json = JSONUtil.toJSON(jsonObj, cfg);
        assertThat(json, is("{\"x\":9007199254740993}"));

        cfg.setPreciseNumbers(true);
        json = JSONUtil.toJSON(jsonObj, cfg);
        assertThat(json, is("{\"x\":\"9007199254740993\"}"));
    }

    /**
     * Test a float value.
     *
     * @throws ScriptException if the JSON doesn't evaluate properly.
     * @throws NoSuchMethodException If it can't find the Javascript function to use for validation.
     */
    @Test
    public void testFloat() throws ScriptException, NoSuchMethodException
    {
        Map<String,Object> jsonObj = new HashMap<String,Object>();
        float f = 3.14f;
        jsonObj.put("x", f);
        String json = JSONUtil.toJSON(jsonObj);
        validateJSON(json);
        assertThat(json, is("{\"x\":3.14}"));
    }

    /**
     * Test a double value.
     *
     * @throws ScriptException if the JSON doesn't evaluate properly.
     * @throws NoSuchMethodException If it can't find the Javascript function to use for validation.
     */
    @Test
    public void testDouble() throws ScriptException, NoSuchMethodException
    {
        Map<String,Object> jsonObj = new HashMap<String,Object>();
        double d = 6.28;
        jsonObj.put("x", d);
        String json = JSONUtil.toJSON(jsonObj);
        validateJSON(json);
        assertThat(json, is("{\"x\":6.28}"));
    }

    /**
     * Test a BigInteger value.
     *
     * @throws ScriptException if the JSON doesn't evaluate properly.
     * @throws NoSuchMethodException If it can't find the Javascript function to use for validation.
     */
    @Test
    public void testBigInteger() throws ScriptException, NoSuchMethodException
    {
        Map<String,Object> jsonObj = new HashMap<String,Object>();
        BigInteger bi = new BigInteger("1234567890");
        jsonObj.put("x", bi);
        String json = JSONUtil.toJSON(jsonObj);
        validateJSON(json);
        assertThat(json, is("{\"x\":1234567890}"));

        bi = new BigInteger("9007199254740993");
        jsonObj.put("x", bi);
        JSONConfig cfg = new JSONConfig();

        cfg.setPreciseNumbers(false);
        json = JSONUtil.toJSON(jsonObj, cfg);
        assertThat(json, is("{\"x\":9007199254740993}"));

        cfg.setPreciseNumbers(true);
        json = JSONUtil.toJSON(jsonObj, cfg);
        assertThat(json, is("{\"x\":\"9007199254740993\"}"));
    }

    /**
     * Test a BigDecimal value.
     *
     * @throws ScriptException if the JSON doesn't evaluate properly.
     * @throws NoSuchMethodException If it can't find the Javascript function to use for validation.
     */
    @Test
    public void testBigDecimal() throws ScriptException, NoSuchMethodException
    {
        Map<String,Object> jsonObj = new HashMap<String,Object>();
        BigDecimal bd = new BigDecimal("12345.67890");
        jsonObj.put("x", bd);
        String json = JSONUtil.toJSON(jsonObj);
        validateJSON(json);
        assertThat(json, is("{\"x\":12345.67890}"));

        bd = new BigDecimal("9007199254740993");
        jsonObj.put("x", bd);
        JSONConfig cfg = new JSONConfig();

        cfg.setPreciseNumbers(false);
        json = JSONUtil.toJSON(jsonObj, cfg);
        assertThat(json, is("{\"x\":9007199254740993}"));

        cfg.setPreciseNumbers(true);
        json = JSONUtil.toJSON(jsonObj, cfg);
        assertThat(json, is("{\"x\":\"9007199254740993\"}"));
    }

    /**
     * Test a custom number format.
     *
     * @throws ScriptException if the JSON doesn't evaluate properly.
     * @throws NoSuchMethodException If it can't find the Javascript function to use for validation.
     */
    @Test
    public void testNumberFormat() throws ScriptException, NoSuchMethodException
    {
        Map<String,Object> jsonObj = new HashMap<String,Object>();
        float f = 1.23456f;
        jsonObj.put("x", f);
        NumberFormat fmt = NumberFormat.getInstance();
        fmt.setMaximumFractionDigits(3);
        JSONConfig cfg = new JSONConfig().addNumberFormat(f, fmt);
        String json = JSONUtil.toJSON(jsonObj, cfg);
        validateJSON(json);
        assertThat(json, is("{\"x\":1.235}"));
    }

    /**
     * Test a string value.
     *
     * @throws ScriptException if the JSON doesn't evaluate properly.
     * @throws NoSuchMethodException If it can't find the Javascript function to use for validation.
     */
    @Test
    public void testString() throws ScriptException, NoSuchMethodException
    {
        Map<String,Object> jsonObj = new HashMap<String,Object>();
        String s = "bar";
        jsonObj.put("x", s);
        String json = JSONUtil.toJSON(jsonObj);
        validateJSON(json);
        assertThat(json, is("{\"x\":\"bar\"}"));
    }

    /**
     * Test a string with a quote value.
     *
     * @throws ScriptException if the JSON doesn't evaluate properly.
     * @throws NoSuchMethodException If it can't find the Javascript function to use for validation.
     */
    @Test
    public void testQuoteString() throws ScriptException, NoSuchMethodException
    {
        Map<String,Object> jsonObj = new HashMap<String,Object>();
        String s = "ba\"r";
        jsonObj.put("x", s);
        String json = JSONUtil.toJSON(jsonObj);
        validateJSON(json);
        assertThat(json, is("{\"x\":\"ba\\\"r\"}"));
    }

    /**
     * Test a string with a quote value.
     *
     * @throws ScriptException if the JSON doesn't evaluate properly.
     * @throws NoSuchMethodException If it can't find the Javascript function to use for validation.
     */
    @Test
    public void testNonBmp() throws ScriptException, NoSuchMethodException
    {
        Map<String,Object> jsonObj = new HashMap<String,Object>();
        StringBuilder buf = new StringBuilder(2);
        buf.appendCodePoint(0x10080);
        jsonObj.put("x", buf);
        String json = JSONUtil.toJSON(jsonObj);
        validateJSON(json);
        assertThat(json, is("{\"x\":\"\uD800\uDC80\"}"));
    }

    /**
     * Test a Iterable value.
     *
     * @throws ScriptException if the JSON doesn't evaluate properly.
     * @throws NoSuchMethodException If it can't find the Javascript function to use for validation.
     */
    @Test
    public void testIterable() throws ScriptException, NoSuchMethodException
    {
        Map<String,Object> jsonObj = new HashMap<String,Object>();
        jsonObj.put("x", Arrays.asList(1,2,3));
        String json = JSONUtil.toJSON(jsonObj);
        validateJSON(json);
        assertThat(json, is("{\"x\":[1,2,3]}"));
    }

    /**
     * Test an Enumeration.
     *
     * @throws ScriptException if the JSON doesn't evaluate properly.
     * @throws NoSuchMethodException If it can't find the Javascript function to use for validation.
     */
    @Test
    public void testEnumeration() throws ScriptException, NoSuchMethodException
    {
        Map<String,Object> jsonObj = new HashMap<String,Object>();

        Vector<Integer> list = new Vector<Integer>(Arrays.asList(1,2,3));
        jsonObj.put("x", list.elements());
        String json = JSONUtil.toJSON(jsonObj);
        validateJSON(json);
        assertThat(json, is("{\"x\":[1,2,3]}"));
    }

    /**
     * Test a Map value.
     *
     * @throws ScriptException if the JSON doesn't evaluate properly.
     */
    @Test
    public void testLoop() throws ScriptException
    {
        Map<String,Object> jsonObj = new HashMap<String,Object>(4);
        jsonObj.put("a",1);
        jsonObj.put("b",2);
        jsonObj.put("c",3);
        jsonObj.put("x", jsonObj);

        JSONConfig cfg = new JSONConfig();
        try{
            JSONUtil.toJSON(jsonObj, cfg);
            fail("Expected a DataStructureLoopException to be thrown");
        }catch ( DataStructureLoopException e ){
            assertThat(e.getMessage(), containsString("java.util.HashMap includes itself which would cause infinite recursion."));
        }
    }

    /**
     * Test a resource bundle.
     *
     * @throws ScriptException if the JSON doesn't evaluate properly.
     * @throws NoSuchMethodException If it can't find the Javascript function to use for validation.
     */
    @Test
    public void testResourceBundle() throws ScriptException, NoSuchMethodException
    {
        String bundleName = getClass().getCanonicalName();
        ResourceBundle bundle = ResourceBundle.getBundle(bundleName);
        JSONConfig cfg = new JSONConfig();

        cfg.setEncodeNumericStringsAsNumbers(false);
        String json = JSONUtil.toJSON(bundle, cfg);
        validateJSON(json);
        //assertThat(json, is("{\"a\":\"1\",\"b\":\"2\",\"c\":\"3\",\"d\":\"4\",\"e\":\"5\",\"f\":\"6\",\"g\":\"7\",\"h\":\"8\",\"i\":\"9\",\"j\":\"10\",\"k\":\"11\",\"l\":\"12\",\"m\":\"13\",\"n\":\"14\",\"o\":\"15\",\"p\":\"16\",\"q\":\"17\",\"r\":\"18\",\"s\":\"19\",\"t\":\"20\",\"u\":\"21\",\"v\":\"22\",\"w\":\"23\",\"x\":\"24\",\"y\":\"25\",\"z\":\"26\"}"));

        cfg.setEncodeNumericStringsAsNumbers(true);
        json = JSONUtil.toJSON(bundle, cfg);
        validateJSON(json);
        //assertThat(json, is("{\"a\":1,\"b\":2,\"c\":3,\"d\":4,\"e\":5,\"f\":6,\"g\":7,\"h\":8,\"i\":9,\"j\":10,\"k\":11,\"l\":12,\"m\":13,\"n\":14,\"o\":15,\"p\":16,\"q\":17,\"r\":18,\"s\":19,\"t\":20,\"u\":21,\"v\":22,\"w\":23,\"x\":24,\"y\":25,\"z\":26}"));
    }

    /**
     * Test a complex value.
     *
     * @throws ScriptException if the JSON doesn't evaluate properly.
     * @throws NoSuchMethodException If it can't find the Javascript function to use for validation.
     */
    @Test
    public void testComplex() throws ScriptException, NoSuchMethodException
    {
        Map<String,Object> jsonObj = new LinkedHashMap<String,Object>();
        jsonObj.put("a",1);
        jsonObj.put("b","x");
        String[] ia = {"1","2","3"};
        List<String> il = Arrays.asList(ia);
        jsonObj.put("c",ia);
        jsonObj.put("d",il);
        Object[] objs = new Object[3];
        objs[0] = null;
        objs[1] = new JSONAble()
                      {
                          @Override
                          public void toJSON( JSONConfig jsonConfig, Writer json ) throws BadPropertyNameException, DataStructureLoopException, IOException
                          {
                              JSONConfig cfg = jsonConfig == null ? new JSONConfig() : jsonConfig;
                              Map<String,Object> jsonObj = new LinkedHashMap<String,Object>();
                              jsonObj.put("a", 0);
                              jsonObj.put("b", 2);
                              int[] ar = {1, 2, 3};
                              jsonObj.put("x", ar);
                              jsonObj.put("t", null);

                              JSONUtil.toJSON(jsonObj, cfg, json);
                          }

						  @Override
						  public String toJSON()
						  {
							  return null;
						  }

						  @Override
						  public String toJSON( JSONConfig jsonConfig )
						  {
							  return null;
						  }

						  @Override
						  public void toJSON( Writer json ) throws IOException
						  {
						  }
                      };
        objs[2] = il;
        jsonObj.put("e", objs);

        JSONConfig cfg = new JSONConfig();
        String json = JSONUtil.toJSON(jsonObj, cfg);
        validateJSON(json);
        assertThat(json, is("{\"a\":1,\"b\":\"x\",\"c\":[\"1\",\"2\",\"3\"],\"d\":[\"1\",\"2\",\"3\"],\"e\":[null,{\"a\":0,\"b\":2,\"x\":[1,2,3],\"t\":null},[\"1\",\"2\",\"3\"]]}"));
    }

    /**
     * Test indenting.
     *
     * @throws ScriptException if the JSON doesn't evaluate properly.
     * @throws NoSuchMethodException If it can't find the Javascript function to use for validation.
     */
    @Test
    public void testIndent() throws NoSuchMethodException, ScriptException
    {
        Map<String,Object> jsonObj = new LinkedHashMap<String,Object>();
        jsonObj.put("a",1);
        jsonObj.put("b","x");
        String[] ia = {"1","2","3"};
        List<String> il = Arrays.asList(ia);
        jsonObj.put("c",ia);
        jsonObj.put("d",il);
        Object[] objs = new Object[3];
        objs[0] = null;
        objs[1] = new JSONAble()
                  {
                      @Override
                      public void toJSON( JSONConfig jsonConfig, Writer json ) throws BadPropertyNameException, DataStructureLoopException, IOException
                      {
                          JSONConfig cfg = jsonConfig == null ? new JSONConfig() : jsonConfig;
                          Map<String,Object> jsonObj = new LinkedHashMap<String,Object>();
                          Map<String,Object> more = new LinkedHashMap<String,Object>();
                          jsonObj.put("a", 0);
                          jsonObj.put("b", 2);
                          int[] ar = {1, 2, 3};
                          jsonObj.put("x", ar);
                          more.put("z", 4);
                          more.put("y", 2);
                          more.put("t", null);
                          jsonObj.put("w", more);

                          JSONUtil.toJSON(jsonObj, cfg, json);
                      }

                      @Override
                      public String toJSON()
                      {
                          return null;
                      }

                      @Override
                      public String toJSON( JSONConfig jsonConfig )
                      {
                          return null;
                      }

                      @Override
                      public void toJSON( Writer json ) throws IOException
                      {
                      }
                  };
        objs[2] = il;
        jsonObj.put("e", objs);

        JSONConfig cfg = new JSONConfig().setIndentPadding(new IndentPadding("\t", String.format("%n")));
        String json = JSONUtil.toJSON(jsonObj, cfg);
        validateJSON(json);
        @SuppressWarnings("unchecked")
        Map<String,Object> obj = (Map<String,Object>)JSONParser.parseJSON(json);
        assertThat((String)obj.get("b"), is("x"));
        @SuppressWarnings("unchecked")
        ArrayList<Object> innerObj = (ArrayList<Object>)obj.get("e");
        @SuppressWarnings("unchecked")
        Map<Object,Object> jsonAble = (Map<Object,Object>)innerObj.get(1);
        assertThat(((Number)jsonAble.get("b")).intValue(), is(2));
        //System.out.println(json);
    }

    /**
     * Return true if the character is defined and not a surrogate.
     *
     * @param codePoint The code point to check.
     * @return true if the character is defined and not a surrogate.
     */
    private boolean isNormalCodePoint( int codePoint )
    {
        if ( Character.isDefined(codePoint) ){
            if ( codePoint <= 0xFFFF && JSONUtil.isSurrogate((char)codePoint) ){
                return false;
            }
            return true;
        }
        return false;
    }

    /**
     * Test the oddball case where a map has keys which are not equal
     * but produce the same toString() output.
     */
    @Test
    public void testDuplicateKeys()
    {
        JsonObject jsonObj = new JsonObject(2)
                                    .add(new DupStr(1), 0)
                                    .add(new DupStr(2), 1);
        try{
            jsonObj.toJSON();
            fail("Expected a DuplicatePropertyNameException to be thrown");
        }catch ( DuplicatePropertyNameException e ){
            assertThat(e.getMessage(), is("Property x occurs twice in the same object."));
        }
    }

    /**
     * Used by testDuplicateKeys().
     */
    private class DupStr
    {
        private int x;

        public DupStr( int x )
        {
            this.x = x;
        }

        @Override
        public String toString()
        {
            return "x";
        }

        /* (non-Javadoc)
         * @see java.lang.Object#hashCode()
         */
        @Override
        public int hashCode()
        {
            final int prime = 31;
            int result = 1;
            result = prime * result + getOuterType().hashCode();
            result = prime * result + x;
            return result;
        }

        /* (non-Javadoc)
         * @see java.lang.Object#equals(java.lang.Object)
         */
        @Override
        public boolean equals( Object obj )
        {
            if ( this == obj ){
                return true;
            }
            if ( obj == null ){
                return false;
            }
            if ( getClass() != obj.getClass() ){
                return false;
            }
            DupStr other = (DupStr)obj;
            if ( !getOuterType().equals(other.getOuterType()) ){
                return false;
            }
            if ( x != other.x ){
                return false;
            }
            return true;
        }

        private TestJSONUtil getOuterType()
        {
            return TestJSONUtil.this;
        }
    }

    /**
     * Test reflection.
     */
    @Test
    public void testReflect()
    {
        JSONConfig cfg = new JSONConfig().setValidatePropertyNames(false)
                                         .setDetectDataStructureLoops(false)
                                         .setFastStrings(true)
                                         .setCacheReflectionData(false);
        JsonObject jsonObj = new JsonObject(1, cfg);
        jsonObj.add("f", new ReflectTestClass());

        ReflectedObjectMapBuilder.clearReflectionCache();

        // JNDI set up to only show fields a and e.
        String json = jsonObj.toJSON();
        assertThat(json, is("{\"f\":{\"a\":1,\"k\":25.0}}"));

        cfg.clearReflectClasses();
        cfg.addReflectClass(ReflectTestClass.class);

        cfg.setReflectionPrivacy(ReflectUtil.PRIVATE);
        json = jsonObj.toJSON();
        assertThat(json, is("{\"f\":{\"a\":1,\"b\":\"something\",\"c\":[],\"d\":null,\"f\":true}}"));

        cfg.setReflectionPrivacy(ReflectUtil.PACKAGE);
        json = jsonObj.toJSON();
        assertThat(json, is("{\"f\":{\"a\":1,\"b\":\"something\",\"c\":[],\"f\":true}}"));

        cfg.setReflectionPrivacy(ReflectUtil.PROTECTED);
        json = jsonObj.toJSON();
        assertThat(json, is("{\"f\":{\"a\":1,\"b\":\"something\",\"f\":true}}"));

        cfg.setReflectionPrivacy(ReflectUtil.PUBLIC);
        json = jsonObj.toJSON();
        assertThat(json, is("{\"f\":{\"a\":1,\"f\":true}}"));

        cfg = new JSONConfig(); // reload defaults.
        jsonObj.setJSONConfig(cfg);
        json = jsonObj.toJSON();
        assertThat(json, is("{\"f\":{\"a\":1,\"k\":25.0}}"));

        JSONConfigDefaults.getInstance().clearReflectClasses();
        ReflectedObjectMapBuilder.clearReflectionCache();
        cfg.setReflectUnknownObjects(false)
           .setReflectionPrivacy(ReflectUtil.PRIVATE)
           .addReflectClass(ReflectTestClass.class);

        //int iterations = 1000000;
        //int iterations = 100000;
        int iterations = 100;
        //int iterations = 0;

        /*
         * These timings get a little funky due to the way that the JVM cache's
         * things and improves its performance after doing the same thing
         * repeatedly.  Initially, it seems like maps are slow but eventually, as
         * the JVM does its optimization thing, they are faster.
         */
        ReflectTestClass r = new ReflectTestClass();
        runMapTiming(iterations, r, cfg);
        runReflectionTiming(iterations, r, cfg, false);
        runReflectionTiming(iterations, r, cfg, true);

        runMapTiming(iterations, r, cfg);
        runReflectionTiming(iterations, r, cfg, false);
        runReflectionTiming(iterations, r, cfg, true);

        // BigObject
        iterations = 1;

        cfg.clearReflectClasses()
           .addReflectClass(BigObject.class)
           .setFastStrings(false)
           .setEscapeNonAscii(true)
           .setUseECMA6(false);
        BigObject bigObj = new BigObject();

        runReflectionTiming(iterations, bigObj, cfg, false);
        runReflectionTiming(iterations, bigObj, cfg, true);

        runReflectionTiming(iterations, bigObj, cfg, false);
        runReflectionTiming(iterations, bigObj, cfg, true);
    }

    private String runMapTiming( int iterations, ReflectTestClass obj, JSONConfig cfg )
    {
        JsonObject jsonObj = new JsonObject(1, cfg);
        String json = null;

        long start = System.currentTimeMillis();
        for ( int i = 0; i < iterations; i++ ){
            JsonObject mapObj = new JsonObject(4, cfg)
                                        .add("a", obj.getA())
                                        .add("b", obj.getB())
                                        .add("c", obj.getC())
                                        .add("d", null);  // no getter and private
            jsonObj.clear();
            jsonObj.add("f", mapObj);
            json = jsonObj.toJSON();
        }
        long end = System.currentTimeMillis();
        s_log.debug("map: "+((end-start)/1000.0)+"s");
        return json;
    }

    private String runReflectionTiming( int iterations, Object obj, JSONConfig cfg, boolean doCaching )
    {
        JsonObject jsonObj = new JsonObject(1, cfg).add("f", obj);
        String json = null;

        String tag;
        if ( doCaching ){
            ReflectedObjectMapBuilder.clearReflectionCache();
            cfg.setCacheReflectionData(true);
            tag = "cached: ";
        }else{
            cfg.setCacheReflectionData(false);
            tag = "uncached: ";
        }
        long start = System.currentTimeMillis();
        for ( int i = 0; i < iterations; i++ ){
            json = jsonObj.toJSON();
        }
        long end = System.currentTimeMillis();
        s_log.debug(tag+((end-start)/1000.0)+"s");
        if ( doCaching ){
            ReflectedObjectMapBuilder.clearReflectionCache();
        }
        return json;
    }
}<|MERGE_RESOLUTION|>--- conflicted
+++ resolved
@@ -628,11 +628,7 @@
      */
     private JsonObject surrogateTestMap( char ch )
     {
-<<<<<<< HEAD
-        Map<String,Object> jsonObj = new LinkedHashMap<String,Object>();
-=======
         JsonObject jsonObj = new JsonObject(4);
->>>>>>> f9449438
 
         jsonObj.add("a", ch+"a");               // start
         jsonObj.add("b", "a"+ch);               // end
@@ -654,13 +650,8 @@
 
         char ch;
         do{
-<<<<<<< HEAD
-            ch = (char)(rand.nextInt(bound) + Character.MIN_HIGH_SURROGATE);
-        }while ( ! Character.isDefined(ch) || ! JSONUtil.isSurrogate((char)ch) );
-=======
             ch = (char)(rand.nextInt(bound) + Character.MIN_SURROGATE);
-        }while ( ! Character.isSurrogate(ch) || ! Character.isDefined(ch) );
->>>>>>> f9449438
+        }while ( ! JSONUtil.isSurrogate(ch) || ! Character.isDefined(ch) );
 
         return ch;
     }
@@ -752,11 +743,7 @@
      */
     private JsonObject undefinedTestMap( int cp )
     {
-<<<<<<< HEAD
-        Map<String,Object> jsonObj = new LinkedHashMap<String,Object>();
-=======
         JsonObject jsonObj = new JsonObject(4);
->>>>>>> f9449438
 
         StringBuilder buf = new StringBuilder();
 
@@ -796,11 +783,7 @@
         int cp;
         do{
             cp = rand.nextInt(bound);
-<<<<<<< HEAD
-        }while (  Character.isDefined(cp) || (cp < Character.MIN_SUPPLEMENTARY_CODE_POINT && JSONUtil.isSurrogate((char)cp)) );
-=======
-        }while ( Character.isDefined(cp) || (cp < Character.MIN_SUPPLEMENTARY_CODE_POINT && Character.isSurrogate((char)cp)) );
->>>>>>> f9449438
+        }while ( Character.isDefined(cp) || (cp < Character.MIN_SUPPLEMENTARY_CODE_POINT && JSONUtil.isSurrogate((char)cp)) );
 
         return cp;
     }
@@ -870,7 +853,7 @@
             if ( cp < Character.MIN_SUPPLEMENTARY_CODE_POINT ){
                 escape = String.format("\\u%04X", cp);
             }else{
-                escape = String.format("\\u%04X\\u%04X", (int)CodePointData.highSurrogate(cp), (int)CodePointData.lowSurrogate(cp));
+                escape = String.format("\\u%04X\\u%04X", (int)StringProcessor.highSurrogate(cp), (int)StringProcessor.lowSurrogate(cp));
             }
             assertThat(JSONUtil.toJSON(undefinedTestMap(cp), cfg), is(makeResult(escape)));
         }
