--- conflicted
+++ resolved
@@ -857,13 +857,8 @@
                 result = i < 0x20 ? String.format("\\u%04X", i) : String.format("%c", (char)i);
             }
             String json = JSONUtil.toJSON(jsonObj, cfg);
-<<<<<<< HEAD
             //validateJSON(json);
-            assertThat(json, is("{\"x\":\"a"+result+"\",\"y\":\"a"+result+"\"}"));
-=======
-            validateJSON(json);
             assertThat(json, is("{\"x\":\"a"+result+"Z\",\"y\":\"a"+result+"Z\"}"));
->>>>>>> 16f6faa0
         }
     }
 
