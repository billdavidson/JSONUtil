/*
 * Copyright 2015 Bill Davidson
 *
 * Licensed under the Apache License, Version 2.0 (the "License");
 * you may not use this file except in compliance with the License.
 * You may obtain a copy of the License at
 *
 *    http://www.apache.org/licenses/LICENSE-2.0
 *
 * Unless required by applicable law or agreed to in writing, software
 * distributed under the License is distributed on an "AS IS" BASIS,
 * WITHOUT WARRANTIES OR CONDITIONS OF ANY KIND, either express or implied.
 * See the License for the specific language governing permissions and
 * limitations under the License.
 */
package org.kopitubruk.util.json;

import static org.hamcrest.core.Is.is;
import static org.hamcrest.core.StringContains.containsString;
import static org.junit.Assert.assertEquals;
import static org.junit.Assert.assertNotEquals;
import static org.junit.Assert.assertThat;
import static org.junit.Assert.assertTrue;
import static org.junit.Assert.fail;

import java.io.IOException;
import java.io.Writer;
import java.io.FileNotFoundException;
import java.io.FileReader;
import java.math.BigDecimal;
import java.math.BigInteger;
import java.text.DateFormat;
import java.text.NumberFormat;
import java.text.ParseException;
//import java.text.SimpleDateFormat;
import java.util.ArrayList;
import java.util.Arrays;
import java.util.Calendar;
import java.util.Collections;
import java.util.Date;
import java.util.HashMap;
import java.util.LinkedHashMap;
import java.util.List;
import java.util.Locale;
import java.util.Map;
import java.util.ResourceBundle;
import java.util.Set;
import java.util.TimeZone;
import java.util.Vector;

import javax.naming.NamingException;
import javax.script.Invocable;
import javax.script.ScriptEngine;
import javax.script.ScriptEngineManager;
import javax.script.ScriptException;

import org.apache.commons.logging.Log;
import org.apache.commons.logging.LogFactory;
import org.junit.BeforeClass;
//import org.junit.Rule;
import org.junit.Test;
//import org.junit.rules.TestRule;
//import org.junit.rules.TestWatcher;
//import org.junit.runner.Description;

import sun.org.mozilla.javascript.internal.Context;
import sun.org.mozilla.javascript.internal.NativeObject;

/**
 * Tests for JSONUtil. Most of the produced JSON is put through Java's script
 * engine so that it will be tested that it parses without error. In most cases,
 * the JSON is tested both against Javascript eval() and JSON.parse(). In
 * general, eval() is looser than JSON.parse() except for property names where
 * JSON.parse() is looser because eval() requires ECMAScript compliant property
 * names while JSON.parse() only requires compliance with the JSON standard
 * which allows almost all defined Unicode code points.
 *
 * @author Bill Davidson
 */
public class TestJSONUtil
{
    private static Log s_log = LogFactory.getLog(TestJSONUtil.class);

    //private static SimpleDateFormat s_sdf;

    /**
     * Print out the name of the currently running test.
     *
    @Rule
    public TestRule watcher = new TestWatcher()
    {
        protected void starting( Description description )
        {
            System.out.println(s_sdf.format(new Date()) + ' ' + description.getMethodName());
        }
    }; */

    /**
     * Create a dummy JNDI initial context in order to avoid having
     * JNDI code throw an exception during the JUnit tests.
     */
    @BeforeClass
    public static void setUpClass()
    {
        try{
            String pkgName = JSONUtil.class.getPackage().getName().replaceAll("\\.", "/");

            //Context ctx =
            JNDIUtil.createContext(JNDIUtil.ENV_CONTEXT+"/"+pkgName);

            // not needed -- just used to test that the context was usable.
            //ctx.bind("registerMBean", Boolean.FALSE);
        }catch ( NamingException ex ){
            // not fatal but will cause annoying log messages.
            s_log.error("Couldn't create context", ex);
        }

        String validateJs = "validate.js";
        try{
            // Get the Javascript engine and load the validation javascript file into it.
            ScriptEngine engine = new ScriptEngineManager().getEngineByExtension("js");
            engine.eval(new FileReader(TestJSONUtil.class.getResource(validateJs).getFile()));
            invocable = (Invocable)engine;
        }catch ( ScriptException|FileNotFoundException e ){
            // Can't validate any JSON.
            s_log.fatal("Couldn't load " + validateJs, e);
            System.exit(-1);
        }

        /*
         * Some of these tests depend upon error messages which need to be in
         * English, so it's forced during the tests.
         */
        JSONConfigDefaults.setLocale(Locale.US);

        //s_sdf = new SimpleDateFormat("YYYY-MM-dd hh:mm:ss.SSS");
    }

    /**
     * Javascript engine to be used to validate JSON. Nashorn (Java 8) supports
     * ECMAScript 5.1. Java 7 uses Rhino 1.7, which supports something roughly
     * close to ECMAScript 3.
     */
    private static Invocable invocable;

    /**
     * Make sure that the JSON parses. Using a script and Invocable because that
     * makes the data get sent to the script raw, as it would in an AJAX call.
     * I used to do a direct eval but that caused some issues for some things
     * with regard to escapes.
     *
     * @param json A JSON string.
     * @param func the Javascript function to call.
     * @return the object returned by the function or null if there's an exception thrown.
     * @throws ScriptException if the JSON doesn't evaluate properly.
     * @throws NoSuchMethodException If it can't find the Javascript function to use for validation.
     */
    private Object runValidateJSON( String json, String func ) throws ScriptException, NoSuchMethodException
    {
        // make sure it parses.
        Object result = null;
        try{
            result = invocable.invokeFunction(func, json);
        }catch ( ScriptException e ){
            boolean lastCode = false;
            StringBuilder buf = new StringBuilder(func).append("()\n");
            for ( int i = 0, j = 0, len = json.length(); i < len && j < 500; j++ ){
                int codePoint = json.codePointAt(i);
                int charCount = Character.charCount(codePoint);
                if ( codePoint < 256 && codePoint >= ' ' ){
                    if ( lastCode ){
                        buf.append('\n');
                    }
                    buf.appendCodePoint(codePoint);
                    lastCode = false;
                }else{
                    buf.append(String.format("\n%d U+%04X %s %d",
                                             i, codePoint,
                                             Character.getName(codePoint),
                                             Character.getType(codePoint)));
                    lastCode = true;
                }
                i += charCount;
            }
            s_log.error(buf.toString(), e);
            throw e;
            //System.exit(-1);
        }catch ( NoSuchMethodException e ){
            s_log.error("Couldn't invoke "+func+"()", e);
            throw e;
        }
        return result;
    }

    /**
     * Validate the given JSON string with Javascript eval(String).
     *
     * @param json A JSON string.
     * @return the object returned by the function or null if there's an exception thrown.
     * @throws ScriptException if the JSON doesn't evaluate properly.
     * @throws NoSuchMethodException If it can't find the Javascript function to use for validation.
     */
    private Object evalJSON( String json ) throws ScriptException, NoSuchMethodException
    {
        return runValidateJSON(json, "evalJSON");
    }

    /**
     * Validate the given JSON string with Javascript JSON.parse(String).
     *
     * @param json A JSON string.
     * @return the object returned by the function or null if there's an exception thrown.
     * @throws ScriptException if the JSON doesn't evaluate properly.
     * @throws NoSuchMethodException If it can't find the Javascript function to use for validation.
     */
    private Object parseJSON( String json ) throws ScriptException, NoSuchMethodException
    {
        return runValidateJSON(json, "parseJSON");
    }

    /**
     * Validate the given JSON string with both Javascript eval(String) and JSON.parse(String).
     *
     * @param json A JSON string.
     * @throws ScriptException if the JSON doesn't evaluate properly.
     * @throws NoSuchMethodException If it can't find the Javascript function to use for validation.
     */
    private void validateJSON( String json ) throws ScriptException, NoSuchMethodException
    {
        evalJSON(json);
        parseJSON(json);
    }

    /**
     * Test all characters allowed for property names. Every start character
     * gets tested in the start position and most part characters get tested
     * twice but all at least once.
     * <p>
     * This test is slow because it's doing over 100,000 validations through
     * the Javascript interpreter, which is slow.  If you comment out that
     * validation, then this test takes about 1 second on my laptop, but you
     * only test that none of the valid code points cause an exception and
     * not that they won't cause a syntax error.  With the validation on it
     * typically takes about 68 seconds for this to run on my laptop, which
     * is annoying but it provides a better test.
     * <p>
     * It should be noted that some valid characters need the identifier to
     * be in quotes in order for the validation to work properly so the
     * validation tests that those identifiers that need that do get quoted
     * even though I turned identifier quoting off for the tests.
     *
     * @throws ScriptException if the JSON doesn't evaluate properly.
     * @throws NoSuchMethodException If it can't find the Javascript function to use for validation.
     */
    @Test
    public void testValidPropertyNames() throws ScriptException, NoSuchMethodException
    {
        JSONConfig cfg = new JSONConfig();

        ArrayList<Integer> validStart = new ArrayList<>();
        ArrayList<Integer> validPart = new ArrayList<>();

        for ( int i = 0; i <= Character.MAX_CODE_POINT; i++ ){
            if ( JSONUtil.isValidIdentifierStart(i, cfg) ){
                validStart.add(i);
            }else if ( JSONUtil.isValidIdentifierPart(i, cfg) ){
                validPart.add(i);
            }
        }
        validStart.trimToSize();
        s_log.debug(validStart.size() + " valid start code points");
        validPart.addAll(validStart);
        Collections.sort(validPart);
        s_log.debug(validPart.size() + " valid part code points");

        final int MAX_LENGTH = 3;
        int[] propertyName = new int[MAX_LENGTH];
        int startIndex = 0;
        int partIndex = 0;
        int nameIndex = 0;

        Map<String,Object> jsonObj = new HashMap<>(2);

        int startSize = validStart.size();
        int partSize = validPart.size();
        propertyName[nameIndex++] = validStart.get(startIndex++);

        while ( startIndex < startSize ){
            propertyName[nameIndex++] = validPart.get(partIndex++);
            if ( nameIndex == MAX_LENGTH ){
                jsonObj.clear();
                jsonObj.put(new String(propertyName,0,nameIndex), 0);
                String json = JSONUtil.toJSON(jsonObj, cfg);
                validateJSON(json);    // this makes this test take a long time to run.
                nameIndex = 0;
                if ( startIndex < startSize ){
                    // start new string.
                    propertyName[nameIndex++] = validStart.get(startIndex++);
                }
            }
            if ( partIndex == partSize ){
                partIndex = 0;
            }
        }
    }

    /**
     * Test all characters allowed for property names by JSON.parse() but not by
     * Javascript eval(). The JSON standard is much looser with characters
     * allowed in property names than ECMAScript. It allows pretty much any
     * defined code point greater than or equal to 32. There are no start
     * character rules either as there are with ECMAScript identifiers.
     *
     * @throws ScriptException if the JSON doesn't evaluate properly.
     * @throws NoSuchMethodException If it can't find the Javascript function to use for validation.
     */
    @Test
    public void testJSONPropertyNames() throws ScriptException, NoSuchMethodException
    {
        JSONConfig jcfg = new JSONConfig();
        jcfg.setFullJSONIdentifierCodePoints(false);
        JSONConfig cfg = new JSONConfig();
        cfg.setFullJSONIdentifierCodePoints(true);

        Map<String,Object> jsonObj = new HashMap<>(2);
        int[] normalIdent = new int[1];
        int[] escName = new int[2];
        escName[0] = '\\';
        int jsonOnlyCount = 0;

        for ( int i = ' '; i <= Character.MAX_CODE_POINT; i++ ){
            if ( JSONUtil.isValidIdentifierStart(i, jcfg) ){
                // ignore - these are tested by testValidPropertyNames()
            }else if ( Character.isDefined(i) && ! (i <= 0xFFFF && Character.isSurrogate((char)i)) ){
                String propertyName;
                switch ( i ){
                    // escape characters as needed.
                    case '"':
                    case '/':
                    case '\\':
                        escName[1] = i;
                        propertyName = new String(escName,0,2);
                        break;
                    default:
                        normalIdent[0] = i;
                        propertyName = new String(normalIdent,0,1);
                        break;
                }
                jsonObj.clear();
                jsonObj.put(propertyName, 0);
                String json = JSONUtil.toJSON(jsonObj, cfg);
                // these would fail eval().
                parseJSON(json);
                ++jsonOnlyCount;
            }
        }

        s_log.debug(jsonOnlyCount+" code points are valid identifier start characters for JSON.parse() but not for eval()");
    }

    /**
     * Test all characters not allowed for property names by JSON.parse().
     */
    @Test
    public void testBadJSONPropertyNames()
    {
        JSONConfig cfg = new JSONConfig();
        cfg.setFullJSONIdentifierCodePoints(true);

        Map<String,Object> jsonObj = new HashMap<>(2);
        int[] codePoints = new int[256];
        int j = 0;

        for ( int i = 0; i <= Character.MAX_CODE_POINT; i++ ){
            if (  i < ' ' || ! Character.isDefined(i) ){
                codePoints[j++] = i;
                if ( j == codePoints.length ){
                    testBadIdentifier(codePoints, 0, j, jsonObj, cfg);
                    j = 0;
                }
            }
        }
        if ( j > 0 ){
            testBadIdentifier(codePoints, 0, j, jsonObj, cfg);
        }
    }

    /**
     * Test bad code points for the start of characters in names.
     */
    @Test
    public void testBadStartPropertyNames()
    {
        Map<String,Object> jsonObj = new HashMap<>(2);
        int[] codePoints = new int[1];
        JSONConfig cfg = new JSONConfig();

        for ( int i = 0; i <= Character.MAX_CODE_POINT; i++ ){
            if ( ! JSONUtil.isValidIdentifierStart(i, cfg) ){
                codePoints[0] = i;
                testBadIdentifier(codePoints, 0, 1, jsonObj, cfg);
            }
        }
    }

    /**
     * Test bad code points for non-start characters in names.
     */
    @Test
    public void testBadPartPropertyNames()
    {
        int[] codePoints = new int[256];
        int j = 1;
        codePoints[0] = '_';
        Map<String,Object> jsonObj = new HashMap<>(2);
        JSONConfig cfg = new JSONConfig();

        for ( int i = 0; i <= Character.MAX_CODE_POINT; i++ ){
            if ( ! JSONUtil.isValidIdentifierStart(i, cfg) && ! JSONUtil.isValidIdentifierPart(i, cfg) && ! (i <= 0xFFFF && Character.isSurrogate((char)i)) ){
                // high surrogates break the test unless they are followed immediately by low surrogates.
                // just skip them.  anyone who sends bad surrogate pairs deserves what they get.
                codePoints[j++] = i;
                if ( j == codePoints.length ){
                    testBadIdentifier(codePoints, 1, j, jsonObj, cfg);
                    j = 1;
                }
            }
        }
        if ( j > 1 ){
            testBadIdentifier(codePoints, 1, j, jsonObj, cfg);
        }
    }

    /**
     * Test a bad identifier.  This is a utility method used by other test methods.
     *
     * @param codePoints A set of code points with bad code points.
     * @param start The index of the first code point to check for.
     * @param end The index just after the last code point to check for.
     * @param jsonObj A jsonObj to use for the test.
     */
    private void testBadIdentifier( int[] codePoints, int start, int end, Map<String,Object> jsonObj, JSONConfig cfg )
    {
        // clear in order to avoid memory abuse.
        // didn't create the object here because it would have to be recreated millions of times.
        jsonObj.clear();
        try{
            jsonObj.put(new String(codePoints,0,end), 0);
            JSONUtil.toJSON(jsonObj, cfg);
            fail(String.format("Expected a BadPropertyNameException to be thrown for U+%04X", codePoints[start]));
        }catch ( BadPropertyNameException e ){
            String message = e.getMessage();
            for ( int i = start; i < end; i++ ){
                assertThat(message, containsString(String.format("Code point U+%04X", codePoints[i])));
            }
        }
    }

    /**
     * Test valid Unicode strings.
     *
     * @throws ScriptException if the JSON doesn't evaluate properly.
     * @throws NoSuchMethodException If it can't find the Javascript function to use for validation.
     */
    @Test
    public void testValidStrings() throws ScriptException, NoSuchMethodException
    {
        int[] codePoints = new int[32768];
        Map<String,Object> jsonObj = new HashMap<>(2);
        JSONConfig cfg = new JSONConfig();
        int j = 0;

        for ( int i = 0; i <= Character.MAX_CODE_POINT; i++ ){
            if ( Character.isDefined(i) && ! (i <= 0xFFFF && Character.isSurrogate((char)i)) ){
                // 247650 code points, the last time I checked.
                codePoints[j++] = i;
                if ( j == codePoints.length ){
                    jsonObj.put("x", new String(codePoints,0,j));
                    validateJSON(JSONUtil.toJSON(jsonObj, cfg));
                    j = 0;
                }
            }
        }
        if ( j > 0 ){
            jsonObj.put("x", new String(codePoints,0,j));
            validateJSON(JSONUtil.toJSON(jsonObj, cfg));
        }
    }

    /**
     * Test that Unicode escape sequences in identifiers work.
     *
     * @throws ScriptException if the JSON doesn't evaluate properly.
     * @throws NoSuchMethodException If it can't find the Javascript function to use for validation.
     */
    @Test
    public void testUnicodeEscapeInIdentifier() throws ScriptException, NoSuchMethodException
    {
        Map<String,Object> jsonObj = new HashMap<>();
        String[] ids = { "a\\u1234", "\\u1234x" };
        for ( String id : ids ){
            jsonObj.clear();
            jsonObj.put(id, 0);

            String json = JSONUtil.toJSON(jsonObj);
            validateJSON(json);
            assertThat(json, is("{\""+id+"\":0}"));
        }
    }

    /**
     * Test that ECMAScript 6 code point escapes.
     *
     * @throws ScriptException if the JSON doesn't evaluate properly.
     */
    @Test
    public void testECMA6UnicodeEscapeInString() throws ScriptException
    {
        Map<String,Object> jsonObj = new HashMap<>();
        JSONConfig cfg = new JSONConfig();
        cfg.setUseECMA6(true);
        cfg.setEscapeNonAscii(true);
        StringBuilder buf = new StringBuilder();
        int codePoint = 0x1F4A9;
        buf.append("x");
        buf.appendCodePoint(codePoint);
        jsonObj.put("x", buf);
        String json = JSONUtil.toJSON(jsonObj, cfg);
        // Nashorn doesn't understand ECMAScript 6 code point escapes.
        //validateJSON(json);
        assertThat(json, is("{\"x\":\"x\\u{1F4A9}\"}"));
    }

    /**
     * Test that Unicode escape sequences in identifiers work.
     *
     * @throws ScriptException if the JSON doesn't evaluate properly.
     * @throws NoSuchMethodException If it can't find the Javascript function to use for validation.
     */
    @Test
    public void testEscapePassThrough() throws ScriptException, NoSuchMethodException
    {
        Map<String,Object> jsonObj = new HashMap<>();
        JSONConfig cfg = new JSONConfig();
        cfg.setUnEscapeWherePossible(false);
        cfg.setUseECMA6(true);
        // escapes that get passed through.
        String[] strs = { "\\u1234", "a\\u{41}", "\\\"", "\\/", "\\b", "\\f", "\\n", "\\r", "\\t", "\\\\" };
        for ( String str : strs ){
            jsonObj.clear();
            jsonObj.put("x", str);

            String json = JSONUtil.toJSON(jsonObj, cfg);
            if ( str.indexOf('{') < 0 ){
                // Nashorn doesn't understand ECMAScript 6 code point escapes.
                validateJSON(json);
            }
            assertThat(json, is("{\"x\":\""+str+"\"}"));
        }
    }

    /**
     * Test that unescape works.
     *
     * @throws ScriptException if the JSON doesn't evaluate properly.
     * @throws NoSuchMethodException If it can't find the Javascript function to use for validation.
     */
    @Test
    public void testUnEscape() throws ScriptException, NoSuchMethodException
    {
<<<<<<< HEAD
        Map<String,Object> jsonObj = new LinkedHashMap<>();
        String[] strs = {"a\\u0041", "b\\x41", "d\\u{41}", "e\\v"};
=======
        Map<String,Object> jsonObj = new HashMap<>();
        String[] strs = {"a\\u0041", "d\\u{41}", "e\\v", "f\\'"};
>>>>>>> 444c637a
        JSONConfig cfg = new JSONConfig();
        cfg.setUnEscapeWherePossible(true);
        for ( String str : strs ){
            jsonObj.clear();
            jsonObj.put("x", str);

            String json = JSONUtil.toJSON(jsonObj, cfg);
            char firstChar = str.charAt(0);
            if ( firstChar != 'd' ){
                // Nashorn doesn't understand EMCAScript 6 code point escapes.
                validateJSON(json);
            }
            // \v unescaped will be re-escaped as a Unicode code unit.
            String result;
            switch ( firstChar ){
                case 'e':
                    result = firstChar + "\\u000B";
                    break;
                case 'f':
                    result = firstChar + "'";
                    break;
                default:
                    result = firstChar + "A";
                    break;
            }
            assertThat(json, is("{\"x\":\""+result+"\"}"));
        }

        // test that these get fixed regardless.
        cfg.setUnEscapeWherePossible(false);

        // test octal/hex unescape.
        for ( int i = 0; i < 256; i++ ){
            jsonObj.clear();
            jsonObj.put("x", String.format("a\\%o", i));
            jsonObj.put("y", String.format("a\\x%02X", i));
            String result = JSONUtil.getEscape((char)i);
            if ( result == null ){
                result = i < 0x20 ? String.format("\\u%04X", i) : String.format("%c", (char)i);
            }
            String json = JSONUtil.toJSON(jsonObj, cfg);
            assertThat(json, is("{\"x\":\"a"+result+"\",\"y\":\"a"+result+"\"}"));
        }
    }

    /**
     * Test the parser.
     *
     * @throws ParseException for parsing problems.
     */
    @Test
    public void testParser() throws ParseException
    {
        Object obj = JSONParser.parseJSON("{\"foo\":\"b\\\\\\\"ar\",\"a\":5,\"b\":2.37e24,\"c\":Infinity,\"d\":NaN,\"e\":[1,2,3,{\"a\":4}]}");
        String json = JSONUtil.toJSON(obj);
        assertEquals("{\"foo\":\"b\\\"ar\",\"a\":5,\"b\":2.37E24,\"c\":\"Infinity\",\"d\":\"NaN\",\"e\":[1,2,3,{\"a\":4}]}", json);

        obj = JSONParser.parseJSON("'foo'");
        assertEquals("foo", obj);

        obj = JSONParser.parseJSON("2.37e24");
        assertEquals(2.37e24, obj);

        obj = JSONParser.parseJSON("Infinity");
        assertTrue(Double.isInfinite((Double)obj));

        obj = JSONParser.parseJSON("NaN");
        assertTrue(Double.isNaN((Double)obj));

        obj = JSONParser.parseJSON("false");
        assertEquals(Boolean.FALSE, obj);

        obj = JSONParser.parseJSON("null");
        assertEquals(null, obj);

        obj = JSONParser.parseJSON("[1.1,2.2,-3.134598765,4.0]");
        List<?> array = (List<?>)obj;
        assertEquals(array.get(0), new Double(1.1));
        assertEquals(array.get(1), new Double(2.2));
        assertEquals(array.get(2), new Double(-3.134598765));
        assertEquals(array.get(3), new Double(4.0));

        // parse various forms of date strings.
        JSONConfig cfg = new JSONConfig();
        cfg.setEncodeDatesAsStrings(true);
        DateFormat fmt = cfg.getDateGenFormat();

        Date dt = (Date)JSONParser.parseJSON("new Date(\"2015-09-16T14:08:34.034Z\")", cfg);
        assertEquals("2015-09-16T14:08:34.034Z", fmt.format(dt));

        dt = (Date)JSONParser.parseJSON("\"2015-09-16T14:08:34.034Z\"", cfg);
        assertEquals("2015-09-16T14:08:34.034Z", fmt.format(dt));

        dt = (Date)JSONParser.parseJSON("\"2015-09-16T14:08:34.034+01\"", cfg);
        assertEquals("2015-09-16T14:08:34.034Z", fmt.format(dt));

        dt = (Date)JSONParser.parseJSON("\"2015-09-16T14:08:34.034+01:30\"", cfg);
        assertEquals("2015-09-16T12:38:34.034Z", fmt.format(dt));

        dt = (Date)JSONParser.parseJSON("\"2015-09-16T14:08:34\"", cfg);
        assertEquals("2015-09-16T14:08:34.034Z", fmt.format(dt));

        dt = (Date)JSONParser.parseJSON("\"2015-09-16T14:08:34+01:30\"", cfg);
        assertEquals("2015-09-16T12:38:34.034Z", fmt.format(dt));

        // custom formats.
        DateFormat nfmt = cfg.setDateGenFormat("EEE, d MMM yyyy HH:mm:ss Z");
        nfmt.setTimeZone(TimeZone.getTimeZone("US/Eastern"));
        cfg.addDateParseFormat("yyyy.MM.dd G 'at' HH:mm:ss z");
        dt = (Date)JSONParser.parseJSON("\"2001.07.04 AD at 12:08:56 EDT\"", cfg);
        assertEquals("Wed, 4 Jul 2001 12:08:56 -0400", nfmt.format(dt));

        // test that the old one still works.
        dt = (Date)JSONParser.parseJSON("\"2015-09-16T14:08:34+01:30\"", cfg);
        assertEquals("2015-09-16T12:38:34.034Z", fmt.format(dt));

        try{
            JSONParser.parseJSON("{\"foo\":\"b\\\\\\\"ar\",\"a\":5,\"b\":2.37e24,\"c\":&*^,\"d\":NaN,\"e\":[1,2,3,{\"a\":4}]}");
            fail("Expected JSONParserException for bad data");
        }catch ( JSONParserException e ){
        }
    }

    /**
     * Test using reserved words in identifiers.
     *
     * @throws ScriptException if the JSON doesn't evaluate properly.
     * @throws NoSuchMethodException If it can't find the Javascript function to use for validation.
     */
    @Test
    public void testReservedWordsInIdentifiers() throws ScriptException, NoSuchMethodException
    {
        Map<String,Object> jsonObj = new HashMap<>();
        JSONConfig cfg = new JSONConfig();
        cfg.setAllowReservedWordsInIdentifiers(true);
        Set<String> reservedWords = JSONUtil.getJavascriptReservedWords();
        for ( String reservedWord : reservedWords ){
            jsonObj.clear();
            jsonObj.put(reservedWord, 0);

            // test with allow reserved words.
            String json = JSONUtil.toJSON(jsonObj, cfg);
            validateJSON(json);
            assertThat(json, is("{\""+reservedWord+"\":0}"));

            // test with reserved words disallowed.
            try{
                JSONUtil.toJSON(jsonObj);
                fail("Expected BadPropertyNameException for reserved word "+reservedWord);
            }catch ( BadPropertyNameException e ){
                String message = e.getMessage();
                assertThat(message, is(reservedWord+" is a reserved word."));
            }
        }
    }

    /**
     * Test EscapeBadIdentifierCodePoints
     *
     * @throws ScriptException if the JSON doesn't evaluate properly.
     * @throws NoSuchMethodException If it can't find the Javascript function to use for validation.
     */
    @Test
    public void testEscapeBadIdentifierCodePoints() throws ScriptException, NoSuchMethodException
    {
        Map<String,Object> jsonObj = new LinkedHashMap<>();
        JSONConfig cfg = new JSONConfig();
        cfg.setEscapeBadIdentifierCodePoints(true);
        jsonObj.put("x\u0005", 0);

        String json = JSONUtil.toJSON(jsonObj, cfg);
        validateJSON(json);
        assertThat(json, is("{\"x\\u0005\":0}"));

        // test octal/hex unescape.
        for ( int i = 0; i < 256; i++ ){
            jsonObj.clear();
            jsonObj.put(String.format("a\\%o", i), 0);
            jsonObj.put(String.format("b\\x%02X", i), 0);
            json = JSONUtil.toJSON(jsonObj, cfg);
            
            String r = JSONUtil.isValidIdentifierPart(i, cfg) ? String.format("%c", (char)i) : String.format("\\u%04X", i);

            assertThat(json, is("{\"a"+r+"\":0,\"b"+r+"\":0}"));
        }

        cfg.setFullJSONIdentifierCodePoints(true);

        // test octal/hex unescape.
        for ( int i = 0; i < 256; i++ ){
            jsonObj.clear();
            jsonObj.put(String.format("a\\%o", i), 0);
            jsonObj.put(String.format("b\\x%02X", i), 0);
            json = JSONUtil.toJSON(jsonObj, cfg);
            
            String r = JSONUtil.getEscape((char)i);
            if ( r == null ){
                r = JSONUtil.isValidIdentifierPart(i, cfg) ? String.format("%c", (char)i) : String.format("\\u%04X", i);
            }

            assertThat(json, is("{\"a"+r+"\":0,\"b"+r+"\":0}"));
        }
    }

    /**
     * Test setting default locale.
     */
    @Test
    public void testDefaultLocale()
    {
        Locale loc = new Locale("es","JP");
        Locale oldDefLoc = JSONConfigDefaults.getLocale();
        JSONConfigDefaults.setLocale(loc);
        Locale defLoc = JSONConfigDefaults.getLocale();
        JSONConfigDefaults.setLocale(oldDefLoc);
        assertEquals("Default locale not set", defLoc, loc);
        assertNotEquals(oldDefLoc, loc);
    }

    /**
     * Test dates.
     *
     * @throws ScriptException if the JSON doesn't evaluate properly.
     * @throws NoSuchMethodException If it can't find the Javascript function to use for validation.
     */
    @Test
    public void testDate() throws ScriptException, NoSuchMethodException
    {
        JSONConfig cfg = new JSONConfig();

        // non-standard JSON - only works with eval() and my parser.
        cfg.setEncodeDatesAsObjects(true);
        Map<String,Object> jsonObj = new LinkedHashMap<>();
        Calendar cal = Calendar.getInstance(TimeZone.getTimeZone("UTC"));
        cal.set(2015, 8, 16, 14, 8, 34);
        cal.set(Calendar.MILLISECOND, 34);
        jsonObj.put("t", cal.getTime());
        String json = JSONUtil.toJSON(jsonObj, cfg);
        assertThat(json, is("{\"t\":new Date(\"2015-09-16T14:08:34.034Z\")}"));

        // examine the Javascript object created by this JSON and eval().
        Object result = evalJSON(json);
        if ( result instanceof NativeObject ){
            NativeObject no = (NativeObject)result;
            Object obj = no.get("t");
            if ( obj != null && obj.getClass().getSimpleName().equals("NativeDate")  ){
                Object dto = Context.jsToJava(obj, Date.class);
                Date dt = (Date)dto;
                Calendar jc = Calendar.getInstance(TimeZone.getTimeZone("UTC"));
                jc.setTime(dt);
                assertEquals(2015, jc.get(Calendar.YEAR));
                assertEquals(   8, jc.get(Calendar.MONTH));
                assertEquals(  16, jc.get(Calendar.DAY_OF_MONTH));
                assertEquals(  14, jc.get(Calendar.HOUR_OF_DAY));
                assertEquals(   8, jc.get(Calendar.MINUTE));
                assertEquals(  34, jc.get(Calendar.SECOND));
                assertEquals(  34, jc.get(Calendar.MILLISECOND));
            }else{
                fail("Expected NativeDate from result");
            }
        }else{
            fail("Expected NativeObject from evalJSON");
        }

        cfg.setEncodeDatesAsStrings(true);
        json = JSONUtil.toJSON(jsonObj, cfg);
        validateJSON(json);
        assertThat(json, is("{\"t\":\"2015-09-16T14:08:34.034Z\"}"));
    }

    /**
     * Test booleans.
     *
     * @throws ScriptException if the JSON doesn't evaluate properly.
     * @throws NoSuchMethodException If it can't find the Javascript function to use for validation.
     */
    @Test
    public void testBoolean() throws ScriptException, NoSuchMethodException
    {
        Map<String,Object> jsonObj = new LinkedHashMap<>();
        jsonObj.put("t", true);
        jsonObj.put("f", false);
        String json = JSONUtil.toJSON(jsonObj);
        validateJSON(json);
        assertThat(json, is("{\"t\":true,\"f\":false}"));
    }

    /**
     * Test a byte value.
     *
     * @throws ScriptException if the JSON doesn't evaluate properly.
     * @throws NoSuchMethodException If it can't find the Javascript function to use for validation.
     */
    @Test
    public void testByte() throws ScriptException, NoSuchMethodException
    {
        Map<String,Object> jsonObj = new HashMap<>();
        byte b = 27;
        jsonObj.put("x", b);
        String json = JSONUtil.toJSON(jsonObj);
        validateJSON(json);
        assertThat(json, is("{\"x\":27}"));
    }

    /**
     * Test a char value.
     *
     * @throws ScriptException if the JSON doesn't evaluate properly.
     * @throws NoSuchMethodException If it can't find the Javascript function to use for validation.
     */
    @Test
    public void testChar() throws ScriptException, NoSuchMethodException
    {
        Map<String,Object> jsonObj = new HashMap<>();
        char ch = '@';
        jsonObj.put("x", ch);
        String json = JSONUtil.toJSON(jsonObj);
        validateJSON(json);
        assertThat(json, is("{\"x\":\"@\"}"));
    }

    /**
     * Test a short value.
     *
     * @throws ScriptException if the JSON doesn't evaluate properly.
     * @throws NoSuchMethodException If it can't find the Javascript function to use for validation.
     */
    @Test
    public void testShort() throws ScriptException, NoSuchMethodException
    {
        Map<String,Object> jsonObj = new HashMap<>();
        short s = 275;
        jsonObj.put("x", s);
        String json = JSONUtil.toJSON(jsonObj);
        validateJSON(json);
        assertThat(json, is("{\"x\":275}"));
    }

    /**
     * Test a int value.
     *
     * @throws ScriptException if the JSON doesn't evaluate properly.
     * @throws NoSuchMethodException If it can't find the Javascript function to use for validation.
     */
    @Test
    public void testInt() throws ScriptException, NoSuchMethodException
    {
        Map<String,Object> jsonObj = new HashMap<>();
        int i = 100000;
        jsonObj.put("x", i);
        String json = JSONUtil.toJSON(jsonObj);
        validateJSON(json);
        assertThat(json, is("{\"x\":100000}"));
    }

    /**
     * Test a byte value.
     *
     * @throws ScriptException if the JSON doesn't evaluate properly.
     * @throws NoSuchMethodException If it can't find the Javascript function to use for validation.
     */
    @Test
    public void testLong() throws ScriptException, NoSuchMethodException
    {
        Map<String,Object> jsonObj = new HashMap<>();
        long l = 68719476735L;
        jsonObj.put("x", l);
        String json = JSONUtil.toJSON(jsonObj);
        validateJSON(json);
        assertThat(json, is("{\"x\":68719476735}"));
    }

    /**
     * Test a float value.
     *
     * @throws ScriptException if the JSON doesn't evaluate properly.
     * @throws NoSuchMethodException If it can't find the Javascript function to use for validation.
     */
    @Test
    public void testFloat() throws ScriptException, NoSuchMethodException
    {
        Map<String,Object> jsonObj = new HashMap<>();
        float f = 3.14f;
        jsonObj.put("x", f);
        String json = JSONUtil.toJSON(jsonObj);
        validateJSON(json);
        assertThat(json, is("{\"x\":3.14}"));
    }

    /**
     * Test a double value.
     *
     * @throws ScriptException if the JSON doesn't evaluate properly.
     * @throws NoSuchMethodException If it can't find the Javascript function to use for validation.
     */
    @Test
    public void testDouble() throws ScriptException, NoSuchMethodException
    {
        Map<String,Object> jsonObj = new HashMap<>();
        double d = 6.28;
        jsonObj.put("x", d);
        String json = JSONUtil.toJSON(jsonObj);
        validateJSON(json);
        assertThat(json, is("{\"x\":6.28}"));
    }

    /**
     * Test a BigInteger value.
     *
     * @throws ScriptException if the JSON doesn't evaluate properly.
     * @throws NoSuchMethodException If it can't find the Javascript function to use for validation.
     */
    @Test
    public void testBigInteger() throws ScriptException, NoSuchMethodException
    {
        Map<String,Object> jsonObj = new HashMap<>();
        BigInteger bi = new BigInteger("1234567890");
        jsonObj.put("x", bi);
        String json = JSONUtil.toJSON(jsonObj);
        validateJSON(json);
        assertThat(json, is("{\"x\":1234567890}"));
    }

    /**
     * Test a BigDecimal value.
     *
     * @throws ScriptException if the JSON doesn't evaluate properly.
     * @throws NoSuchMethodException If it can't find the Javascript function to use for validation.
     */
    @Test
    public void testBigDecimal() throws ScriptException, NoSuchMethodException
    {
        Map<String,Object> jsonObj = new HashMap<>();
        BigDecimal bd = new BigDecimal("12345.67890");
        jsonObj.put("x", bd);
        String json = JSONUtil.toJSON(jsonObj);
        validateJSON(json);
        assertThat(json, is("{\"x\":12345.67890}"));
    }

    /**
     * Test a custom number format.
     *
     * @throws ScriptException if the JSON doesn't evaluate properly.
     * @throws NoSuchMethodException If it can't find the Javascript function to use for validation.
     */
    @Test
    public void testNumberFormat() throws ScriptException, NoSuchMethodException
    {
        Map<String,Object> jsonObj = new HashMap<>();
        float f = 1.23456f;
        jsonObj.put("x", f);
        JSONConfig cfg = new JSONConfig();
        NumberFormat fmt = NumberFormat.getInstance();
        fmt.setMaximumFractionDigits(3);
        cfg.addNumberFormat(f, fmt);
        String json = JSONUtil.toJSON(jsonObj, cfg);
        validateJSON(json);
        assertThat(json, is("{\"x\":1.235}"));
    }

    /**
     * Test a string value.
     *
     * @throws ScriptException if the JSON doesn't evaluate properly.
     * @throws NoSuchMethodException If it can't find the Javascript function to use for validation.
     */
    @Test
    public void testString() throws ScriptException, NoSuchMethodException
    {
        Map<String,Object> jsonObj = new HashMap<>();
        String s = "bar";
        jsonObj.put("x", s);
        String json = JSONUtil.toJSON(jsonObj);
        validateJSON(json);
        assertThat(json, is("{\"x\":\"bar\"}"));
    }

    /**
     * Test a string with a quote value.
     *
     * @throws ScriptException if the JSON doesn't evaluate properly.
     * @throws NoSuchMethodException If it can't find the Javascript function to use for validation.
     */
    @Test
    public void testQuoteString() throws ScriptException, NoSuchMethodException
    {
        Map<String,Object> jsonObj = new HashMap<>();
        String s = "ba\"r";
        jsonObj.put("x", s);
        String json = JSONUtil.toJSON(jsonObj);
        validateJSON(json);
        assertThat(json, is("{\"x\":\"ba\\\"r\"}"));
    }

    /**
     * Test a string with a quote value.
     *
     * @throws ScriptException if the JSON doesn't evaluate properly.
     * @throws NoSuchMethodException If it can't find the Javascript function to use for validation.
     */
    @Test
    public void testNonBmp() throws ScriptException, NoSuchMethodException
    {
        Map<String,Object> jsonObj = new HashMap<>();
        StringBuilder buf = new StringBuilder(2);
        buf.appendCodePoint(0x1F4A9);
        jsonObj.put("x", buf);
        String json = JSONUtil.toJSON(jsonObj);
        validateJSON(json);
        assertThat(json, is("{\"x\":\"\uD83D\uDCA9\"}"));
    }

    /**
     * Test a Iterable value.
     *
     * @throws ScriptException if the JSON doesn't evaluate properly.
     * @throws NoSuchMethodException If it can't find the Javascript function to use for validation.
     */
    @Test
    public void testIterable() throws ScriptException, NoSuchMethodException
    {
        Map<String,Object> jsonObj = new HashMap<>();
        jsonObj.put("x", Arrays.asList(1,2,3));
        String json = JSONUtil.toJSON(jsonObj);
        validateJSON(json);
        assertThat(json, is("{\"x\":[1,2,3]}"));
    }

    /**
     * Test an Enumeration.
     *
     * @throws ScriptException if the JSON doesn't evaluate properly.
     * @throws NoSuchMethodException If it can't find the Javascript function to use for validation.
     */
    @Test
    public void testEnumeration() throws ScriptException, NoSuchMethodException
    {
        Map<String,Object> jsonObj = new HashMap<>();

        Vector<Integer> list = new Vector<>(Arrays.asList(1,2,3));
        jsonObj.put("x", list.elements());
        String json = JSONUtil.toJSON(jsonObj);
        validateJSON(json);
        assertThat(json, is("{\"x\":[1,2,3]}"));
    }

    /**
     * Test a Map value.
     *
     * @throws ScriptException if the JSON doesn't evaluate properly.
     */
    @Test
    public void testLoop() throws ScriptException
    {
        Map<String,Object> jsonObj = new HashMap<>(4);
        jsonObj.put("a",1);
        jsonObj.put("b",2);
        jsonObj.put("c",3);
        jsonObj.put("x", jsonObj);

        JSONConfig cfg = new JSONConfig();
        try{
            JSONUtil.toJSON(jsonObj, cfg);
            fail("Expected a DataStructureLoopException to be thrown");
        }catch ( DataStructureLoopException e ){
            assertThat(e.getMessage(), containsString("java.util.HashMap includes itself which would cause infinite recursion."));
        }
    }

    /**
     * Test a resource bundle.
     *
     * @throws ScriptException if the JSON doesn't evaluate properly.
     * @throws NoSuchMethodException If it can't find the Javascript function to use for validation.
     */
    @Test
    public void testResourceBundle() throws ScriptException, NoSuchMethodException
    {
        String bundleName = getClass().getCanonicalName();
        ResourceBundle bundle = ResourceBundle.getBundle(bundleName);
        JSONConfig cfg = new JSONConfig();

        cfg.setEncodeNumericStringsAsNumbers(false);
        String json = JSONUtil.toJSON(bundle, cfg);
        validateJSON(json);
        //assertThat(json, is("{\"a\":\"1\",\"b\":\"2\",\"c\":\"3\",\"d\":\"4\",\"e\":\"5\",\"f\":\"6\",\"g\":\"7\",\"h\":\"8\",\"i\":\"9\",\"j\":\"10\",\"k\":\"11\",\"l\":\"12\",\"m\":\"13\",\"n\":\"14\",\"o\":\"15\",\"p\":\"16\",\"q\":\"17\",\"r\":\"18\",\"s\":\"19\",\"t\":\"20\",\"u\":\"21\",\"v\":\"22\",\"w\":\"23\",\"x\":\"24\",\"y\":\"25\",\"z\":\"26\"}"));

        cfg.setEncodeNumericStringsAsNumbers(true);
        json = JSONUtil.toJSON(bundle, cfg);
        validateJSON(json);
        //assertThat(json, is("{\"a\":1,\"b\":2,\"c\":3,\"d\":4,\"e\":5,\"f\":6,\"g\":7,\"h\":8,\"i\":9,\"j\":10,\"k\":11,\"l\":12,\"m\":13,\"n\":14,\"o\":15,\"p\":16,\"q\":17,\"r\":18,\"s\":19,\"t\":20,\"u\":21,\"v\":22,\"w\":23,\"x\":24,\"y\":25,\"z\":26}"));
    }

    /**
     * Test a complex value.
     *
     * @throws ScriptException if the JSON doesn't evaluate properly.
     * @throws NoSuchMethodException If it can't find the Javascript function to use for validation.
     */
    @Test
    public void testComplex() throws ScriptException, NoSuchMethodException
    {
        Map<String,Object> jsonObj = new LinkedHashMap<>();
        jsonObj.put("a",1);
        jsonObj.put("b","x");
        String[] ia = {"1","2","3"};
        List<String> il = Arrays.asList(ia);
        jsonObj.put("c",ia);
        jsonObj.put("d",il);
        Object[] objs = new Object[3];
        objs[0] = null;
        objs[1] = new JSONAble()
                      {
                          @Override
                          public void toJSON( JSONConfig jsonConfig, Writer json ) throws BadPropertyNameException, DataStructureLoopException, IOException
                          {
                              JSONConfig cfg = jsonConfig == null ? new JSONConfig() : jsonConfig;
                              Map<String,Object> jsonObj = new LinkedHashMap<>();
                              jsonObj.put("a", 0);
                              jsonObj.put("b", 2);
                              int[] ar = {1, 2, 3};
                              jsonObj.put("x", ar);

                              JSONUtil.toJSON(jsonObj, cfg, json);
                          }

						  @Override
						  public String toJSON()
						  {
							  return null;
						  }

						  @Override
						  public String toJSON( JSONConfig jsonConfig )
						  {
							  return null;
						  }

						  @Override
						  public void toJSON( Writer json ) throws IOException
						  {
						  }
                      };
        objs[2] = il;
        jsonObj.put("e", objs);

        JSONConfig cfg = new JSONConfig();
        String json = JSONUtil.toJSON(jsonObj, cfg);
        validateJSON(json);
        assertThat(json, is("{\"a\":1,\"b\":\"x\",\"c\":[\"1\",\"2\",\"3\"],\"d\":[\"1\",\"2\",\"3\"],\"e\":[null,{\"a\":0,\"b\":2,\"x\":[1,2,3]},[\"1\",\"2\",\"3\"]]}"));
    }

    /**
     * Test the oddball case where a map has keys which are not equal
     * but produce the same toString() output.
     */
    @Test
    public void testDuplicateKeys()
    {
        Map<Object,Object> jsonObj = new HashMap<>();
        jsonObj.put(new DupStr(1), 0);
        jsonObj.put(new DupStr(2), 1);
        JSONConfig cfg = new JSONConfig();
        try{
            JSONUtil.toJSON(jsonObj, cfg);
            fail("Expected a DuplicatePropertyNameException to be thrown");
        }catch ( DuplicatePropertyNameException e ){
            assertThat(e.getMessage(), is("Property x occurs twice in the same object."));
        }
    }

    /**
     * Used by testDuplicateKeys().
     */
    private class DupStr
    {
        private int x;

        public DupStr( int x )
        {
            this.x = x;
        }

        @Override
        public String toString()
        {
            return "x";
        }

        /* (non-Javadoc)
         * @see java.lang.Object#hashCode()
         */
        @Override
        public int hashCode()
        {
            final int prime = 31;
            int result = 1;
            result = prime * result + getOuterType().hashCode();
            result = prime * result + x;
            return result;
        }

        /* (non-Javadoc)
         * @see java.lang.Object#equals(java.lang.Object)
         */
        @Override
        public boolean equals( Object obj )
        {
            if ( this == obj ){
                return true;
            }
            if ( obj == null ){
                return false;
            }
            if ( getClass() != obj.getClass() ){
                return false;
            }
            DupStr other = (DupStr)obj;
            if ( !getOuterType().equals(other.getOuterType()) ){
                return false;
            }
            if ( x != other.x ){
                return false;
            }
            return true;
        }

        private TestJSONUtil getOuterType()
        {
            return TestJSONUtil.this;
        }
    }
}<|MERGE_RESOLUTION|>--- conflicted
+++ resolved
@@ -568,13 +568,8 @@
     @Test
     public void testUnEscape() throws ScriptException, NoSuchMethodException
     {
-<<<<<<< HEAD
-        Map<String,Object> jsonObj = new LinkedHashMap<>();
-        String[] strs = {"a\\u0041", "b\\x41", "d\\u{41}", "e\\v"};
-=======
         Map<String,Object> jsonObj = new HashMap<>();
         String[] strs = {"a\\u0041", "d\\u{41}", "e\\v", "f\\'"};
->>>>>>> 444c637a
         JSONConfig cfg = new JSONConfig();
         cfg.setUnEscapeWherePossible(true);
         for ( String str : strs ){
