/*
 * Copyright 2015-2016 Bill Davidson
 *
 * Licensed under the Apache License, Version 2.0 (the "License");
 * you may not use this file except in compliance with the License.
 * You may obtain a copy of the License at
 *
 *    http://www.apache.org/licenses/LICENSE-2.0
 *
 * Unless required by applicable law or agreed to in writing, software
 * distributed under the License is distributed on an "AS IS" BASIS,
 * WITHOUT WARRANTIES OR CONDITIONS OF ANY KIND, either express or implied.
 * See the License for the specific language governing permissions and
 * limitations under the License.
 */
package org.kopitubruk.util.json;

import java.io.BufferedReader;
import java.io.FileReader;
import java.io.IOException;
import java.io.InputStreamReader;
import java.io.Reader;
import java.io.StringReader;
import java.math.BigDecimal;
import java.math.BigInteger;
import java.text.DateFormat;
import java.text.ParseException;
import java.util.ArrayList;
import java.util.Date;
import java.util.HashMap;
import java.util.LinkedHashMap;
import java.util.Map;
import java.util.regex.Matcher;
import java.util.regex.Pattern;

/**
 * This is a JSON parser. It accepts a fairly loose version of JSON. Essentially
 * it tries to allow anything Javascript eval() allows (within reason) so it
 * lets you use single quotes instead of double quotes if you want and all
 * versions of Javascript numbers are allowed. Unquoted identifiers are also
 * permitted. Escapes in strings are converted to their proper characters and
 * all Javascript escapes are permitted. Identifiers which contain code points
 * which are permitted by the JSON standard but not by the ECMAScript standard
 * must be quoted.
 * <p>
 * Javascript objects are converted to {@link LinkedHashMap}s with the
 * identifiers being the keys.
 * <p>
 * Javascript arrays are converted to {@link ArrayList}s.  If
 * {@link JSONConfig#isUsePrimitiveArrays()} returns true, then the list
 * will be examined and if it contains only wrappers for primitives and
 * those primitives are compatible with each other, then the list will be
 * converted to an array of primitives.  This works for booleans and
 * all primitive numbers.  It also works if the list only contains strings
 * that consist of a single character each, which get converted to an
 * array of chars.  For primitive numbers, it uses smallest type that does
 * not lose information though if doubles or floats are used, they could
 * lose information from longs or ints that are in the same list.  This
 * can cut down on memory use considerably for large arrays.
 * <p>
 * Literal null is just a null value and boolean values are converted to
 * {@link Boolean}s.
 * <p>
 * Floating point numbers are converted to {@link Double} and integers are
 * converted to {@link Long}.  If a floating point number loses precision when
 * converted to {@link Double}, then {@link BigDecimal} will be used instead
 * in order to retain all of the precision of the original number depicted by
 * the string.  Likewise, if an integer number is too big to fit in a
 * {@link Long}, then a {@link BigInteger} will be used in order to retain the
 * original number depicted by the string.  If
 * {@link JSONConfig#isSmallNumbers()} returns true then the parser will attempt
 * to use smaller types if they don't lose information including bytes for
 * small magnitude integers.
 * <p>
 * If {@link JSONConfig#isEncodeNumericStringsAsNumbers()} returns true, then
 * strings which look like numbers will be encoded as numbers in the result.
 * <p>
 * If the {@link JSONConfig#isEncodeDatesAsObjects()} or
 * {@link JSONConfig#isEncodeDatesAsStrings()} returns true, then strings that
 * look like dates will be converted to {@link Date} objects. By default,
 * parsing formats support ISO 8601 extended format that include data down to
 * seconds. Fractions of seconds and time zone offsets are optional. Other
 * formats can be added with calls to
 * {@link JSONConfig#addDateParseFormat(DateFormat)} or its variants and passing
 * the config object to the parser. Custom formats that you add will be tried
 * before the default ISO 8601 formats.
 * <p>
 * Calls to the new Date(String) constructor from Javascript are converted to
 * {@link Date}s.
 * <p>
 * JSON input can be fed to this class either as a {@link String} or as a
 * and object that extends {@link Reader}, which may be useful and save memory
 * when reading from files or other input sources.  Common objects that extend
 * {@link Reader} include {@link InputStreamReader}, {@link FileReader} and
 * {@link BufferedReader}.
 *
 * @author Bill Davidson
 * @since 1.2
 */
public class JSONParser
{
    /**
     * Recognize literals
     */
    private static final Pattern LITERAL_PAT = Pattern.compile("^(null|true|false)$");

    /**
     * Recognize octal
     */
    private static final Pattern OCTAL_PAT = Pattern.compile("^0[0-7]*$");

    /**
     * Recognize unquoted id's.  They must conform to the ECMAScript 6 standard.
     * Id's which do not conform must be quoted.
     */
    private static final Pattern UNQUOTED_ID_PAT = JSONUtil.VALID_ECMA6_PROPERTY_NAME_PAT;

    /**
     * Recognize Javascript floating point.
     */
    private static final Pattern JAVASCRIPT_FLOATING_POINT_PAT =
            Pattern.compile("^((?:[-+]?(?:(?:\\d+\\.\\d+|\\.\\d+)(?:[eE][-+]?\\d+)?|Infinity))|NaN)$");

    /**
     * Recognize Javascript integers.
     */
    private static final Pattern JAVASCRIPT_INTEGER_PAT =
            Pattern.compile("^([-+]?(?:\\d+|0[xX][\\da-fA-F]+))$");

    /**
     * Recognize an embedded new Date().
     */
    private static final Pattern NEW_DATE_PAT = Pattern.compile("^(new\\s+Date\\s*\\(\\s*('[^']+'|\"[^\"]+\")\\s*\\))$");

    /**
     * Maximum possible significant digits in a 32 bit floating point number.
     */
    private static final int MAX_PRECISION_FOR_FLOAT = 9;

    /**
     * Maximum possible significant digits in a 64 bit floating point number.
     */
    private static final int MAX_PRECISION_FOR_DOUBLE = 17;

    /**
     * Maximum possible significant digits in a 64 bit integer
     */
    private static final int MAX_PRECISION_FOR_LONG = 19;

    /**
     * Types of tokens in a JSON input string.
     */
    enum TokenType
    {
        START_OBJECT,
        END_OBJECT,
        START_ARRAY,
        END_ARRAY,
        COMMA,
        COLON,
        STRING,
        FLOATING_POINT_NUMBER,
        INTEGER_NUMBER,
        LITERAL,
        UNQUOTED_ID,
        DATE
    }

    /**
     * Trivial class to hold a token from the JSON input string.
     */
    private static class Token
    {
        TokenType tokenType;
        String value;

        /**
         * Make a token.
         *
         * @param tt the token type
         * @param val the value
         */
        Token( TokenType tt, String val )
        {
            tokenType = tt;
            value = val;
        }
    }

    /**
     * Parse a string of JSON data.
     *
     * @param json the string of JSON data.
     * @return The object containing the parsed data.
     */
    public static Object parseJSON( String json )
    {
        return parseJSON(json, null);
    }

    /**
     * Parse a string of JSON data.
     *
     * @param json the string of JSON data.
     * @param cfg The config object.
     * @return The object containing the parsed data.
     */
    public static Object parseJSON( String json, JSONConfig cfg )
    {
        try{
            return parseJSON(new StringReader(json), cfg);
        }catch ( IOException e ){
            // will not happen.
            return null;
        }
    }

    /**
     * Parse JSON from an input stream.
     *
     * @param json The input stream.
     * @return The object containing the parsed data.
     * @throws IOException If there's a problem with I/O.
     * @since 1.7
     */
    public static Object parseJSON( Reader json ) throws IOException
    {
        return parseJSON(json, null);
    }

    /**
     * Parse JSON from an input stream.
     *
     * @param json The input stream.
     * @param cfg The config object.
     * @return The object containing the parsed data.
     * @throws IOException If there's a problem with I/O.
     * @since 1.7
     */
    public static Object parseJSON( Reader json, JSONConfig cfg ) throws IOException
    {
        JSONConfig jcfg = cfg == null ? new JSONConfig() : cfg;

        TokenReader tokens = new TokenReader(json, jcfg);
        try {
            return parseTokens(tokens.nextToken(), tokens);
        }catch ( JSONException|IOException e ){
            throw e;
        }catch ( Exception e ){
            throw new JSONParserException(e, jcfg);
        }
    }

    /**
     * Parse the tokens from the input stream.  This method is recursive
     * via the {@link #getValue(Token, TokenReader)} method.
     *
     * @param token The current token to work on.
     * @param tokens The token reader.
     * @return the object that results from parsing.
     * @throws IOException If there's a problem with I/O.
     * @throws ParseException If there's a problem parsing dates.
     */
    private static Object parseTokens( Token token, TokenReader tokens ) throws IOException, ParseException
    {
        if ( token == null ){
            return null;
        }
        switch ( token.tokenType ){
            case START_OBJECT:
                return parseObject(tokens);
            case START_ARRAY:
                return parseArray(tokens);
            default:
                return getValue(token, tokens);
        }
    }

    /**
     * Parse the tokens from the input stream for an object.  This method is recursive
     * via the {@link #getValue(Token, TokenReader)} method.
     *
     * @param tokens The token reader.
     * @return the object that results from parsing.
     * @throws IOException If there's a problem with I/O.
     * @throws ParseException If there's a problem parsing dates.
     */
    private static Map<?,?> parseObject( TokenReader tokens ) throws IOException, ParseException
    {
        Map<String,Object> map = new LinkedHashMap<>();
        Token token = tokens.nextToken();
        while ( token != null ){
            // need an identifier
            if ( token.tokenType == TokenType.STRING || token.tokenType == TokenType.UNQUOTED_ID ){
                // got an identifier.
                String key = CodePointData.unEscape(token.value, tokens.cfg);
                // need a colon
                token = tokens.nextToken();
                if ( token.tokenType == TokenType.COLON ){
                    // got a colon.  get the value.
                    token = tokens.nextToken();
                    map.put(key, getValue(token, tokens));
                }else{
                    throw new JSONParserException(TokenType.COLON, token.tokenType, tokens.cfg);
                }
            }else if ( token.tokenType == TokenType.END_OBJECT ){
                break;                                  // empty object; break out of loop.
            }else{
                throw new JSONParserException(TokenType.END_OBJECT, token.tokenType, tokens.cfg);
            }
            token = tokens.nextToken();
            if ( token.tokenType == TokenType.END_OBJECT ){
                break;                                  // end of object; break out of loop.
            }else if ( token.tokenType == TokenType.COMMA ){
                token = tokens.nextToken();             // next field.
            }else{
                throw new JSONParserException(TokenType.END_OBJECT, token.tokenType, tokens.cfg);
            }
        }
        // minimize memory usage.
        return new LinkedHashMap<>(map);
    }

    /**
     * Parse the tokens from the input stream for an array.  This method is recursive
     * via the {@link #getValue(Token, TokenReader)} method.
     *
     * @param tokens The token reader.
     * @return the object that results from parsing.
     * @throws IOException If there's a problem with I/O.
     * @throws ParseException If there's a problem parsing dates.
     */
    private static Object parseArray( TokenReader tokens ) throws IOException, ParseException
    {
        ArrayList<Object> list = new ArrayList<>();
        Token token = tokens.nextToken();
        while ( token != null && token.tokenType != TokenType.END_ARRAY ){
            list.add(getValue(token, tokens));
            token = tokens.nextToken();
            if ( token.tokenType == TokenType.END_ARRAY ){
                break;                                  // end of array.
            }else if ( token.tokenType == TokenType.COMMA ){
                token = tokens.nextToken();             // next item.
            }else{
                throw new JSONParserException(TokenType.END_ARRAY, token.tokenType, tokens.cfg);
            }
        }
        // minimize memory usage.
        list.trimToSize();

        if ( tokens.cfg.isUsePrimitiveArrays() ){
            // try to make it an array of primitives if possible.
            Object array = getArrayOfPrimitives(list, tokens.cfg.isSmallNumbers());
            if ( array != null ){
                return array;
            }
        }

        return list;
    }

    /**
     * The the value of the given token.
     *
     * @param token the token to get the value of.
     * @param tokens the token reader.
     * @return A JSON value in Java form.
     * @throws ParseException if there's a problem with date parsing.
     * @throws IOException If there's an IO problem.
     */
    private static Object getValue( Token token, TokenReader tokens ) throws ParseException, IOException
    {
        JSONConfig cfg = tokens.cfg;
        switch ( token.tokenType ){
            case STRING:
                String unesc = CodePointData.unEscape(token.value, cfg);
                if ( cfg.isFormatDates() ){
                    try{
                        return parseDate(unesc, cfg);
                    }catch ( ParseException e ){
                    }
                }
                if ( cfg.isEncodeNumericStringsAsNumbers() ){
                    Matcher matcher = JAVASCRIPT_FLOATING_POINT_PAT.matcher(unesc);
                    if ( matcher.matches() ){
                        return getDecimal(matcher.group(1), cfg.isSmallNumbers());
                    }
                    matcher = JAVASCRIPT_INTEGER_PAT.matcher(unesc);
                    if ( matcher.matches() ){
                        return getInteger(matcher.group(1), cfg.isSmallNumbers());
                    }
                }
                return unesc;
            case FLOATING_POINT_NUMBER:
                return getDecimal(token.value, cfg.isSmallNumbers());
            case INTEGER_NUMBER:
                return getInteger(token.value, cfg.isSmallNumbers());
            case LITERAL:
                if ( token.value.equals("null") ){
                    return null;
                }else{
                    return Boolean.valueOf(token.value);
                }
            case DATE:
                return parseDate(CodePointData.unEscape(token.value, tokens.cfg), tokens.cfg);
            case START_OBJECT:
            case START_ARRAY:
                return parseTokens(token, tokens);
            default:
                throw new JSONParserException(TokenType.STRING, token.tokenType, tokens.cfg);
        }
    }

    /**
     * Gets an array of primitives from a list if possible. This means that all
     * values in the list are non-null and either they are all boolean or all
     * strings with a single char or all numbers. If they are numbers, then the
     * most complex type of them will be the type of the array. In other words,
     * if there's one Double and five Integers, it will be an array of double.
     * <p>
     * An array of primitives can save a lot of memory vs a list of wrappers for
     * primitives. At the very least, you lose the memory overhead of the
     * references to each wrapper object which could be up to 8 bytes per
     * primitive. For numbers that can be bytes, this could be saving up to 15
     * bytes per number vs. making everything Long in a list as the code did
     * before. Arrays also have slightly less memory overhead than an ArrayList
     * which maintains additional size and modCount ints as well as a reference
     * to its own internal array for up to 16 bytes of additional space required
     * by an ArrayList than an array.
     *
     * @param list The list.
     * @param smallNumbers if true, then try to use the smallest number size
     *            that doesn't lose information.
     * @return The array or null if one could not be made.
     * @since 1.9
     */
    private static Object getArrayOfPrimitives( ArrayList<Object> list, boolean smallNumbers )
    {
        if ( list.size() < 1 ){
            return null;
        }

        boolean haveNumber = false;
        boolean haveBoolean = false;
        boolean haveChar = false;

        for ( Object obj : list ){
            if ( obj instanceof Number ){
                if ( obj instanceof BigInteger || obj instanceof BigDecimal ){
                    return null;
                }
                haveNumber = true;
            }else if ( obj instanceof Boolean ){
                haveBoolean = true;
            }else if ( obj instanceof String && ((String)obj).length() == 1 ){
                haveChar = true;
            }else{
                // null or not a primitive -- no compatibility.
                return null;
            }
        }

        if ( haveBoolean ){
            if ( haveNumber || haveChar ){
                // boolean is not compatible with other types.
                return null;
            }
            boolean[] booleans = new boolean[list.size()];
            for ( int i = 0; i < booleans.length; i++ ){
                booleans[i] = (Boolean)list.get(i);
            }
            return booleans;
        }

        if ( haveChar ){
            if ( haveNumber ){
                // char is not compatible with other types.
                return null;
            }
            char[] chars = new char[list.size()];
            for ( int i = 0; i < chars.length; i++ ){
                chars[i] = ((String)list.get(i)).charAt(0);
            }
            return chars;
        }

        // all Double or Long

        boolean haveDouble = false;
        boolean haveFloat = false;
        boolean haveLong = false;
        boolean haveInt = false;
        boolean haveShort = false;
        ArrayList<Number> workList = new ArrayList<>(list.size());
        for ( Object num : list ){
            workList.add((Number)num);
        }

<<<<<<< HEAD
        // make everything as small as possible without losing information.
        for ( int i = 0, len = list.size(); i < len; i++ ){
            Number num = (Number)list.get(i);
            if ( num instanceof Double ){
                Double d = (Double)num;
                boolean gotFloat = false;
                if ( d.isInfinite() || d.isNaN() ){
                    list.set(i, Float.valueOf(d.toString()));
                    gotFloat = true;
                }else{
                    BigDecimal bigDec = new BigDecimal(d.toString());
                    if ( bigDec.precision() <= MAX_PRECISION_FOR_FLOAT ){
                        Float f = Float.valueOf(bigDec.floatValue());
                        if ( !f.isInfinite() && bigDec.compareTo(new BigDecimal(f.toString())) == 0 ){
                            list.set(i, f);
                            gotFloat = true;
                        }
                    }
                }
                haveFloat = haveFloat || gotFloat;
                haveDouble = haveDouble || ! gotFloat;
            }else{
                long ln = num.longValue();
                BigDecimal bigInt = BigDecimal.valueOf(ln);
                try{
                    list.set(i, Byte.valueOf(bigInt.byteValueExact()));
                }catch ( ArithmeticException e ){
=======
        if ( smallNumbers ){
            // numbers are already reduced in size.  find out what's there.
            for ( Number num : workList ){
                haveDouble = haveDouble || num instanceof Double;
                haveFloat  = haveFloat  || num instanceof Float;
                haveLong   = haveLong   || num instanceof Long;
                haveInt    = haveInt    || num instanceof Integer;
                haveShort  = haveShort  || num instanceof Short;
            }
        }else{
            // make everything as small as possible without losing information.
            smallNumbers = true;
            for ( int i = 0, len = workList.size(); i < len; i++ ){
                Number num = workList.get(i);
                Number x = getDecimal(num.toString(), smallNumbers);
                if ( ! num.getClass().equals(x.getClass()) && !(x instanceof BigDecimal || x instanceof BigInteger) ){
                    num = x;
                    workList.set(i, num);
                }
                haveDouble = haveDouble || num instanceof Double;
                haveFloat  = haveFloat  || num instanceof Float;
                haveLong   = haveLong   || num instanceof Long;
                haveInt    = haveInt    || num instanceof Integer;
                haveShort  = haveShort  || num instanceof Short;
            }
        }

        if ( haveLong && (haveFloat || haveDouble) ){
            haveFloat = false;
            haveDouble = false;
            for ( int i = 0, len = workList.size(); i < len && ! haveDouble; i++ ){
                Number num = workList.get(i);
                if ( num instanceof Float || num instanceof Double ){
                    // try to convert floats and doubles to all longs if possible
>>>>>>> d133f0b4
                    try{
                        num = Long.valueOf(new BigDecimal(num.toString()).longValueExact());
                        workList.set(i, num);
                    }catch ( ArithmeticException e ){
                        haveDouble = true;
                    }
                }
            }
            if ( haveDouble ){
                // conversion to long failed.  check conversion to double.
                for ( int i = 0, len = workList.size(); i < len; i++ ){
                    Number num = workList.get(i);
                    if ( num instanceof Long ){
                        BigDecimal bigDec = new BigDecimal(num.toString());
                        Double d = bigDec.doubleValue();
                        if ( bigDec.compareTo(new BigDecimal(d.toString())) != 0 ){
                            return null;    // data loss.  abort.
                        }
                    }
                }
            }
        }
        if ( haveInt && haveFloat && ! haveDouble ){
            // if floats would hurt int precision then go double.
            for ( int i = 0, len = workList.size(); i < len && ! haveDouble; i++ ){
                Number num = workList.get(i);
                if ( num instanceof Integer ){
                    BigDecimal bigDec = new BigDecimal(num.toString());
                    Float f = bigDec.floatValue();
                    haveDouble = bigDec.compareTo(new BigDecimal(f.toString())) != 0;
                }
            }
        }

        // make an array of the most complex type in the workList and return it.

        if ( haveDouble ){
            double[] doubles = new double[workList.size()];
            for ( int i = 0; i < doubles.length; i++ ){
                Number num = workList.get(i);
                if ( num instanceof Float ){
                    doubles[i] = Double.parseDouble(num.toString());    // avoid cast rounding errors.
                }else{
                    doubles[i] = num.doubleValue();
                }
            }
            return doubles;
        }else if ( haveFloat ){
            float[] floats = new float[workList.size()];
            for ( int i = 0; i < floats.length; i++ ){
                floats[i] = workList.get(i).floatValue();
            }
            return floats;
        }else if ( haveLong ){
            long[] longs = new long[workList.size()];
            for ( int i = 0; i < longs.length; i++ ){
                longs[i] = workList.get(i).longValue();
            }
            return longs;
        }else if ( haveInt ){
            int[] ints = new int[workList.size()];
            for ( int i = 0; i < ints.length; i++ ){
                ints[i] = workList.get(i).intValue();
            }
            return ints;
        }else if ( haveShort ){
            short[] shorts = new short[workList.size()];
            for ( int i = 0; i < shorts.length; i++ ){
                shorts[i] = workList.get(i).shortValue();
            }
            return shorts;
        }else{
            byte[] bytes = new byte[workList.size()];
            for ( int i = 0; i < bytes.length; i++ ){
                bytes[i] = workList.get(i).byteValue();
            }
            return bytes;
        }
    }

    /**
     * Convert a decimal string into a {@link Double} or if it doesn't fit in a
     * {@link Double} without losing information, then convert it to a
     * {@link BigDecimal}.  If it doesn't fit in a {@link Double} but it has nothing
     * to the right of the decimal point, then this will try to see if it fits in
     * a {@link Long}.
     *
     * @param decimalString A string representing a decimal/floating point number.
     * @param smallNumbers if true, then try to use the smallest number size
     *            that doesn't lose information.
     * @return A {@link Number} needed to accurately represent the number.
     * @since 1.9
     */
    private static Number getDecimal( String decimalString, boolean smallNumbers )
    {
        try{
            // this will work except for NaN and Infinity
            BigDecimal bigDec = new BigDecimal(decimalString);
            Long longVal = null;
            int scale = bigDec.scale();
            int precision = bigDec.precision();
            if ( smallNumbers && scale <= 0 && (precision-scale) <= MAX_PRECISION_FOR_LONG ){
                try{
                    Number num = getInteger(Long.toString(bigDec.longValueExact()), smallNumbers);
                    if ( num instanceof Long && precision <= MAX_PRECISION_FOR_FLOAT ){
                        longVal = (Long)num;    // float might still work and be smaller.
                    }else{
                        return num;
                    }
                }catch ( ArithmeticException e ){
                }
            }
            // check significant digit count.
<<<<<<< HEAD
            if ( bigDec.precision() <= MAX_PRECISION_FOR_DOUBLE ){
                int scale = bigDec.scale();
                String fmt = '%' + (scale > 0 ? "." + scale : "") + 'e';
                double d = bigDec.doubleValue();
                if ( !Double.isInfinite(d) && bigDec.compareTo(new BigDecimal(String.format(fmt, d))) == 0 ){
                    // no precision loss going to double
                    return Double.valueOf(d);
=======
            if ( smallNumbers && precision <= MAX_PRECISION_FOR_FLOAT ){
                Float f = bigDec.floatValue();
                if ( Float.isFinite(f) && bigDec.compareTo(new BigDecimal(f.toString())) == 0 ){
                    return f;                // no precision loss going to float
>>>>>>> d133f0b4
                }
            }
            if ( longVal != null ){
                return longVal;             // float didn't work. double's no smaller.
            }
            if ( precision <= MAX_PRECISION_FOR_DOUBLE ){
                Double d = bigDec.doubleValue();
                if ( Double.isFinite(d) && bigDec.compareTo(new BigDecimal(d.toString())) == 0 ){
                    return d;                    // no precision loss going to double
                }
            }
            // precision loss, maintain precision
            if ( !smallNumbers && scale <= 0 && (precision-scale) <= MAX_PRECISION_FOR_LONG ){
                try{
                    return Long.valueOf(bigDec.longValueExact());   // long too much for double
                }catch ( ArithmeticException e ){
                }
            }
            if ( smallNumbers && scale == 0 ){
                return bigDec.toBigIntegerExact();
            }
            return bigDec;
        }catch ( NumberFormatException e ){
            // BigDecimal doesn't do NaN or Infinity
            return smallNumbers ? Float.valueOf(decimalString) : Double.valueOf(decimalString);
        }
    }

    /**
     * Convert an integer string into a {@link Long} or if it doesn't fit in a
     * {@link Long} without losing information, then convert it to a
     * {@link BigInteger}.
     *
     * @param integerString A string representing an integer number.
     * @param smallNumbers if true, then try to use the smallest number size
     *            that doesn't lose information.
     * @return A {@link Long} or {@link BigInteger} as needed to accurately
     *         represent the number.
     * @since 1.9
     */
    private static Number getInteger( String integerString, boolean smallNumbers )
    {
        // parse with BigInteger because that will always work at this point.
        BigInteger bigInt;
        if ( integerString.startsWith("0x") || integerString.startsWith("0X") ){
            bigInt = new BigInteger(integerString.substring(2), 16);
        }else if ( OCTAL_PAT.matcher(integerString).matches() ){
            bigInt = new BigInteger(integerString, 8);
        }else{
            bigInt = new BigInteger(integerString);
        }

        if ( smallNumbers ){
            // try for smaller types.
            try{
                return Byte.valueOf(bigInt.byteValueExact());
            }catch ( ArithmeticException e ){
            }
            try{
                return Short.valueOf(bigInt.shortValueExact());
            }catch ( ArithmeticException e ){
            }
            try{
                return Integer.valueOf(bigInt.intValueExact());
            }catch ( ArithmeticException e ){
            }
        }

        try{
            return Long.valueOf(new BigDecimal(bigInt).longValueExact());
        }catch ( ArithmeticException e ){
            // too big to fit in a long.
            return bigInt;
        }
    }

    /**
     * Parse a date string. This does a manual parse of any custom parsing
     * formats from the config object followed by ISO 8601 date strings. Oddly,
     * Java does not have the built in ability to parse ISO 8601. If the string
     * cannot be parsed then a ParseException will be thrown.
     *
     * @param dateStr The date string.
     * @param cfg the config object.
     * @return The date.
     * @throws ParseException If DateFormat.parse() fails.
     * @since 1.3
     */
    private static Date parseDate( String inputStr, JSONConfig cfg ) throws ParseException
    {
        ParseException ex = null;

        // try custom formatters, if any, followed by ISO 8601 formatters.
        for ( DateFormat fmt : cfg.getDateParseFormats() ){
            try{
                return fmt.parse(inputStr);
            }catch ( ParseException e ){
                ex = e;
            }
        }

        // none of the formats worked.
        throw ex;
    }

    /**
     * This class should never be instantiated.
     */
    private JSONParser()
    {
    }

    /**
     * This inner class is used to read tokens from the input stream.
     *
     * @since 1.7
     */
    private static class TokenReader
    {
        // simple tokens that can be safely shared by all threads.
        private static final Map<Character,Token> SIMPLE_TOKENS;

        static {
            Map<Character,Token> simpleTokens = new HashMap<>();
            simpleTokens.put('{', new Token(TokenType.START_OBJECT, null));
            simpleTokens.put('}', new Token(TokenType.END_OBJECT, null));
            simpleTokens.put('[', new Token(TokenType.START_ARRAY, null));
            simpleTokens.put(']', new Token(TokenType.END_ARRAY, null));
            simpleTokens.put(',', new Token(TokenType.COMMA, null));
            simpleTokens.put(':', new Token(TokenType.COLON, null));
            SIMPLE_TOKENS = new HashMap<>(simpleTokens);
        }

        // save the extra token when needed.
        private Token extraToken = null;

        // the reader.
        private Reader json;

        // the config object.
        private JSONConfig cfg;

        // the count of characters that have been read.
        private long charCount = 0;

        /**
         * Create a TokenReader.
         *
         * @param json The reader to get the JSON data from.
         * @param cfg the config object.
         */
        private TokenReader( Reader json, JSONConfig cfg )
        {
            this.json = json;
            this.cfg = cfg;
        }

        /**
         * Get the next token.
         *
         * @return The next token.
         * @throws IOException If there's a problem with I/O.
         */
        private Token nextToken() throws IOException
        {
            if ( extraToken != null ){
                // read the next token already.
                Token result = extraToken;
                extraToken = null;
                return result;
            }

            // get to the first non space code point.
            int codePoint = nextCodePoint();
            while ( codePoint >= 0 && Character.isWhitespace(codePoint) ){
                codePoint = nextCodePoint();
            }
            if ( codePoint < 0 ){
                return null;                // end of input.
            }
            char ch = codePoint <= 0xFFFF ? (char)codePoint : 0;

            // look for the token.
            switch ( ch ){
                case '{':
                case '}':
                case '[':
                case ']':
                case ',':
                case ':':
                    return SIMPLE_TOKENS.get(ch);
                case '"':
                case '\'':
                    // string or quoted identifier or date string.
                    return new Token(TokenType.STRING, getQuotedString(ch));
                default:
                    // something else.  need to go to the next token or end of input
                    // to get this token.
                    return matchOthers(getOtherTokenString(codePoint));
            }
        }

        /**
         * Get a string for any type of token other than string or simple tokens.
         *
         * @param codePoint The current codepoint
         * @return The token
         * @throws IOException If there's an I/O error.
         */
        private String getOtherTokenString( int codePoint ) throws IOException
        {
            StringBuilder buf = new StringBuilder();
            int escapeCount = 0;
            do{
                char ch  = codePoint <= 0xFFFF ? (char)codePoint : 0;
                if ( ch == '\\' ){
                    ++escapeCount;          // track escapes.
                    buf.append(ch);
                }else if ( (ch == '\'' || ch == '"') && escapeCount % 2 == 0 ){
                    buf.append(ch)
                       .append(getQuotedString(ch))
                       .append(ch);
                    escapeCount = 0;
                }else{
                    extraToken = SIMPLE_TOKENS.get(ch);
                    if ( extraToken != null ){
                        break;              // ran into next token.  stop.
                    }else{
                        buf.appendCodePoint(codePoint);
                        escapeCount = 0;
                    }
                }
                codePoint = nextCodePoint();
            }while ( codePoint >= 0 );

            // remove trailing whitespace.
            return buf.toString().trim();
        }

        /**
         * Match other possible tokens that could occur in the stream.
         *
         * @param str the string to match.
         * @return the token.
         */
        private Token matchOthers( String str )
        {
            // check for new Date(), numbers, literals and unquoted ids.
            Matcher matcher = NEW_DATE_PAT.matcher(str);
            if ( matcher.matches() ){
                String qs = matcher.group(2);
                return new Token(TokenType.DATE, qs.substring(1, qs.length()-1));
            }
            matcher = JAVASCRIPT_FLOATING_POINT_PAT.matcher(str);
            if ( matcher.matches() ){
                String number = matcher.group(1);
                return new Token(TokenType.FLOATING_POINT_NUMBER, number);
            }
            matcher = JAVASCRIPT_INTEGER_PAT.matcher(str);
            if ( matcher.matches() ){
                String number = matcher.group(1);
                return new Token(TokenType.INTEGER_NUMBER, number);
            }
            matcher = LITERAL_PAT.matcher(str);
            if ( matcher.matches() ){
                String literal = matcher.group(1);
                return new Token(TokenType.LITERAL, literal);
            }
            matcher = UNQUOTED_ID_PAT.matcher(str);
            if ( matcher.matches() ){
                String id = matcher.group(0);
                return new Token(TokenType.UNQUOTED_ID, id);
            }
            throw new JSONParserException(str, charCount, cfg);
        }

        /**
         * Get the string from the stream that is enclosed by the given quote
         * which has just been read from the stream.
         *
         * @param q The quote char.
         * @return The string (without quotes).
         * @throws IOException If there's a problem with I/O.
         */
        private String getQuotedString( char q ) throws IOException
        {
            StringBuilder str = new StringBuilder();
            int escapeCount = 0;

            while ( true ){
                int nextChar = json.read();
                if ( nextChar < 0 ){
                    throw new JSONParserException(q, cfg);  // missing close quote.
                }else{
                    ++charCount;
                    char ch = (char)nextChar;
                    if ( ch == '\\' ){
                        ++escapeCount;
                        str.append(ch);
                    }else if ( ch == q ){
                        if ( escapeCount % 2 == 0 ){
                            // even number of slashes -- string is done.
                            break;
                        }else{
                            // odd number of slashes -- quote is escaped.  keep going.
                            str.append(ch);
                            escapeCount = 0;
                        }
                    }else{
                        str.append(ch);
                        escapeCount = 0;
                    }
                }
            }

            return str.toString();
        }

        /**
         * Get the next code point from the input stream.
         *
         * @param json the input stream.
         * @return the code point.
         * @throws IOException If there's a problem with I/O.
         */
        private int nextCodePoint() throws IOException
        {
            int codePoint = json.read();

            if ( codePoint >= 0 ){
                if ( Character.isHighSurrogate((char)codePoint) ){
                    int ch = json.read();
                    if ( ch >= 0 && Character.isLowSurrogate((char)ch) ){
                        codePoint = Character.toCodePoint((char)codePoint, (char)ch);
                    }else{
                        throw new JSONParserException(codePoint, ch, charCount, cfg);
                    }
                }
                charCount += Character.charCount(codePoint);
            }

            return codePoint;
        }
    } // class TokenReader
}<|MERGE_RESOLUTION|>--- conflicted
+++ resolved
@@ -496,35 +496,6 @@
             workList.add((Number)num);
         }
 
-<<<<<<< HEAD
-        // make everything as small as possible without losing information.
-        for ( int i = 0, len = list.size(); i < len; i++ ){
-            Number num = (Number)list.get(i);
-            if ( num instanceof Double ){
-                Double d = (Double)num;
-                boolean gotFloat = false;
-                if ( d.isInfinite() || d.isNaN() ){
-                    list.set(i, Float.valueOf(d.toString()));
-                    gotFloat = true;
-                }else{
-                    BigDecimal bigDec = new BigDecimal(d.toString());
-                    if ( bigDec.precision() <= MAX_PRECISION_FOR_FLOAT ){
-                        Float f = Float.valueOf(bigDec.floatValue());
-                        if ( !f.isInfinite() && bigDec.compareTo(new BigDecimal(f.toString())) == 0 ){
-                            list.set(i, f);
-                            gotFloat = true;
-                        }
-                    }
-                }
-                haveFloat = haveFloat || gotFloat;
-                haveDouble = haveDouble || ! gotFloat;
-            }else{
-                long ln = num.longValue();
-                BigDecimal bigInt = BigDecimal.valueOf(ln);
-                try{
-                    list.set(i, Byte.valueOf(bigInt.byteValueExact()));
-                }catch ( ArithmeticException e ){
-=======
         if ( smallNumbers ){
             // numbers are already reduced in size.  find out what's there.
             for ( Number num : workList ){
@@ -559,7 +530,6 @@
                 Number num = workList.get(i);
                 if ( num instanceof Float || num instanceof Double ){
                     // try to convert floats and doubles to all longs if possible
->>>>>>> d133f0b4
                     try{
                         num = Long.valueOf(new BigDecimal(num.toString()).longValueExact());
                         workList.set(i, num);
@@ -672,21 +642,10 @@
                 }catch ( ArithmeticException e ){
                 }
             }
-            // check significant digit count.
-<<<<<<< HEAD
-            if ( bigDec.precision() <= MAX_PRECISION_FOR_DOUBLE ){
-                int scale = bigDec.scale();
-                String fmt = '%' + (scale > 0 ? "." + scale : "") + 'e';
-                double d = bigDec.doubleValue();
-                if ( !Double.isInfinite(d) && bigDec.compareTo(new BigDecimal(String.format(fmt, d))) == 0 ){
-                    // no precision loss going to double
-                    return Double.valueOf(d);
-=======
             if ( smallNumbers && precision <= MAX_PRECISION_FOR_FLOAT ){
                 Float f = bigDec.floatValue();
-                if ( Float.isFinite(f) && bigDec.compareTo(new BigDecimal(f.toString())) == 0 ){
+                if ( !Float.isInfinite(f) && bigDec.compareTo(new BigDecimal(f.toString())) == 0 ){
                     return f;                // no precision loss going to float
->>>>>>> d133f0b4
                 }
             }
             if ( longVal != null ){
@@ -694,7 +653,7 @@
             }
             if ( precision <= MAX_PRECISION_FOR_DOUBLE ){
                 Double d = bigDec.doubleValue();
-                if ( Double.isFinite(d) && bigDec.compareTo(new BigDecimal(d.toString())) == 0 ){
+                if ( !Double.isInfinite(d) && bigDec.compareTo(new BigDecimal(d.toString())) == 0 ){
                     return d;                    // no precision loss going to double
                 }
             }
@@ -738,25 +697,26 @@
         }else{
             bigInt = new BigInteger(integerString);
         }
+        BigDecimal bigDec = new BigDecimal(bigInt);
 
         if ( smallNumbers ){
             // try for smaller types.
             try{
-                return Byte.valueOf(bigInt.byteValueExact());
+                return Byte.valueOf(bigDec.byteValueExact());
             }catch ( ArithmeticException e ){
             }
             try{
-                return Short.valueOf(bigInt.shortValueExact());
+                return Short.valueOf(bigDec.shortValueExact());
             }catch ( ArithmeticException e ){
             }
             try{
-                return Integer.valueOf(bigInt.intValueExact());
+                return Integer.valueOf(bigDec.intValueExact());
             }catch ( ArithmeticException e ){
             }
         }
 
         try{
-            return Long.valueOf(new BigDecimal(bigInt).longValueExact());
+            return Long.valueOf(bigDec.longValueExact());
         }catch ( ArithmeticException e ){
             // too big to fit in a long.
             return bigInt;
