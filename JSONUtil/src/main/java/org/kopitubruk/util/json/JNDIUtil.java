--- conflicted
+++ resolved
@@ -142,17 +142,11 @@
 
         try{
             obj = ctx.lookup(name);
-<<<<<<< HEAD
-
-            if ( logging && obj != null && s_log.isDebugEnabled() ){
-                s_log.debug(name+" = "+obj);
-=======
             if ( logging && obj != null ){
                 ensureLogger();
                 if ( s_log.isDebugEnabled() ){
                     s_log.debug(name+" = "+obj);
                 }
->>>>>>> 65477830
             }
         }catch ( NamingException e ){
             obj = null;
