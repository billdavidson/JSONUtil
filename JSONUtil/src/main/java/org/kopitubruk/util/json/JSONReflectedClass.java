--- conflicted
+++ resolved
@@ -158,8 +158,8 @@
         List<String> fnames = null;
         Map<String,String> aliases = null;
         if ( parts.length > 1 ){
-            fnames = new ArrayList<>();
-            aliases = new LinkedHashMap<>();
+            fnames = new ArrayList<String>();
+            aliases = new LinkedHashMap<String,String>();
             for ( int i = 1; i < parts.length; i++ ){
                 String fieldName = parts[i].trim();
                 if ( fieldName.indexOf('=') >= 0 ){
@@ -289,11 +289,7 @@
         if ( fieldAliases == null ){
             this.fieldAliases = null;
         }else{
-<<<<<<< HEAD
-            this.fieldAliases = new LinkedHashMap<String,String>(fieldAliases.size());
-=======
-            Map<String,String> aliases = new LinkedHashMap<>(fieldAliases.size());
->>>>>>> eb87b2a4
+            Map<String,String> aliases = new LinkedHashMap<String,String>(fieldAliases.size());
             for ( Entry<String,String> entry : fieldAliases.entrySet() ){
                 String key = entry.getKey();
                 String fieldName = key == null ? "" : key.trim();
@@ -307,15 +303,10 @@
             }
             if ( aliases.size() < 1 ){
                 this.fieldAliases = null;
-<<<<<<< HEAD
-            }else if ( this.fieldAliases.size() < fieldAliases.size() ){
-                this.fieldAliases = new LinkedHashMap<String,String>(this.fieldAliases);
-=======
             }else if ( aliases.size() < fieldAliases.size() ){
-                this.fieldAliases = new LinkedHashMap<>(aliases);
+                this.fieldAliases = new LinkedHashMap<String,String>(aliases);
             }else{
                 this.fieldAliases = aliases;
->>>>>>> eb87b2a4
             }
         }
     }
