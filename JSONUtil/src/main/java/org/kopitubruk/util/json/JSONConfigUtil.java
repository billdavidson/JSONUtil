/*
 * Copyright 2016 Bill Davidson
 *
 * Licensed under the Apache License, Version 2.0 (the "License");
 * you may not use this file except in compliance with the License.
 * You may obtain a copy of the License at
 *
 *    http://www.apache.org/licenses/LICENSE-2.0
 *
 * Unless required by applicable law or agreed to in writing, software
 * distributed under the License is distributed on an "AS IS" BASIS,
 * WITHOUT WARRANTIES OR CONDITIONS OF ANY KIND, either express or implied.
 * See the License for the specific language governing permissions and
 * limitations under the License.
 */
package org.kopitubruk.util.json;

import java.text.DateFormat;
import java.text.NumberFormat;
import java.util.ArrayList;
import java.util.Arrays;
import java.util.Collection;
import java.util.HashMap;
import java.util.List;
import java.util.Map;
import java.util.Map.Entry;

/**
 * Package private utility methods for JSONConfig/JSONConfigDefaults that don't
 * need access to static or instance data.
 *
 * @author Bill Davidson
 */
class JSONConfigUtil
{
    /**
     * Add the source collection of formats to the destination list of formats.
     *
     * @param dest The destination list.
     * @param src The source list.
     * @return The new list of formats.
     */
    static List<DateFormat> addDateParseFormats( List<DateFormat> dest, Collection<? extends DateFormat> src )
    {
        List<DateFormat> result = dest;

        if ( src != null ){
            ArrayList<DateFormat> cloneSrc = new ArrayList<DateFormat>(src.size());
            for ( DateFormat fmt : src ){
                if ( fmt != null ){
                    // clone because DateFormat's are not thread safe.
                    cloneSrc.add((DateFormat)fmt.clone());
                }
            }

            if ( cloneSrc.size() > 0 ){
                if ( result == null ){
                    // adjust size if there were nulls.
                    cloneSrc.trimToSize();
                    result = cloneSrc;
                }else{
                    List<DateFormat> tmp = new ArrayList<DateFormat>(result.size() + cloneSrc.size());
                    tmp.addAll(result);
                    tmp.addAll(cloneSrc);
                    result = tmp;
                }
            }
        }

        return result;
    }

    /**
     * Merge two maps of number formats and clone the formats of the source map
     * as they are merged into the destination map.
     *
     * @param dest The destination map to be added to.
     * @param src The source map to add.
     * @return The merged map.
     */
    static Map<Class<? extends Number>,NumberFormat> mergeFormatMaps(
                                Map<Class<? extends Number>,NumberFormat> dest,
                                Map<Class<? extends Number>,NumberFormat> src )
    {
        Map<Class<? extends Number>,NumberFormat> result = dest;

        if ( src != null ){
            if ( result == null ){
                result = new HashMap<Class<? extends Number>, NumberFormat>(src);
                List<Class<? extends Number>> badKeys = null;
                // clone the formats.
                for ( Entry<Class<? extends Number>,NumberFormat> entry : result.entrySet() ){
                    if ( entry.getKey() != null && entry.getValue() != null ){
                        entry.setValue((NumberFormat)entry.getValue().clone());
                    }else{
                        // a pox on anyone who causes this to happen.
                        if ( badKeys == null ){
                            badKeys = new ArrayList<Class<? extends Number>>();
                        }
                        badKeys.add(entry.getKey());
                    }
                }
                if ( badKeys != null ){
                    // clean out the bad keys.
                    for ( Class<? extends Number> numericClass : badKeys ){
                        result.remove(numericClass);
                    }
                    if ( result.size() < 1 ){
                        result = null;
                    }else{
                        result = new HashMap<Class<? extends Number>, NumberFormat>(result);
                    }
                }
            }else{
                int size = result.size();
                for ( Entry<Class<? extends Number>,NumberFormat> entry : src.entrySet() ){
                    // only use good entries.
                    if ( entry.getKey() != null && entry.getValue() != null ){
                        result.put(entry.getKey(), (NumberFormat)entry.getValue().clone());
                    }
                }
                if ( result.size() > size ){
                    result = new HashMap<Class<? extends Number>, NumberFormat>(result);
                }
            }
        }

        return result;
    }

    /**
     * Add the given class to the given list of automatically reflected
     * classes.
     *
     * @param refClasses The current set of reflected classes.
     * @param obj An object of the types to be added from the reflect set.
     * @return The modified set of reflect classes or null if there are none.
     * @since 1.9
     */
    static Map<Class<?>,JSONReflectedClass> addReflectClass( Map<Class<?>,JSONReflectedClass> refClasses, Object obj )
    {
        return obj == null ? refClasses : JSONConfigUtil.addReflectClasses(refClasses, Arrays.asList(obj));
    }

    /**
     * Add the given classes to the given list of automatically reflected classes.
     *
     * @param refClasses The current set of reflected classes.
     * @param classes A collection of objects of the types to be added from the reflect set.
     * @return The modified set of reflect classes or null if there are none.
     * @since 1.9
     */
    static Map<Class<?>,JSONReflectedClass> addReflectClasses( Map<Class<?>,JSONReflectedClass> refClasses, Collection<?> classes )
    {
        if ( classes == null || classes.size() < 1 ){
            return refClasses;
        }

        boolean needTrim = false;
        if ( refClasses == null ){
            refClasses = new HashMap<Class<?>, JSONReflectedClass>();
            needTrim = true;
        }

        for ( Object obj : classes ){
            if ( obj != null ){
                JSONReflectedClass refClass = ReflectUtil.ensureReflectedClass(obj);
                if ( refClasses.put(refClass.getObjClass(), refClass) == null ){
                    needTrim = true;
                }
            }
        }

        if ( needTrim ){
            refClasses = trimClasses(refClasses);
        }

        return refClasses;
    }

    /**
     * Remove the given classes from the given list of automatically reflected
     * classes.
     *
     * @param refClasses The current set of reflected classes.
     * @param obj An object of the type to be removed from the reflect set.
     * @return The modified set of reflect classes or null if there are none left.
     */
    static Map<Class<?>,JSONReflectedClass> removeReflectClass( Map<Class<?>,JSONReflectedClass> refClasses, Object obj )
    {
        return obj == null ? refClasses : removeReflectClasses(refClasses, Arrays.asList(obj));
    }

    /**
     * Remove the given classes from the given list of automatically reflected
     * classes.
     *
     * @param refClasses The current set of reflected classes.
     * @param classes A collection objects of the types to be removed from the reflect set.
     * @return The modified set of reflect classes or null if there are none left.
     * @since 1.9
     */
    static Map<Class<?>,JSONReflectedClass> removeReflectClasses( Map<Class<?>,JSONReflectedClass> refClasses, Collection<?> classes )
    {
        if ( classes == null || refClasses == null || classes.size() < 1 ){
            return refClasses;
        }

        boolean needTrim = false;
        for ( Object obj : classes ){
            if ( obj != null && refClasses.remove(ReflectUtil.getClass(obj)) != null ){
                needTrim = true;
            }
        }

        if ( needTrim ){
            refClasses = trimClasses(refClasses);
        }

        return refClasses;
    }

    /**
     * Trim the given set of classes down to size.
     *
     * @param refClasses The set to trim.
     * @return The trimmed set or null if empty.
     * @since 1.9
     */
    private static Map<Class<?>,JSONReflectedClass> trimClasses( Map<Class<?>,JSONReflectedClass> refClasses )
    {
        return refClasses.size() > 0 ? new HashMap<Class<?>, JSONReflectedClass>(refClasses) : null;
    }

    /**
<<<<<<< HEAD
     * Make a {@link JSONReflectedClass} with the given field names, if any.
     *
     * @param clazz The class.
     * @param parts The field names or custom name mappings or both.
     * @return the JSONReflectedClass
     */
    static JSONReflectedClass getJSONReflectedClass( Class<?> clazz, String[] parts )
    {
        Set<String> fieldNames = null;
        Map<String,String> fieldAliases = null;
        if ( parts.length > 1 ){
            fieldNames = new LinkedHashSet<String>();
            fieldAliases = new LinkedHashMap<String,String>();
            for ( int i = 1; i < parts.length; i++ ){
                String fieldName = parts[i];
                fieldName = parts[i] == null ? "" : parts[i].trim();
                if ( fieldName.indexOf('=') >= 0 ){
                    String[] pair = fieldName.split("=");
                    if ( pair.length == 2 ){
                        fieldName = pair[0] == null ? "" : pair[0].trim();
                        String fieldAlias = pair[1] == null ? "" : pair[1].trim();
                        if ( fieldName.length() > 0 && fieldAlias.length() > 0 ){
                            fieldAliases.put(fieldName, fieldAlias);
                        }
                    }
                }else if ( fieldName.length() > 0 ){
                    fieldNames.add(fieldName);
                }
            }
        }
        return new JSONReflectedClass(clazz, fieldNames, fieldAliases);
    }

    /**
=======
>>>>>>> eb87b2a4
     * This class should never be instantiated.
     */
    private JSONConfigUtil()
    {
    }
}<|MERGE_RESOLUTION|>--- conflicted
+++ resolved
@@ -233,43 +233,6 @@
     }
 
     /**
-<<<<<<< HEAD
-     * Make a {@link JSONReflectedClass} with the given field names, if any.
-     *
-     * @param clazz The class.
-     * @param parts The field names or custom name mappings or both.
-     * @return the JSONReflectedClass
-     */
-    static JSONReflectedClass getJSONReflectedClass( Class<?> clazz, String[] parts )
-    {
-        Set<String> fieldNames = null;
-        Map<String,String> fieldAliases = null;
-        if ( parts.length > 1 ){
-            fieldNames = new LinkedHashSet<String>();
-            fieldAliases = new LinkedHashMap<String,String>();
-            for ( int i = 1; i < parts.length; i++ ){
-                String fieldName = parts[i];
-                fieldName = parts[i] == null ? "" : parts[i].trim();
-                if ( fieldName.indexOf('=') >= 0 ){
-                    String[] pair = fieldName.split("=");
-                    if ( pair.length == 2 ){
-                        fieldName = pair[0] == null ? "" : pair[0].trim();
-                        String fieldAlias = pair[1] == null ? "" : pair[1].trim();
-                        if ( fieldName.length() > 0 && fieldAlias.length() > 0 ){
-                            fieldAliases.put(fieldName, fieldAlias);
-                        }
-                    }
-                }else if ( fieldName.length() > 0 ){
-                    fieldNames.add(fieldName);
-                }
-            }
-        }
-        return new JSONReflectedClass(clazz, fieldNames, fieldAliases);
-    }
-
-    /**
-=======
->>>>>>> eb87b2a4
      * This class should never be instantiated.
      */
     private JSONConfigUtil()
