/*
 * Copyright 2016 Bill Davidson
 *
 * Licensed under the Apache License, Version 2.0 (the "License");
 * you may not use this file except in compliance with the License.
 * You may obtain a copy of the License at
 *
 *    http://www.apache.org/licenses/LICENSE-2.0
 *
 * Unless required by applicable law or agreed to in writing, software
 * distributed under the License is distributed on an "AS IS" BASIS,
 * WITHOUT WARRANTIES OR CONDITIONS OF ANY KIND, either express or implied.
 * See the License for the specific language governing permissions and
 * limitations under the License.
 */
package org.kopitubruk.util.json;

import java.text.DateFormat;
import java.text.NumberFormat;
import java.util.ArrayList;
import java.util.Arrays;
import java.util.Collection;
import java.util.HashMap;
import java.util.LinkedHashMap;
import java.util.LinkedHashSet;
import java.util.List;
import java.util.Map;
import java.util.Map.Entry;
import java.util.Set;

/**
 * Package private utility methods for JSONConfig/JSONConfigDefaults that don't
 * need access to static or instance data.
 *
 * @author Bill Davidson
 */
class JSONConfigUtil
{
    /**
     * Add the source collection of formats to the destination list of formats.
     *
     * @param dest The destination list.
     * @param src The source list.
     * @return The new list of formats.
     */
    static List<DateFormat> addDateParseFormats( List<DateFormat> dest, Collection<? extends DateFormat> src )
    {
        List<DateFormat> result = dest;

        if ( src != null ){
            ArrayList<DateFormat> cloneSrc = new ArrayList<DateFormat>(src.size());
            for ( DateFormat fmt : src ){
                if ( fmt != null ){
                    // clone because DateFormat's are not thread safe.
                    cloneSrc.add((DateFormat)fmt.clone());
                }
            }

            if ( cloneSrc.size() > 0 ){
                if ( result == null ){
                    // adjust size if there were nulls.
                    cloneSrc.trimToSize();
                    result = cloneSrc;
                }else{
                    List<DateFormat> tmp = new ArrayList<DateFormat>(result.size() + cloneSrc.size());
                    tmp.addAll(result);
                    tmp.addAll(cloneSrc);
                    result = tmp;
                }
            }
        }

        return result;
    }

    /**
     * Merge two maps of number formats and clone the formats of the source map
     * as they are merged into the destination map.
     *
     * @param dest The destination map to be added to.
     * @param src The source map to add.
     * @return The merged map.
     */
    static Map<Class<? extends Number>,NumberFormat> mergeFormatMaps(
                                Map<Class<? extends Number>,NumberFormat> dest,
                                Map<Class<? extends Number>,NumberFormat> src )
    {
        Map<Class<? extends Number>,NumberFormat> result = dest;

        if ( src != null ){
            if ( result == null ){
                result = new HashMap<Class<? extends Number>, NumberFormat>(src);
                List<Class<? extends Number>> badKeys = null;
                // clone the formats.
                for ( Entry<Class<? extends Number>,NumberFormat> entry : result.entrySet() ){
                    if ( entry.getKey() != null && entry.getValue() != null ){
                        entry.setValue((NumberFormat)entry.getValue().clone());
                    }else{
                        // a pox on anyone who causes this to happen.
                        if ( badKeys == null ){
                            badKeys = new ArrayList<Class<? extends Number>>();
                        }
                        badKeys.add(entry.getKey());
                    }
                }
                if ( badKeys != null ){
                    // clean out the bad keys.
                    for ( Class<? extends Number> numericClass : badKeys ){
                        result.remove(numericClass);
                    }
                    if ( result.size() < 1 ){
                        result = null;
                    }else{
                        result = new HashMap<Class<? extends Number>, NumberFormat>(result);
                    }
                }
            }else{
                int size = result.size();
                for ( Entry<Class<? extends Number>,NumberFormat> entry : src.entrySet() ){
                    // only use good entries.
                    if ( entry.getKey() != null && entry.getValue() != null ){
                        result.put(entry.getKey(), (NumberFormat)entry.getValue().clone());
                    }
                }
                if ( result.size() > size ){
                    result = new HashMap<Class<? extends Number>, NumberFormat>(result);
                }
            }
        }

        return result;
    }

    /**
     * Add the given class to the given list of automatically reflected
     * classes.
     *
     * @param refClasses The current set of reflected classes.
     * @param obj An object of the types to be added from the reflect set.
     * @return The modified set of reflect classes or null if there are none.
     * @since 1.9
     */
    static Map<Class<?>,JSONReflectedClass> addReflectClass( Map<Class<?>,JSONReflectedClass> refClasses, Object obj )
    {
        return obj == null ? refClasses : JSONConfigUtil.addReflectClasses(refClasses, Arrays.asList(obj));
    }

    /**
     * Add the given classes to the given list of automatically reflected classes.
     *
     * @param refClasses The current set of reflected classes.
     * @param classes A collection of objects of the types to be added from the reflect set.
     * @return The modified set of reflect classes or null if there are none.
     * @since 1.9
     */
    static Map<Class<?>,JSONReflectedClass> addReflectClasses( Map<Class<?>,JSONReflectedClass> refClasses, Collection<?> classes )
    {
        if ( classes == null || classes.size() < 1 ){
            return refClasses;
        }

        boolean needTrim = false;
        if ( refClasses == null ){
            refClasses = new HashMap<Class<?>, JSONReflectedClass>();
            needTrim = true;
        }

        for ( Object obj : classes ){
            if ( obj != null ){
                JSONReflectedClass refClass = ReflectUtil.ensureReflectedClass(obj);
                if ( refClasses.put(refClass.getObjClass(), refClass) == null ){
                    needTrim = true;
                }
            }
        }

        if ( needTrim ){
            refClasses = trimClasses(refClasses);
        }

        return refClasses;
    }

    /**
     * Remove the given classes from the given list of automatically reflected
     * classes.
     *
     * @param refClasses The current set of reflected classes.
     * @param obj An object of the type to be removed from the reflect set.
     * @return The modified set of reflect classes or null if there are none left.
     */
    static Map<Class<?>,JSONReflectedClass> removeReflectClass( Map<Class<?>,JSONReflectedClass> refClasses, Object obj )
    {
        return obj == null ? refClasses : removeReflectClasses(refClasses, Arrays.asList(obj));
    }

    /**
     * Remove the given classes from the given list of automatically reflected
     * classes.
     *
     * @param refClasses The current set of reflected classes.
     * @param classes A collection objects of the types to be removed from the reflect set.
     * @return The modified set of reflect classes or null if there are none left.
     * @since 1.9
     */
    static Map<Class<?>,JSONReflectedClass> removeReflectClasses( Map<Class<?>,JSONReflectedClass> refClasses, Collection<?> classes )
    {
        if ( classes == null || refClasses == null || classes.size() < 1 ){
            return refClasses;
        }

        boolean needTrim = false;
        for ( Object obj : classes ){
            if ( obj != null && refClasses.remove(ReflectUtil.getClass(obj)) != null ){
                needTrim = true;
            }
        }

        if ( needTrim ){
            refClasses = trimClasses(refClasses);
        }

        return refClasses;
    }

    /**
     * Trim the given set of classes down to size.
     *
     * @param refClasses The set to trim.
     * @return The trimmed set or null if empty.
     * @since 1.9
     */
    private static Map<Class<?>,JSONReflectedClass> trimClasses( Map<Class<?>,JSONReflectedClass> refClasses )
    {
        return refClasses.size() > 0 ? new HashMap<Class<?>, JSONReflectedClass>(refClasses) : null;
    }

    /**
     * Make a {@link JSONReflectedClass} with the given field names, if any.
     *
     * @param clazz The class.
     * @param parts The field names or custom name mappings or both.
     * @return the JSONReflectedClass
     */
    static JSONReflectedClass getJSONReflectedClass( Class<?> clazz, String[] parts )
    {
        Set<String> fieldNames = null;
        Map<String,String> fieldAliases = null;
        if ( parts.length > 1 ){
<<<<<<< HEAD
            fields = new ArrayList<String>(parts.length-1);
=======
            fieldNames = new LinkedHashSet<>();
            fieldAliases = new LinkedHashMap<>();
>>>>>>> 5d48fd61
            for ( int i = 1; i < parts.length; i++ ){
                String fieldName = parts[i];
                fieldName = parts[i] == null ? "" : parts[i].trim();
                if ( fieldName.indexOf('=') >= 0 ){
                    String[] pair = fieldName.split("=");
                    if ( pair.length == 2 ){
                        fieldName = pair[0] == null ? "" : pair[0].trim();
                        String fieldAlias = pair[1] == null ? "" : pair[1].trim();
                        if ( fieldName.length() > 0 && fieldAlias.length() > 0 ){
                            fieldAliases.put(fieldName, fieldAlias);
                        }
                    }
                }else if ( fieldName.length() > 0 ){
                    fieldNames.add(fieldName);
                }
            }
        }
        return new JSONReflectedClass(clazz, fieldNames, fieldAliases);
    }

    /**
     * This class should never be instantiated.
     */
    private JSONConfigUtil()
    {
    }
}<|MERGE_RESOLUTION|>--- conflicted
+++ resolved
@@ -247,12 +247,8 @@
         Set<String> fieldNames = null;
         Map<String,String> fieldAliases = null;
         if ( parts.length > 1 ){
-<<<<<<< HEAD
-            fields = new ArrayList<String>(parts.length-1);
-=======
-            fieldNames = new LinkedHashSet<>();
-            fieldAliases = new LinkedHashMap<>();
->>>>>>> 5d48fd61
+            fieldNames = new LinkedHashSet<String>();
+            fieldAliases = new LinkedHashMap<String,String>();
             for ( int i = 1; i < parts.length; i++ ){
                 String fieldName = parts[i];
                 fieldName = parts[i] == null ? "" : parts[i].trim();
