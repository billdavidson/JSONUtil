--- conflicted
+++ resolved
@@ -89,12 +89,8 @@
 
         if ( src != null ){
             if ( result == null ){
-<<<<<<< HEAD
-                result = new HashMap<Class<? extends Number>, NumberFormat>(src);
-=======
-                result = new HashMap<>(src);
+                result = new HashMap<Class<? extends Number>,NumberFormat>(src);
                 int tableSize = tableSizeFor(result.size());
->>>>>>> 4779b1b8
                 List<Class<? extends Number>> badKeys = null;
                 // clone the formats.
                 for ( Entry<Class<? extends Number>,NumberFormat> entry : result.entrySet() ){
@@ -115,13 +111,8 @@
                     }
                     if ( result.size() < 1 ){
                         result = null;
-<<<<<<< HEAD
-                    }else{
-                        result = new HashMap<Class<? extends Number>, NumberFormat>(result);
-=======
                     }else if ( tableSize > tableSizeFor(result.size()) ){
-                        result = new HashMap<>(result);
->>>>>>> 4779b1b8
+                        result = new HashMap<Class<? extends Number>,NumberFormat>(result);
                     }
                 }
             }else{
@@ -131,12 +122,6 @@
                         result.put(entry.getKey(), (NumberFormat)entry.getValue().clone());
                     }
                 }
-<<<<<<< HEAD
-                if ( result.size() > size ){
-                    result = new HashMap<Class<? extends Number>, NumberFormat>(result);
-                }
-=======
->>>>>>> 4779b1b8
             }
         }
 
@@ -187,15 +172,10 @@
 
         int tableSize;
         if ( refClasses == null ){
-<<<<<<< HEAD
-            refClasses = new HashMap<Class<?>, JSONReflectedClass>();
-            needTrim = true;
-=======
-            refClasses = new HashMap<>();
+            refClasses = new HashMap<Class<?>,JSONReflectedClass>();
             tableSize = DEFAULT_INITIAL_CAPACITY;
         }else{
             tableSize = tableSizeFor(refClasses.size());
->>>>>>> 4779b1b8
         }
 
         for ( Object obj : classes ){
@@ -292,7 +272,7 @@
         }else if ( obj instanceof Class || obj instanceof JSONReflectedClass ){
             return Arrays.asList(obj);
         }else if ( isArrayType(obj) ){
-            Set<Object> objs = new LinkedHashSet<>();
+            Set<Object> objs = new LinkedHashSet<Object>();
             for ( Object element : new JSONArrayData(obj) ){
                 if ( element != null ){
                     if ( element instanceof Class || element instanceof JSONReflectedClass ){
@@ -306,7 +286,9 @@
             }
             return objs;
         }else{
-            return Arrays.asList(ReflectUtil.getClass(obj));
+            @SuppressWarnings("unchecked")
+            List<?> list = Arrays.asList(ReflectUtil.getClass(obj));
+            return list;
         }
     }
 
