package org.kopitubruk.util.json;

import java.lang.reflect.AccessibleObject;
import java.lang.reflect.Field;
import java.lang.reflect.Method;
import java.lang.reflect.Modifier;
import java.util.Arrays;
import java.util.Enumeration;
import java.util.HashMap;
import java.util.HashSet;
import java.util.LinkedHashSet;
import java.util.Map;
import java.util.ResourceBundle;
import java.util.Set;
import java.util.regex.Pattern;

/**
 * Some reflection utility constants to be used with
 * {@link JSONConfig#setReflectionPrivacy(int)} and
 * {@link JSONConfigDefaults#setReflectionPrivacy(int)}
 *
 * @author Bill Davidson
 * @since 1.9
 */
public class ReflectUtil
{
    /**
     * This needs to be saved at class load time so that the correct class
     * loader is used if someone tries to load a class via a JMX client.
     */
    private static ClassLoader classLoader = ReflectUtil.class.getClassLoader();

    /**
     * Reflection will attempt to serialize all fields including private.
     *
     * @see JSONConfig#setReflectionPrivacy(int)
     * @see JSONConfigDefaults#setReflectionPrivacy(int)
     */
    public static final int PRIVATE = 0;

    /**
     * Reflection will attempt to serialize package private, protected and
     * public fields or fields that have package private, protected or public
     * get methods that conform to JavaBean naming conventions.
     *
     * @see JSONConfig#setReflectionPrivacy(int)
     * @see JSONConfigDefaults#setReflectionPrivacy(int)
     */
    public static final int PACKAGE = 1;

    /**
     * Reflection will attempt to serialize protected and public fields or
     * fields that have protected or public get methods that conform to JavaBean
     * naming conventions.
     *
     * @see JSONConfig#setReflectionPrivacy(int)
     * @see JSONConfigDefaults#setReflectionPrivacy(int)
     */
    public static final int PROTECTED = 2;

    /**
     * Reflection will attempt to serialize only fields that are public or have
     * public get methods that conform to JavaBean naming conventions.
     *
     * @see JSONConfig#setReflectionPrivacy(int)
     * @see JSONConfigDefaults#setReflectionPrivacy(int)
     */
    public static final int PUBLIC = 3;

    /**
     * Getter name pattern.
     */
    static final Pattern GETTER = Pattern.compile("^(get|is)\\p{Lu}.*$");

    /**
     * A set of permissible levels for reflection privacy.
     */
    static final Set<Integer> PERMITTED_LEVELS =
            new HashSet<>(Arrays.asList(PRIVATE, PACKAGE, PROTECTED, PUBLIC));

    /**
     * Primitive number types and the number class which includes all number
     * wrappers and BigDecimal and BigInteger.
     */
    private static final Class<?>[] NUMBERS =
            { Number.class, Integer.TYPE, Double.TYPE, Long.TYPE, Float.TYPE, Short.TYPE, Byte.TYPE };

    /**
     * Boolean types.
     */
    static final Class<?>[] BOOLEANS = { Boolean.class, Boolean.TYPE };

    /**
     * String types.
     */
    private static final Class<?>[] STRINGS = { CharSequence.class, Character.class, Character.TYPE };

    /**
     * Types that become arrays in JSON.
     */
    private static final Class<?>[] ARRAY_TYPES = { Iterable.class, Enumeration.class };

    /**
     * Types that become maps/objects in JSON.
     */
    private static final Class<?>[] MAP_TYPES = { Map.class, ResourceBundle.class };

    /**
     * Get the class of the given object or the object if it's a class object.
     *
     * @param obj The object
     * @return The object's class.
     * @since 1.9
     */
    static Class<?> getClass( Object obj )
    {
        if ( obj == null ){
            throw new JSONReflectionException();
        }
        Class<?> result = null;
        if ( obj instanceof Class ){
            result = (Class<?>)obj;
        }else if ( obj instanceof JSONReflectedClass ){
            result = ((JSONReflectedClass)obj).getObjClass();
        }else{
            result = obj.getClass();
        }
        return result;
    }

    /**
     * Get the {@link JSONReflectedClass} version of this object class.
     *
     * @param obj The object.
     * @return the {@link JSONReflectedClass} version of this object class.
     */
    static JSONReflectedClass ensureReflectedClass( Object obj )
    {
        if ( obj instanceof JSONReflectedClass ){
             return (JSONReflectedClass)obj;
        }else if ( obj != null ){
            return new JSONReflectedClass(getClass(obj));
        }else{
            return null;
        }
    }

    /**
     * Get the class object for the given class name.
     *
     * @param className The name of the class.
     * @return The class object for that class.
     * @throws ClassNotFoundException If there's an error loading the class.
     * @since 1.9
     */
    static Class<?> getClassByName( String className ) throws ClassNotFoundException
    {
        return classLoader.loadClass(className);
    }

    /**
     * Check that the given privacy level is valid.
     *
     * @param privacyLevel The privacy level to check.
     * @param cfg The config for the exception.
     * @return The value if valid.
     * @throws JSONReflectionException if the privacyLevel is invalid.
     */
    static int confirmPrivacyLevel( int privacyLevel, JSONConfig cfg ) throws JSONReflectionException
    {
        if ( PERMITTED_LEVELS.contains(privacyLevel) ){
            return privacyLevel;
        }else{
            throw new JSONReflectionException(privacyLevel, cfg);
        }
    }

    /**
     * Get the privacy level for reflection.
     *
     * @param modifiers The reflection modifiers.
     * @return The privacy level.
     */
    static int getPrivacyLevel( int modifiers )
    {
        if ( Modifier.isPrivate(modifiers) ){
            return PRIVATE;
        }else if ( Modifier.isProtected(modifiers) ){
            return PROTECTED;
        }else if ( Modifier.isPublic(modifiers) ){
            return PUBLIC;
        }else{
            return PACKAGE;
        }
    }

    /**
     * Get all of the instance fields for a given class that match the given
     * type.
     *
     * @param clazz The class.
     * @param type The type to match.
     * @return The fields.
     */
    static Map<String,Field> getFields( Class<?> clazz, Class<?> type )
    {
        // build a map of the object's properties.
        Map<String,Field> fields = new HashMap<>();

        Class<?> tmpClass = clazz;
        while ( tmpClass != null ){
            for ( Field field : tmpClass.getDeclaredFields() ){
                int modifiers = field.getModifiers();
                if ( Modifier.isTransient(modifiers) ){
                    continue;       // ignore transient fields.
                }
                if ( type.equals(field.getType()) ){
                    String name = field.getName();
                    if ( ! fields.containsKey(name) ){
                        fields.put(name, field);
                    }
                }
            }
            tmpClass = tmpClass.getSuperclass();
        }

        return fields;
    }

    /**
     * Get the name of the setter for the given field of the given
     * class.
     *
     * @param clazz The class.
     * @param field The field.
     * @return The setter or null if there isn't one.
     */
    static Method getSetter( Class<?> clazz, Field field )
    {
        String fieldName = field.getName();
        String setterName = makeBeanMethodName(fieldName,"set");

        Class<?> tmpClass = clazz;
        while ( tmpClass != null ){
            for ( Method method : tmpClass.getDeclaredMethods() ){
                if ( setterName.equals(method.getName()) && method.getParameterTypes().length == 1 ){
                    return method;
                }
            }
            tmpClass = tmpClass.getSuperclass();
        }

        return null;
    }

    /**
<<<<<<< HEAD
     * Get all of the parameterless getter methods for a given class that
     * are visible with the given privacy level.
     *
     * @param clazz The class.
     * @param privacyLevel The minimum class privacy level
     * @param cacheMethods If true then cache method data.
     * @return The methods.
     */
    private static Map<String,Method> getGetterMethods( Class<?> clazz, int privacyLevel, boolean cacheMethods )
    {
        Map<String,Method> getterMethods = null;
        Map<String,Method> methodCache = null;
        Map<Class<?>,Map<String,Method>> theCache = null;
        boolean isPrivate = privacyLevel == PRIVATE;

        if ( cacheMethods ){
            theCache = getMethodCache();
            methodCache = theCache.get(clazz);
            if ( methodCache == null ){
                if ( ! isPrivate ){
                    methodCache = new HashMap<>(0);
                }
            }else{
                if ( isPrivate ){
                    return methodCache;
                }else{
                    Map<Class<?>,Integer> minGetterCache = getMinGetterCache();
                    Integer minGetter = minGetterCache.get(clazz);
                    boolean getterPrivacy = minGetter != null;
                    boolean noGetterPrivacy = ! getterPrivacy;
                    if ( getterPrivacy && privacyLevel <= minGetter ){
                        return methodCache;
                    }
                    int g = 0;
                    int m = methodCache.size();
                    int minPrivacy = PUBLIC;
                    // filter by privacy level.
                    getterMethods = new HashMap<>(0);
                    for ( Method method : methodCache.values() ){
                        int getterLevel = getLevel(method.getModifiers());
                        if ( getterLevel >= privacyLevel ){
                            getterMethods.put(method.getName(), method);
                            ++g;
                        }
                        if ( noGetterPrivacy && getterLevel < minPrivacy ){
                            minPrivacy = getterLevel;
                        }
                    }
                    if ( noGetterPrivacy ){
                        minGetterCache.put(clazz, minPrivacy);
                    }
                    return g == m ? methodCache : getterMethods;
                }
            }
        }

        int g = 0;
        int m = 0;
        int minPrivacy = PUBLIC;
        getterMethods = new HashMap<>(0);
        Class<?> tmpClass = clazz;
        while ( tmpClass != null ){
            for ( Method method : tmpClass.getDeclaredMethods() ){
                if ( method.getParameterTypes().length != 0 ){
                    continue;
                }
                Class<?> retType = method.getReturnType();
                if ( Void.TYPE.equals(retType) ){
                    continue;
                }
                String name = method.getName();
                if ( getterMethods.containsKey(name) || ! GETTER.matcher(name).matches() ){
                    continue;
                }
                if ( name.startsWith("is") && ! isType(BOOLEANS, retType) ){
                    continue;   // "is" prefix only valid getter for booleans.
                }
                if ( isPrivate ){
                    getterMethods.put(name, method);
                }else{
                    int getterLevel = getLevel(method.getModifiers());
                    if ( getterLevel >= privacyLevel ){
                        getterMethods.put(name, method);
                        ++g;
                    }
                    if ( cacheMethods ){
                        methodCache.put(name, method);
                        ++m;
                        if ( getterLevel < minPrivacy ){
                            minPrivacy = getterLevel;
                        }
                    }
                }
            }
            tmpClass = tmpClass.getSuperclass();
        }

        if ( cacheMethods ){
            if ( g == m ){
                methodCache = getterMethods = new HashMap<>(getterMethods);
            }else{
                methodCache = new HashMap<>(methodCache);
            }
            theCache.put(clazz, methodCache);
            if ( m > 0 ){
                getMinGetterCache().put(clazz, minPrivacy);
            }
        }

        return getterMethods;
    }

    /**
     * Get the getter for the given field.
     *
     * @param clazz The class for this field and getter.
     * @param getterMethods The available getter methods at the current privacy level.
     * @param field The field
     * @param name The field name.
     * @param isPrivate if the privacy level is private.
     * @param cacheMethods if true cache the method objects by field.
     * @return The getter or null if one cannot be found.
     */
    private static Method getGetter( Class<?> clazz, Map<String,Method> getterMethods, Field field, String name, boolean isPrivate, boolean cacheMethods )
    {
        if ( cacheMethods && field != null ){
            // check the cache for previous validations.
            Method getter;
            Map<Class<?>,Map<Field,Method>> compatCache = getFieldMethodCompat();
            synchronized ( compatCache ){
                Map<Field,Method> compat = compatCache.get(clazz);
                getter = compat != null ? compat.get(field) : null;
            }
            if ( getter != null ){
                // check privacy level and return null if level not met.
                return isPrivate ? getter : getterMethods.get(getter.getName());
            }
            Map<Class<?>,Map<Field,Method>> incompatCache = getFieldMethodIncompat();
            synchronized ( incompatCache ){
                Map<Field,Method> incompat = incompatCache.get(clazz);
                getter = incompat != null ? incompat.get(field) : null;
            }
            if ( getter != null ){
                return null;
            }
        }

        Method getter = getterMethods.get(makeBeanMethodName(name,"get"));
        if ( getter == null ){
            getter = getterMethods.get(makeBeanMethodName(name,"is"));
        }
        if ( field == null || getter == null ){
            return getter;
        }

        boolean isCompatible = isCompatible(field, getter, cacheMethods);

        if ( cacheMethods ){
            if ( isCompatible ){
                Map<Class<?>,Map<Field,Method>> compatCache = getFieldMethodCompat();
                synchronized ( compatCache ){
                    Map<Field,Method> compat = compatCache.get(clazz);
                    if ( compat == null ){
                        compat = new HashMap<>(0);
                        compatCache.put(clazz, compat);
                    }
                    compat.put(field, getter);
                }
            }else{
                Map<Class<?>,Map<Field,Method>> incompatCache = getFieldMethodIncompat();
                synchronized ( incompatCache ){
                    Map<Field,Method> incompat = incompatCache.get(clazz);
                    if ( incompat == null ){
                        incompat = new HashMap<>(0);
                        incompatCache.put(clazz, incompat);
                    }
                    incompat.put(field, getter);
                }
            }
        }

        return isCompatible ? getter : null;
    }

    /**
=======
>>>>>>> 39939dc8
     * Make a bean method name.
     *
     * @param fieldName the name of the field.
     * @param prefix The prefix for the bean method name.
     * @return The bean method name.
     */
    static String makeBeanMethodName( String fieldName, String prefix )
    {
        int len = fieldName.length();
        StringBuilder buf = new StringBuilder(len+prefix.length());
        buf.append(prefix);
        int codePoint = fieldName.codePointAt(0);
        int charCount = Character.charCount(codePoint);
        if ( Character.isLowerCase(codePoint) ){
            codePoint = Character.toUpperCase(codePoint);
        }
        buf.appendCodePoint(codePoint);
        if ( len > charCount ){
            buf.append(fieldName.substring(charCount));
        }
        return buf.toString();
    }

    /**
     * Return true if the given type is a {@link Number} type.
     *
     * @param objTypes the type to check.
     * @return true if the given type is a {@link Number} type.
     */
    static boolean isJSONNumber( Class<?>[] objTypes )
    {
        return isType(objTypes, NUMBERS);
    }

    /**
     * Return true if the given type is a {@link Boolean} type.
     *
     * @param objTypes the type to check.
     * @return true if the given type is a {@link Boolean} type.
     */
    static boolean isJSONBoolean( Class<?>[] objTypes )
    {
        return isType(objTypes, BOOLEANS);
    }

    /**
     * Return true if the given type is a {@link CharSequence} type.
     *
     * @param objTypes the type to check.
     * @return true if the given type is a {@link CharSequence} type.
     */
    static boolean isJSONString( Class<?>[] objTypes )
    {
        return isType(objTypes, STRINGS);
    }

    /**
     * Return true if the given type is a JSON array type.
     *
     * @param objTypes the type to check.
     * @return true if the given type is a JSON array type.
     */
    static boolean isJSONArray( Class<?>[] objTypes )
    {
        for ( Class<?> clazz : objTypes ){
            if ( clazz.isArray() ){
                return true;
            }else{
                break;
            }
        }
        return isType(objTypes, ARRAY_TYPES);
    }

    /**
     * Return true if the given type is a JSON map type.
     *
     * @param objTypes the type to check.
     * @return true if the given type is a JSON map type.
     */
    static boolean isJSONMap( Class<?>[] objTypes )
    {
        return isType(objTypes, MAP_TYPES);
    }

    /**
     * Return true if the objTypes or any of its super types or interfaces is
     * the same as the given type.
     *
     * @param objTypes The type to check.
     * @param type The type to check against.
     * @return true if there's a match.
     */
    static boolean isType( Class<?>[] objTypes, Class<?> type )
    {
        Class<?>[] typeList = { type };
        return isType(objTypes, typeList);
    }

    /**
     * Return true if the objTypes or any of its super types or interfaces is
     * the same as the given types. This used to be done with HashSets but the
     * sets are so small that these linear reference checks are actually a
     * little faster in the end and they have the bonus of using less memory.
     * These reference checks work because the class loader will only create one
     * object per unique class loaded so using "==" does effectively the same
     * thing as calling .equals(Object) only it's faster.
     *
     * @param objType The type to check.
     * @param type The type to check against.
     * @return true if there's a match.
     */
    private static boolean isType( Class<?>[] objTypes, Class<?>[] types )
    {
        for ( int i = 0; i < types.length; i++ ){
            for ( int j = 0; j < objTypes.length; j++ ){
                if ( objTypes[j] == types[i] ){
                    return true;
                }
            }
        }
        return false;
    }

    /**
     * Get a collection of types represented by the given type including
     * all super types and interfaces.
     *
     * @param objType the original type.
     * @return the type and all its super types and interfaces.
     */
    static Class<?>[] getTypes( Class<?> objType )
    {
        Set<Class<?>> types = new LinkedHashSet<>();
        Class<?> tmpClass = objType;
        while ( tmpClass != null ){
            if ( ! "java.lang.Object".equals(tmpClass.getCanonicalName()) ){
                types.add(tmpClass);
            }
            tmpClass = tmpClass.getSuperclass();
        }
        getInterfaces(objType, types);
        return types.toArray(new Class<?>[types.size()]);
    }

    /**
     * Get a complete list of interfaces for a given class including
     * all super interfaces.
     *
     * @param clazz The class.
     * @param The set of interfaces.
     */
    private static void getInterfaces( Class<?> clazz, Set<Class<?>> interfaces )
    {
        Class<?> tmpClass = clazz;
        while ( tmpClass != null ){
            for ( Class<?> itfc : clazz.getInterfaces() ){
                if ( interfaces.add(itfc) ){
                    getInterfaces(itfc, interfaces);
                }
            }
            tmpClass = tmpClass.getSuperclass();
        }
    }

    /**
     * Make sure that the given object is accessible.
     *
     * @param obj the object
     */
    static void ensureAccessible( AccessibleObject obj )
    {
        if ( ! obj.isAccessible() ){
            obj.setAccessible(true);
        }
    }

    /**
     * This class should never be instantiated.
     */
    private ReflectUtil()
    {
    }
}<|MERGE_RESOLUTION|>--- conflicted
+++ resolved
@@ -254,194 +254,6 @@
     }
 
     /**
-<<<<<<< HEAD
-     * Get all of the parameterless getter methods for a given class that
-     * are visible with the given privacy level.
-     *
-     * @param clazz The class.
-     * @param privacyLevel The minimum class privacy level
-     * @param cacheMethods If true then cache method data.
-     * @return The methods.
-     */
-    private static Map<String,Method> getGetterMethods( Class<?> clazz, int privacyLevel, boolean cacheMethods )
-    {
-        Map<String,Method> getterMethods = null;
-        Map<String,Method> methodCache = null;
-        Map<Class<?>,Map<String,Method>> theCache = null;
-        boolean isPrivate = privacyLevel == PRIVATE;
-
-        if ( cacheMethods ){
-            theCache = getMethodCache();
-            methodCache = theCache.get(clazz);
-            if ( methodCache == null ){
-                if ( ! isPrivate ){
-                    methodCache = new HashMap<>(0);
-                }
-            }else{
-                if ( isPrivate ){
-                    return methodCache;
-                }else{
-                    Map<Class<?>,Integer> minGetterCache = getMinGetterCache();
-                    Integer minGetter = minGetterCache.get(clazz);
-                    boolean getterPrivacy = minGetter != null;
-                    boolean noGetterPrivacy = ! getterPrivacy;
-                    if ( getterPrivacy && privacyLevel <= minGetter ){
-                        return methodCache;
-                    }
-                    int g = 0;
-                    int m = methodCache.size();
-                    int minPrivacy = PUBLIC;
-                    // filter by privacy level.
-                    getterMethods = new HashMap<>(0);
-                    for ( Method method : methodCache.values() ){
-                        int getterLevel = getLevel(method.getModifiers());
-                        if ( getterLevel >= privacyLevel ){
-                            getterMethods.put(method.getName(), method);
-                            ++g;
-                        }
-                        if ( noGetterPrivacy && getterLevel < minPrivacy ){
-                            minPrivacy = getterLevel;
-                        }
-                    }
-                    if ( noGetterPrivacy ){
-                        minGetterCache.put(clazz, minPrivacy);
-                    }
-                    return g == m ? methodCache : getterMethods;
-                }
-            }
-        }
-
-        int g = 0;
-        int m = 0;
-        int minPrivacy = PUBLIC;
-        getterMethods = new HashMap<>(0);
-        Class<?> tmpClass = clazz;
-        while ( tmpClass != null ){
-            for ( Method method : tmpClass.getDeclaredMethods() ){
-                if ( method.getParameterTypes().length != 0 ){
-                    continue;
-                }
-                Class<?> retType = method.getReturnType();
-                if ( Void.TYPE.equals(retType) ){
-                    continue;
-                }
-                String name = method.getName();
-                if ( getterMethods.containsKey(name) || ! GETTER.matcher(name).matches() ){
-                    continue;
-                }
-                if ( name.startsWith("is") && ! isType(BOOLEANS, retType) ){
-                    continue;   // "is" prefix only valid getter for booleans.
-                }
-                if ( isPrivate ){
-                    getterMethods.put(name, method);
-                }else{
-                    int getterLevel = getLevel(method.getModifiers());
-                    if ( getterLevel >= privacyLevel ){
-                        getterMethods.put(name, method);
-                        ++g;
-                    }
-                    if ( cacheMethods ){
-                        methodCache.put(name, method);
-                        ++m;
-                        if ( getterLevel < minPrivacy ){
-                            minPrivacy = getterLevel;
-                        }
-                    }
-                }
-            }
-            tmpClass = tmpClass.getSuperclass();
-        }
-
-        if ( cacheMethods ){
-            if ( g == m ){
-                methodCache = getterMethods = new HashMap<>(getterMethods);
-            }else{
-                methodCache = new HashMap<>(methodCache);
-            }
-            theCache.put(clazz, methodCache);
-            if ( m > 0 ){
-                getMinGetterCache().put(clazz, minPrivacy);
-            }
-        }
-
-        return getterMethods;
-    }
-
-    /**
-     * Get the getter for the given field.
-     *
-     * @param clazz The class for this field and getter.
-     * @param getterMethods The available getter methods at the current privacy level.
-     * @param field The field
-     * @param name The field name.
-     * @param isPrivate if the privacy level is private.
-     * @param cacheMethods if true cache the method objects by field.
-     * @return The getter or null if one cannot be found.
-     */
-    private static Method getGetter( Class<?> clazz, Map<String,Method> getterMethods, Field field, String name, boolean isPrivate, boolean cacheMethods )
-    {
-        if ( cacheMethods && field != null ){
-            // check the cache for previous validations.
-            Method getter;
-            Map<Class<?>,Map<Field,Method>> compatCache = getFieldMethodCompat();
-            synchronized ( compatCache ){
-                Map<Field,Method> compat = compatCache.get(clazz);
-                getter = compat != null ? compat.get(field) : null;
-            }
-            if ( getter != null ){
-                // check privacy level and return null if level not met.
-                return isPrivate ? getter : getterMethods.get(getter.getName());
-            }
-            Map<Class<?>,Map<Field,Method>> incompatCache = getFieldMethodIncompat();
-            synchronized ( incompatCache ){
-                Map<Field,Method> incompat = incompatCache.get(clazz);
-                getter = incompat != null ? incompat.get(field) : null;
-            }
-            if ( getter != null ){
-                return null;
-            }
-        }
-
-        Method getter = getterMethods.get(makeBeanMethodName(name,"get"));
-        if ( getter == null ){
-            getter = getterMethods.get(makeBeanMethodName(name,"is"));
-        }
-        if ( field == null || getter == null ){
-            return getter;
-        }
-
-        boolean isCompatible = isCompatible(field, getter, cacheMethods);
-
-        if ( cacheMethods ){
-            if ( isCompatible ){
-                Map<Class<?>,Map<Field,Method>> compatCache = getFieldMethodCompat();
-                synchronized ( compatCache ){
-                    Map<Field,Method> compat = compatCache.get(clazz);
-                    if ( compat == null ){
-                        compat = new HashMap<>(0);
-                        compatCache.put(clazz, compat);
-                    }
-                    compat.put(field, getter);
-                }
-            }else{
-                Map<Class<?>,Map<Field,Method>> incompatCache = getFieldMethodIncompat();
-                synchronized ( incompatCache ){
-                    Map<Field,Method> incompat = incompatCache.get(clazz);
-                    if ( incompat == null ){
-                        incompat = new HashMap<>(0);
-                        incompatCache.put(clazz, incompat);
-                    }
-                    incompat.put(field, getter);
-                }
-            }
-        }
-
-        return isCompatible ? getter : null;
-    }
-
-    /**
-=======
->>>>>>> 39939dc8
      * Make a bean method name.
      *
      * @param fieldName the name of the field.
