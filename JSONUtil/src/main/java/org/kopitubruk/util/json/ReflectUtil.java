package org.kopitubruk.util.json;

import java.lang.reflect.AccessibleObject;
import java.lang.reflect.Field;
import java.lang.reflect.Method;
import java.lang.reflect.Modifier;
import java.util.ArrayList;
import java.util.Arrays;
import java.util.Collection;
import java.util.Enumeration;
import java.util.HashMap;
import java.util.HashSet;
import java.util.Hashtable;
import java.util.LinkedHashMap;
import java.util.LinkedHashSet;
import java.util.List;
import java.util.Map;
import java.util.ResourceBundle;
import java.util.Set;

import javax.management.MBeanException;

import org.apache.commons.logging.Log;
import org.apache.commons.logging.LogFactory;

/**
 * Some reflection utility constants to be used with
 * {@link JSONConfig#setReflectionPrivacy(int)} and
 * {@link JSONConfigDefaults#setReflectionPrivacy(int)}
 *
 * @author Bill Davidson
 * @since 1.9
 */
public class ReflectUtil
{
    private static Log s_log = null;

    private static ClassLoader classLoader;

    /**
     * Reflection will attempt to serialize all fields including private.
     *
     * @see JSONConfig#setReflectionPrivacy(int)
     * @see JSONConfigDefaults#setReflectionPrivacy(int)
     */
    public static final int PRIVATE = 0;

    /**
     * Reflection will attempt to serialize package private, protected and
     * public fields or fields that have package private, protected or public get
     * methods that conform to JavaBean naming conventions.
     *
     * @see JSONConfig#setReflectionPrivacy(int)
     * @see JSONConfigDefaults#setReflectionPrivacy(int)
     */
    public static final int PACKAGE = 1;

    /**
     * Reflection will attempt to serialize protected and public fields or
     * fields that have protected or public get methods that conform to
     * JavaBean naming conventions.
     *
     * @see JSONConfig#setReflectionPrivacy(int)
     * @see JSONConfigDefaults#setReflectionPrivacy(int)
     */
    public static final int PROTECTED = 2;

    /**
     * Reflection will attempt to serialize only fields that are public
     * or have public get methods that conform to JavaBean naming
     * conventions.
     *
     * @see JSONConfig#setReflectionPrivacy(int)
     * @see JSONConfigDefaults#setReflectionPrivacy(int)
     */
    public static final int PUBLIC = 3;

    /**
     * A set of permissible levels for reflection privacy.
     */
    private static final Set<Integer> PERMITTED_LEVELS =
            new HashSet<Integer>(Arrays.asList(PRIVATE, PACKAGE, PROTECTED, PUBLIC));

    /**
     * Primitive number type names.
     */
    private static final Set<Class<?>> PRIMITIVE_NUMBERS;

    /**
     * Types that become arrays in JSON.
     */
    @SuppressWarnings("unchecked")
    private static final Set<Class<?>> ARRAY_TYPES =
            new HashSet<Class<?>>(Arrays.asList(Iterable.class,Enumeration.class));

    /**
     * Types that become maps/objects in JSON.
     */
    @SuppressWarnings("unchecked")
    private static final Set<Class<?>> MAP_TYPES =
            new HashSet<Class<?>>(Arrays.asList(Map.class,ResourceBundle.class));

    static {
        // Java 7 doesn't handle this as well as Java 8
        @SuppressWarnings("unchecked")
        List<?> list1 = Arrays.asList(Double.TYPE, Float.TYPE, Long.TYPE, Integer.TYPE, Short.TYPE, Byte.TYPE);
        List<Class<?>> list2 = new ArrayList<Class<?>>(list1.size());
        for ( Object type : list1 ){
            list2.add((Class<?>)type);
        }
        PRIMITIVE_NUMBERS = new HashSet<Class<?>>(list2);
    }

    /**
     * Cache for fields.
     */
    private static Map<Class<?>,Map<String,Field>> FIELDS;

    /**
     * Cache for getter methods.
     */
    private static Map<Class<?>,Map<String,Method>> GETTER_METHODS;

    /**
     * The field-method compatibility cache.
     */
    private static Map<Class<?>,Map<Field,Method>> FIELD_METHOD_COMPAT;

    /**
     * The field-method incompatibility cache.
     */
    private static Map<Class<?>,Map<Field,Method>> FIELD_METHOD_INCOMPAT;

    static {
        // needed for loading classes for reflection.
        classLoader = ReflectUtil.class.getClassLoader();
        clearReflectionCache();
    }

    /**
     * Clear the reflection cache.
     */
    static synchronized void clearReflectionCache()
    {
        FIELDS = null;
        GETTER_METHODS = null;
        FIELD_METHOD_COMPAT = null;
        FIELD_METHOD_INCOMPAT = null;
    }

    /**
     * Get the field cache.
     *
     * @return The field cache.
     */
    private static synchronized Map<Class<?>,Map<String,Field>> getFieldCache()
    {
        if ( FIELDS == null ){
            FIELDS = new Hashtable<>(0);
        }
        return FIELDS;
    }

    /**
     * Get the method cache.
     *
     * @return The method cache.
     */
    private static synchronized Map<Class<?>,Map<String,Method>> getMethodCache()
    {
        if ( GETTER_METHODS == null ){
            GETTER_METHODS = new Hashtable<>(0);
        }
        return GETTER_METHODS;
    }

    /**
     * Get the compat cache.
     *
     * @return The compat cache.
     */
    private static synchronized Map<Class<?>,Map<Field,Method>> getFieldMethodCompat()
    {
        if ( FIELD_METHOD_COMPAT == null ){
            FIELD_METHOD_COMPAT = new HashMap<>();
        }
        return FIELD_METHOD_COMPAT;
    }

    /**
     * Get the incompat cache.
     *
     * @return The incompat cache.
     */
    private static synchronized Map<Class<?>,Map<Field,Method>> getFieldMethodIncompat()
    {
        if ( FIELD_METHOD_INCOMPAT == null ){
            FIELD_METHOD_INCOMPAT = new HashMap<>();
        }
        return FIELD_METHOD_INCOMPAT;
    }

    /**
     * Make sure that the logger is initialized.
     */
    private static synchronized void ensureLogger()
    {
        if ( s_log == null ){
            s_log = LogFactory.getLog(ReflectUtil.class);
        }
    }

    /**
     * Get the class of the given object or the object if it's a class object.
     *
     * @param obj The object
     * @return The object's class.
     * @since 1.9
     */
    static Class<?> getClass( Object obj )
    {
        if ( obj == null ){
            throw new JSONReflectionException();
        }
        Class<?> result = null;
        if ( obj instanceof Class ){
            result = (Class<?>)obj;
        }else if ( obj instanceof JSONReflectedClass ){
            result = ((JSONReflectedClass)obj).getObjClass();
        }else{
            result = obj.getClass();
        }
        return result;
    }

    /**
     * Get the {@link JSONReflectedClass} version of this object class.
     *
     * @param obj The object.
     * @return the {@link JSONReflectedClass} version of this object class.
     */
    static JSONReflectedClass ensureReflectedClass( Object obj )
    {
        if ( obj instanceof JSONReflectedClass ){
            if ( ((JSONReflectedClass)obj).getObjClass() != null  ){
                return (JSONReflectedClass)obj;
            }else{
                return null;
            }
        }else if ( obj != null ){
            return new JSONReflectedClass(getClass(obj), null);
        }else{
            return null;
        }
    }

    /**
     * Get the class object for the given class name.
     *
     * @param className The name of the class.
     * @return The class object for that class.
     * @throws MBeanException If there's an error loading the class.
     * @since 1.9
     */
    static Class<?> getClassByName( String className ) throws MBeanException
    {
        try{
            return classLoader.loadClass(className);
        }catch ( ClassNotFoundException e ){
            ResourceBundle bundle = JSONUtil.getBundle(JSONConfigDefaults.getLocale());
            String msg = String.format(bundle.getString("couldntLoadClass"), className);
            if ( JSONConfigDefaults.isLogging() ){
                ensureLogger();
                if ( s_log.isErrorEnabled() ){
                    s_log.error(msg, e);
                }
            }
            throw new MBeanException(e, msg);   // MBeans should only throw MBeanExceptions.
        }
    }

    /**
     * Check that the given privacy level is valid.
     *
     * @param privacyLevel The privacy level to check.
     * @param cfg The config for the exception.
     * @return The value if valid.
     * @throws JSONReflectionException if the privacyLevel is invalid.
     */
    static int confirmPrivacyLevel( int privacyLevel, JSONConfig cfg ) throws JSONReflectionException
    {
        if ( PERMITTED_LEVELS.contains(privacyLevel) ){
            return privacyLevel;
        }else{
            throw new JSONReflectionException(privacyLevel, cfg);
        }
    }

    /**
     * Use reflection to build a map of the properties of the given object
     *
     * @param propertyValue The object to be appended via reflection.
     * @param cfg A configuration object to use.
     * @return A map representing the object's fields.
     */
    static Map<Object,Object> getReflectedObject( Object propertyValue, JSONConfig cfg )
    {
        // add the fields to the object map.
        Map<Object,Object> obj = new LinkedHashMap<Object,Object>();

        String name = "getGetterMethods";
        try {
            JSONReflectedClass refClass = cfg.ensureReflectedClass(propertyValue);
            Set<String> fieldNames = refClass.getFieldNames();
            Class<?> clazz = refClass.getObjClass();

            if ( fieldNames == null || fieldNames.size() < 1 ){
                // no field names specified
                int privacyLevel = cfg.getReflectionPrivacy();
                Map<String,Method> getterMethods = getGetterMethods(clazz, privacyLevel, cfg);
                for ( Field field : getFields(clazz, cfg).values() ){
                    int modifiers = field.getModifiers();
                    if ( Modifier.isStatic(modifiers) || Modifier.isTransient(modifiers) ){
                        continue;       // ignore static and transient fields.
                    }
                    name = field.getName();
                    Method getter = getterMethods.get(makeGetterName(name));
                    if ( getter != null && isCompatible(clazz, field, getter, cfg) ){
                        // prefer the argumentless getter over direct access.
                        ensureAccessible(getter);
                        obj.put(name, getter.invoke(propertyValue));
                    }else{
                        // no getter -> direct access.
                        if ( getLevel(modifiers) >= privacyLevel ){
                            ensureAccessible(field);
                            obj.put(name, field.get(propertyValue));
                        }
                    }
                }
            }else{
                // field names specified -- privacy out the window
<<<<<<< HEAD
                int privacyLevel = PRIVATE;
                Map<String,Method> getterMethods = getGetterMethods(refClass.getObjClass(), privacyLevel);
                Map<String,Field> fields = new HashMap<String,Field>();
                for ( Field field : getFields(refClass.getObjClass()) ){
                    fields.put(field.getName(), field);
                }
=======
                Map<String,Method> getterMethods = getGetterMethods(clazz, PRIVATE, cfg);
                Map<String,Field> fields = getFields(clazz, cfg);
>>>>>>> d5ac4033
                for ( String fieldName : fieldNames ){
                    name = fieldName;
                    Field field = fields.get(name);
                    Method getter = getterMethods.get(makeGetterName(name));
                    if ( getter != null && isCompatible(clazz, field, getter, cfg) ){
                        // prefer the argumentless getter over direct access.
                        ensureAccessible(getter);
                        obj.put(name, getter.invoke(propertyValue));
                    }else if ( field != null ){
                        // no getter -> direct access.
                        ensureAccessible(field);
                        obj.put(name, field.get(propertyValue));
                    }else{
                        throw new JSONReflectionException(propertyValue, name, cfg);
                    }
                }
            }
        }catch ( Exception e ){
            if ( e instanceof JSONReflectionException ){
                throw (JSONReflectionException)e;
            }else{
                throw new JSONReflectionException(propertyValue, name, e, cfg);
            }
        }

        return new LinkedHashMap<Object,Object>(obj);
    }

    /**
     * Get the privacy level for reflection.
     *
     * @param modifiers The reflection modifiers.
     * @return The privacy level.
     */
    private static int getLevel( int modifiers )
    {
        if ( Modifier.isPrivate(modifiers) ){
            return PRIVATE;
        }else if ( Modifier.isProtected(modifiers) ){
            return PROTECTED;
        }else if ( Modifier.isPublic(modifiers) ){
            return PUBLIC;
        }else{
            return PACKAGE;
        }
    }

    /**
     * Get all of the fields for a given class.
     *
     * @param clazz The class.
     * @param cfg The config object.
     * @return The fields.
     */
    private static Map<String,Field> getFields( Class<?> clazz, JSONConfig cfg )
    {
<<<<<<< HEAD
        // build a map of the object's properties.
        Map<String,Field> fields = new LinkedHashMap<String,Field>();
=======
        boolean cacheFields = cfg.isCacheReflectionData();
        Map<String,Field> fields;
        Map<Class<?>,Map<String,Field>> theCache = null;

        if ( cacheFields ){
            theCache = getFieldCache();
            fields = theCache.get(clazz);
            if ( fields != null ){
                return fields;
            }
        }
>>>>>>> d5ac4033

        fields = new LinkedHashMap<>();
        Class<?> tmpClass = clazz;
        while ( tmpClass != null ){
            for ( Field field : tmpClass.getDeclaredFields() ){
                String name = field.getName();
                if ( ! fields.containsKey(name) ){
                    fields.put(name, field);
                }
            }
            tmpClass = tmpClass.getSuperclass();
        }

        fields = new LinkedHashMap<>(fields);
        if ( cacheFields ){
            theCache.put(clazz, fields);
        }

        return fields;
    }

    /**
     * Get all of the instance fields for a given class that match the given
     * type.
     *
     * @param clazz The class.
     * @param type The type to match.
     * @return The fields.
     */
    static Collection<Field> getFields( Class<?> clazz, Class<?> type )
    {
        // build a map of the object's properties.
        Map<String,Field> fields = new LinkedHashMap<>();

        Class<?> tmpClass = clazz;
        while ( tmpClass != null ){
            for ( Field field : tmpClass.getDeclaredFields() ){
                int modifiers = field.getModifiers();
                if ( Modifier.isTransient(modifiers) ){
                    continue;       // ignore transient fields.
                }
                if ( type.equals(field.getType()) ){
                    String name = field.getName();
                    if ( ! fields.containsKey(name) ){
                        fields.put(name, field);
                    }
                }
            }
            tmpClass = tmpClass.getSuperclass();
        }

        return fields.values();
    }

    /**
     * Get the name of the setter for the given field of the given
     * class.
     *
     * @param clazz The class.
     * @param field The field.
     * @return The setter or null if there isn't one.
     */
    static Method getSetter( Class<?> clazz, Field field )
    {
        String fieldName = field.getName();
        String setterName = "set" +
                fieldName.substring(0,1).toUpperCase() +
                (fieldName.length() > 1 ? fieldName.substring(1) : "");

        Class<?> tmpClass = clazz;
        while ( tmpClass != null ){
            for ( Method method : tmpClass.getDeclaredMethods() ){
                if ( setterName.equals(method.getName()) ){
                    return method;
                }
            }
            tmpClass = tmpClass.getSuperclass();
        }

        return null;
    }

    /**
     * Get all of the parameterless getter methods for a given class that
     * are visible with the given privacy level.
     *
     * @param clazz The class.
     * @param privacyLevel The minimum class privacy level
     * @param cfg The config object.
     * @return The methods.
     */
    private static Map<String,Method> getGetterMethods( Class<?> clazz, int privacyLevel, JSONConfig cfg )
    {
<<<<<<< HEAD
        // build a map of the object's properties.
        Map<String,Method> getterMethods = new HashMap<String,Method>();
=======
        boolean cacheMethods = cfg.isCacheReflectionData();
        Map<String,Method> getterMethods = null;
        Map<String,Method> methodCache = null;
        Map<Class<?>,Map<String,Method>> theCache = null;
        boolean isPrivate = privacyLevel == PRIVATE;

        if ( cacheMethods ){
            theCache = getMethodCache();
            methodCache = theCache.get(clazz);
            if ( methodCache == null ){
                if ( ! isPrivate ){
                    methodCache = new HashMap<>();
                }
            }else{
                if ( isPrivate ){
                    return methodCache;
                }else{
                    // filter by privacy level.
                    getterMethods = new HashMap<>();
                    for ( Method method : methodCache.values() ){
                        if ( getLevel(method.getModifiers()) >= privacyLevel ){
                            getterMethods.put(method.getName(), method);
                        }
                    }
                    return new HashMap<>(getterMethods);
                }
            }
        }
>>>>>>> d5ac4033

        getterMethods = new HashMap<>();
        Class<?> tmpClass = clazz;
        while ( tmpClass != null ){
            for ( Method method : tmpClass.getDeclaredMethods() ){
                String name = method.getName();
                if ( method.getParameterTypes().length == 0 && name.startsWith("get") &&
                        ! getterMethods.containsKey(name) && ! Void.TYPE.equals(method.getReturnType()) ){
                    if ( isPrivate ){
                        getterMethods.put(name, method);
                    }else{
                        if ( getLevel(method.getModifiers()) >= privacyLevel ){
                            getterMethods.put(name, method);
                        }
                        if ( cacheMethods ){
                            methodCache.put(name, method);
                        }
                    }
                }
            }
            tmpClass = tmpClass.getSuperclass();
        }
        getterMethods = new HashMap<>(getterMethods);

<<<<<<< HEAD
        return new HashMap<String,Method>(getterMethods);
=======
        if ( cacheMethods ){
            if ( isPrivate ){
                theCache.put(clazz, getterMethods);
            }else{
                methodCache = new HashMap<>(methodCache);
                theCache.put(clazz, methodCache);
            }
        }

        return getterMethods;
    }

    /**
     * Make a getter name from a field name.
     *
     * @param fieldName the field name.
     * @return the getter name.
     */
    private static String makeGetterName( String fieldName )
    {
        return "get" +
                fieldName.substring(0,1).toUpperCase() +
                (fieldName.length() > 1 ? fieldName.substring(1) : "");
>>>>>>> d5ac4033
    }

    /**
     * Return true if the type returned by the method is compatible in JSON
     * with the type of the field.
     *
     * @param field The field.
     * @param method The method to check the return type of.
     * @return True if they are compatible in JSON.
     */
    private static boolean isCompatible( Class<?> clazz, Field field, Method method, JSONConfig cfg )
    {
        if ( field == null ){
            return true;    // pseudo field with getter.
        }
        boolean cacheCompat = cfg.isCacheReflectionData();
        Map<Class<?>,Map<Field,Method>> compatCache = null;
        Map<Class<?>,Map<Field,Method>> incompatCache = null;
        Map<Field,Method> compat = null;
        Map<Field,Method> incompat = null;

        if ( cacheCompat ){
            compatCache = getFieldMethodCompat();
            compat = compatCache.get(clazz);
            if ( compat != null && compat.get(field) == method ){
                return true;
            }
            incompatCache = getFieldMethodIncompat();
            incompat = incompatCache.get(clazz);
            if ( incompat != null && incompat.get(field) == method ){
                return false;
            }
        }

        boolean result = isCompatible(field, method);

        if ( cacheCompat ){
            if ( result ){
                if ( compat == null ){
                    compat = new Hashtable<>(0);
                    compatCache.put(clazz, compat);
                }
                compat.put(field, method);
            }else{
                if ( incompat == null ){
                    incompat = new Hashtable<>(0);
                    incompatCache.put(clazz, incompat);
                }
                incompat.put(field, method);
            }
        }

        return result;
    }

    /**
     * Return true if the type returned by the method is compatible in JSON
     * with the type of the field.
     *
     * @param field The field.
     * @param method The method to check the return type of.
     * @return True if they are compatible in JSON.
     */
    private static boolean isCompatible( Field field, Method method )
    {
        Class<?> fieldType = field.getType();
        Class<?> retType = method.getReturnType();

        if ( isType(retType, fieldType) ){
            return true;
        }else if ( isNumber(fieldType) && isNumber(retType) ){
            return true;
        }else if ( isCharSequence(fieldType) && isCharSequence(retType) ){
            return true;
        }else if ( isBoolean(fieldType) && isBoolean(retType) ){
            return true;
        }else if ( isJSONArray(fieldType) && isJSONArray(fieldType) ){
            return true;
        }else if ( isJSONMap(fieldType) && isJSONMap(fieldType) ){
            return true;
        }else if ( isCharacter(fieldType) && isCharacter(retType) ){
            return true;
        }

        return false;
    }

    /**
     * Return true if the given type is a {@link Number} type.
     *
     * @param type the type to check.
     * @return true if the given type is a {@link Number} type.
     */
    private static boolean isNumber( Class<?> type )
    {
        return PRIMITIVE_NUMBERS.contains(type) || isType(type, Number.class);
    }

    /**
     * Return true if the given type is a {@link Boolean} type.
     *
     * @param type the type to check.
     * @return true if the given type is a {@link Boolean} type.
     */
    private static boolean isBoolean( Class<?> type )
    {
        return Boolean.class.equals(type) || Boolean.TYPE.equals(type);
    }

    /**
     * Return true if the given type is a {@link Character} type.
     *
     * @param type the type to check.
     * @return true if the given type is a {@link Character} type.
     */
    private static boolean isCharacter( Class<?> type )
    {
        return Character.class.equals(type) || Character.TYPE.equals(type);
    }

    /**
     * Return true if the given type is a {@link CharSequence} type.
     *
     * @param type the type to check.
     * @return true if the given type is a {@link CharSequence} type.
     */
    private static boolean isCharSequence( Class<?> type )
    {
        return isType(type, CharSequence.class);
    }

    /**
     * Return true if the given type is a JSON array type.
     *
     * @param type the type to check.
     * @return true if the given type is a JSON array type.
     */
    private static boolean isJSONArray( Class<?> type )
    {
        return type.isArray() || isType(type, ARRAY_TYPES);
    }

    /**
     * Return true if the given type is a JSON map type.
     *
     * @param type the type to check.
     * @return true if the given type is a JSON map type.
     */
    private static boolean isJSONMap( Class<?> type )
    {
        return isType(type, MAP_TYPES);
    }

    /**
     * Return true if the given type or any of its super types or interfaces is
     * the same as the given type.
     *
     * @param objType The type to check.
     * @param type The type to check against.
     * @return true if there's a match.
     */
    private static boolean isType( Class<?> objType, Class<?> type )
    {
        List<Class<?>> typeList = new ArrayList<Class<?>>(1);
        typeList.add(type);
        return isType(objType, new HashSet<Class<?>>(typeList));
    }

    /**
     * Return true if the given type or any of its super types or interfaces is
     * included in the given list of types.
     *
     * @param objType The type to check.
     * @param types The types to check against.
     * @return true if there's a match.
     */
    private static boolean isType( Class<?> objType, Set<Class<?>> types )
    {
        Class<?> tmpClass = objType;
        while ( tmpClass != null ){
            if ( types.contains(tmpClass) ){
                return true;
            }
            tmpClass = tmpClass.getSuperclass();
        }

        for ( Class<?> itfc : getInterfaces(objType) ){
            if ( types.contains(itfc) ){
                return true;
            }
        }

        return false;
    }

    /**
     * Get a complete list of interfaces for a given class including
     * all super interfaces and interfaces of super classes and their
     * super interfaces.
     *
     * @param clazz The class.
     * @return The set of interfaces.
     */
    private static Set<Class<?>> getInterfaces( Class<?> clazz )
    {
        // build a map of the object's properties.
        Set<Class<?>> interfaces = new LinkedHashSet<Class<?>>();

        Class<?> tmpClass = clazz;
        while ( tmpClass != null ){
            boolean doInterfaces = true;
            if ( tmpClass.isInterface() ){
                if ( interfaces.contains(tmpClass) ){
                    doInterfaces = false;
                }else{
                    interfaces.add(tmpClass);
                }
            }
            if ( doInterfaces ){
                for ( Class<?> itfc : tmpClass.getInterfaces() ){
                    if ( ! interfaces.contains(itfc) ){
                        interfaces.add(itfc);
                        interfaces.addAll(getInterfaces(itfc));
                    }
                }
            }
            tmpClass = tmpClass.getSuperclass();
        }

        return new LinkedHashSet<Class<?>>(interfaces);
    }

    /**
     * Make sure that the given object is accessible.
     *
     * @param obj the object
     */
    static void ensureAccessible( AccessibleObject obj )
    {
        if ( ! obj.isAccessible() ){
            obj.setAccessible(true);
        }
    }

    /**
     * This class should never be instantiated.
     */
    private ReflectUtil()
    {
    }
}<|MERGE_RESOLUTION|>--- conflicted
+++ resolved
@@ -156,7 +156,7 @@
     private static synchronized Map<Class<?>,Map<String,Field>> getFieldCache()
     {
         if ( FIELDS == null ){
-            FIELDS = new Hashtable<>(0);
+            FIELDS = new Hashtable<Class<?>,Map<String,Field>>(0);
         }
         return FIELDS;
     }
@@ -169,7 +169,7 @@
     private static synchronized Map<Class<?>,Map<String,Method>> getMethodCache()
     {
         if ( GETTER_METHODS == null ){
-            GETTER_METHODS = new Hashtable<>(0);
+            GETTER_METHODS = new Hashtable<Class<?>,Map<String,Method>>(0);
         }
         return GETTER_METHODS;
     }
@@ -182,7 +182,7 @@
     private static synchronized Map<Class<?>,Map<Field,Method>> getFieldMethodCompat()
     {
         if ( FIELD_METHOD_COMPAT == null ){
-            FIELD_METHOD_COMPAT = new HashMap<>();
+            FIELD_METHOD_COMPAT = new HashMap<Class<?>,Map<Field,Method>>();
         }
         return FIELD_METHOD_COMPAT;
     }
@@ -195,7 +195,7 @@
     private static synchronized Map<Class<?>,Map<Field,Method>> getFieldMethodIncompat()
     {
         if ( FIELD_METHOD_INCOMPAT == null ){
-            FIELD_METHOD_INCOMPAT = new HashMap<>();
+            FIELD_METHOD_INCOMPAT = new HashMap<Class<?>,Map<Field,Method>>();
         }
         return FIELD_METHOD_INCOMPAT;
     }
@@ -339,17 +339,8 @@
                 }
             }else{
                 // field names specified -- privacy out the window
-<<<<<<< HEAD
-                int privacyLevel = PRIVATE;
-                Map<String,Method> getterMethods = getGetterMethods(refClass.getObjClass(), privacyLevel);
-                Map<String,Field> fields = new HashMap<String,Field>();
-                for ( Field field : getFields(refClass.getObjClass()) ){
-                    fields.put(field.getName(), field);
-                }
-=======
                 Map<String,Method> getterMethods = getGetterMethods(clazz, PRIVATE, cfg);
                 Map<String,Field> fields = getFields(clazz, cfg);
->>>>>>> d5ac4033
                 for ( String fieldName : fieldNames ){
                     name = fieldName;
                     Field field = fields.get(name);
@@ -406,10 +397,6 @@
      */
     private static Map<String,Field> getFields( Class<?> clazz, JSONConfig cfg )
     {
-<<<<<<< HEAD
-        // build a map of the object's properties.
-        Map<String,Field> fields = new LinkedHashMap<String,Field>();
-=======
         boolean cacheFields = cfg.isCacheReflectionData();
         Map<String,Field> fields;
         Map<Class<?>,Map<String,Field>> theCache = null;
@@ -421,9 +408,8 @@
                 return fields;
             }
         }
->>>>>>> d5ac4033
-
-        fields = new LinkedHashMap<>();
+
+        fields = new LinkedHashMap<String,Field>();
         Class<?> tmpClass = clazz;
         while ( tmpClass != null ){
             for ( Field field : tmpClass.getDeclaredFields() ){
@@ -435,7 +421,7 @@
             tmpClass = tmpClass.getSuperclass();
         }
 
-        fields = new LinkedHashMap<>(fields);
+        fields = new LinkedHashMap<String,Field>(fields);
         if ( cacheFields ){
             theCache.put(clazz, fields);
         }
@@ -454,7 +440,7 @@
     static Collection<Field> getFields( Class<?> clazz, Class<?> type )
     {
         // build a map of the object's properties.
-        Map<String,Field> fields = new LinkedHashMap<>();
+        Map<String,Field> fields = new LinkedHashMap<String,Field>();
 
         Class<?> tmpClass = clazz;
         while ( tmpClass != null ){
@@ -515,10 +501,6 @@
      */
     private static Map<String,Method> getGetterMethods( Class<?> clazz, int privacyLevel, JSONConfig cfg )
     {
-<<<<<<< HEAD
-        // build a map of the object's properties.
-        Map<String,Method> getterMethods = new HashMap<String,Method>();
-=======
         boolean cacheMethods = cfg.isCacheReflectionData();
         Map<String,Method> getterMethods = null;
         Map<String,Method> methodCache = null;
@@ -530,26 +512,25 @@
             methodCache = theCache.get(clazz);
             if ( methodCache == null ){
                 if ( ! isPrivate ){
-                    methodCache = new HashMap<>();
+                    methodCache = new HashMap<String,Method>();
                 }
             }else{
                 if ( isPrivate ){
                     return methodCache;
                 }else{
                     // filter by privacy level.
-                    getterMethods = new HashMap<>();
+                    getterMethods = new HashMap<String,Method>();
                     for ( Method method : methodCache.values() ){
                         if ( getLevel(method.getModifiers()) >= privacyLevel ){
                             getterMethods.put(method.getName(), method);
                         }
                     }
-                    return new HashMap<>(getterMethods);
-                }
-            }
-        }
->>>>>>> d5ac4033
-
-        getterMethods = new HashMap<>();
+                    return new HashMap<String,Method>(getterMethods);
+                }
+            }
+        }
+
+        getterMethods = new HashMap<String,Method>();
         Class<?> tmpClass = clazz;
         while ( tmpClass != null ){
             for ( Method method : tmpClass.getDeclaredMethods() ){
@@ -570,16 +551,13 @@
             }
             tmpClass = tmpClass.getSuperclass();
         }
-        getterMethods = new HashMap<>(getterMethods);
-
-<<<<<<< HEAD
-        return new HashMap<String,Method>(getterMethods);
-=======
+        getterMethods = new HashMap<String,Method>(getterMethods);
+
         if ( cacheMethods ){
             if ( isPrivate ){
                 theCache.put(clazz, getterMethods);
             }else{
-                methodCache = new HashMap<>(methodCache);
+                methodCache = new HashMap<String,Method>(methodCache);
                 theCache.put(clazz, methodCache);
             }
         }
@@ -598,7 +576,6 @@
         return "get" +
                 fieldName.substring(0,1).toUpperCase() +
                 (fieldName.length() > 1 ? fieldName.substring(1) : "");
->>>>>>> d5ac4033
     }
 
     /**
@@ -638,13 +615,13 @@
         if ( cacheCompat ){
             if ( result ){
                 if ( compat == null ){
-                    compat = new Hashtable<>(0);
+                    compat = new Hashtable<Field,Method>(0);
                     compatCache.put(clazz, compat);
                 }
                 compat.put(field, method);
             }else{
                 if ( incompat == null ){
-                    incompat = new Hashtable<>(0);
+                    incompat = new Hashtable<Field,Method>(0);
                     incompatCache.put(clazz, incompat);
                 }
                 incompat.put(field, method);
