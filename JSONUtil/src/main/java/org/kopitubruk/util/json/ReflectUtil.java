package org.kopitubruk.util.json;

import java.lang.reflect.AccessibleObject;
import java.lang.reflect.Field;
import java.lang.reflect.Method;
import java.lang.reflect.Modifier;
import java.util.Arrays;
import java.util.Enumeration;
import java.util.HashMap;
import java.util.HashSet;
import java.util.Hashtable;
import java.util.LinkedHashMap;
import java.util.LinkedHashSet;
import java.util.Map;
import java.util.ResourceBundle;
import java.util.Set;
import java.util.regex.Pattern;

/**
 * Some reflection utility constants to be used with
 * {@link JSONConfig#setReflectionPrivacy(int)} and
 * {@link JSONConfigDefaults#setReflectionPrivacy(int)}
 *
 * @author Bill Davidson
 * @since 1.9
 */
public class ReflectUtil
{
    /**
     * This needs to be saved at class load time so that the correct class
     * loader is used if someone tries to load a class via a JMX client.
     */
    private static ClassLoader classLoader;

    /**
     * Reflection will attempt to serialize all fields including private.
     *
     * @see JSONConfig#setReflectionPrivacy(int)
     * @see JSONConfigDefaults#setReflectionPrivacy(int)
     */
    public static final int PRIVATE = 0;

    /**
     * Reflection will attempt to serialize package private, protected and
     * public fields or fields that have package private, protected or public
     * get methods that conform to JavaBean naming conventions.
     *
     * @see JSONConfig#setReflectionPrivacy(int)
     * @see JSONConfigDefaults#setReflectionPrivacy(int)
     */
    public static final int PACKAGE = 1;

    /**
     * Reflection will attempt to serialize protected and public fields or
     * fields that have protected or public get methods that conform to JavaBean
     * naming conventions.
     *
     * @see JSONConfig#setReflectionPrivacy(int)
     * @see JSONConfigDefaults#setReflectionPrivacy(int)
     */
    public static final int PROTECTED = 2;

    /**
     * Reflection will attempt to serialize only fields that are public or have
     * public get methods that conform to JavaBean naming conventions.
     *
     * @see JSONConfig#setReflectionPrivacy(int)
     * @see JSONConfigDefaults#setReflectionPrivacy(int)
     */
    public static final int PUBLIC = 3;

    /**
     * Getter name pattern.
     */
    private static final Pattern GETTER = Pattern.compile("^(get|is)\\p{Lu}.*$");

    /**
     * A set of permissible levels for reflection privacy.
     */
    private static final Set<Integer> PERMITTED_LEVELS =
            new HashSet<Integer>(Arrays.asList(PRIVATE, PACKAGE, PROTECTED, PUBLIC));

    /**
     * Primitive number types and the number class which includes all number
     * wrappers and BigDecimal and BigInteger.
     */
    private static final Class<?>[] NUMBERS =
            { Number.class, Integer.TYPE, Double.TYPE, Long.TYPE, Float.TYPE, Short.TYPE, Byte.TYPE };

    /**
     * Boolean types.
     */
    private static final Class<?>[] BOOLEANS = { Boolean.class, Boolean.TYPE };

    /**
     * String types.
     */
<<<<<<< HEAD
    private static final Set<Class<?>> STRINGS =
            classSet(CharSequence.class, Character.class, Character.TYPE);
=======
    private static final Class<?>[] STRINGS = { CharSequence.class, Character.class, Character.TYPE };
>>>>>>> 9dbc751d

    /**
     * Types that become arrays in JSON.
     */
<<<<<<< HEAD
    private static final Set<Class<?>> ARRAY_TYPES = classSet(Iterable.class, Enumeration.class);
=======
    private static final Class<?>[] ARRAY_TYPES = { Iterable.class, Enumeration.class };
>>>>>>> 9dbc751d

    /**
     * Types that become maps/objects in JSON.
     */
<<<<<<< HEAD
    private static final Set<Class<?>> MAP_TYPES = classSet(Map.class, ResourceBundle.class);
=======
    private static final Class<?>[] MAP_TYPES = { Map.class, ResourceBundle.class };
>>>>>>> 9dbc751d

    /**
     * Cache for fields.
     */
    private static volatile Map<Class<?>,Map<String,Field>> FIELDS;

    /**
     * Cache for getter methods.
     */
    private static volatile Map<Class<?>,Map<String,Method>> GETTER_METHODS;

    /**
     * The field-method compatibility cache.
     */
    private static volatile Map<Class<?>,Map<Field,Method>> FIELD_METHOD_COMPAT;

    /**
     * The field-method incompatibility cache.
     */
    private static volatile Map<Class<?>,Map<Field,Method>> FIELD_METHOD_INCOMPAT;

    /**
     * Minimum getter privacy level
     */
    private static volatile Map<Class<?>,Integer> MIN_GETTER_PRIVACY;

    /**
     * Cache of simple types
     */
    private static volatile Map<Class<?>,SimpleType> SIMPLE_TYPE_CACHE;

    static {
        // needed for loading classes via JMX MBean client.
        classLoader = ReflectUtil.class.getClassLoader();
        clearReflectionCache();
    }

    /**
     * Simple types used for JSON compatibility comparison between
     * fields and getters.
     */
    private enum SimpleType
    {
<<<<<<< HEAD
        List<Class<?>> list = new ArrayList<Class<?>>(classes.length);
        for ( Class<?> clazz : classes ){
            list.add(clazz);
        }
        return new HashSet<Class<?>>(list);
=======
        NUMBER,
        STRING,
        BOOLEAN,
        ARRAY,
        MAP,
        OTHER
>>>>>>> 9dbc751d
    }

    /**
     * Clear the reflection cache.
     */
    static synchronized void clearReflectionCache()
    {
        FIELDS = null;
        GETTER_METHODS = null;
        FIELD_METHOD_COMPAT = null;
        FIELD_METHOD_INCOMPAT = null;
        MIN_GETTER_PRIVACY = null;
        SIMPLE_TYPE_CACHE = null;
    }

    /**
     * Get the field cache.
     *
     * @return The field cache.
     */
    private static synchronized Map<Class<?>,Map<String,Field>> getFieldCache()
    {
        if ( FIELDS == null ){
            FIELDS = new Hashtable<Class<?>,Map<String,Field>>(0);
        }
        return FIELDS;
    }

    /**
     * Get the method cache.
     *
     * @return The method cache.
     */
    private static synchronized Map<Class<?>,Map<String,Method>> getMethodCache()
    {
        if ( GETTER_METHODS == null ){
            GETTER_METHODS = new Hashtable<Class<?>,Map<String,Method>>(0);
        }
        return GETTER_METHODS;
    }

    /**
     * Get the method cache.
     *
     * @return The method cache.
     */
    private static synchronized Map<Class<?>,Integer> getMinGetterCache()
    {
        if ( MIN_GETTER_PRIVACY == null ){
            MIN_GETTER_PRIVACY = new Hashtable<Class<?>, Integer>(0);
        }
        return MIN_GETTER_PRIVACY;
    }

    /**
     * Get the compat cache.
     *
     * @return The compat cache.
     */
    private static synchronized Map<Class<?>,Map<Field,Method>> getFieldMethodCompat()
    {
        if ( FIELD_METHOD_COMPAT == null ){
            FIELD_METHOD_COMPAT = new HashMap<Class<?>,Map<Field,Method>>(0);
        }
        return FIELD_METHOD_COMPAT;
    }

    /**
     * Get the incompat cache.
     *
     * @return The incompat cache.
     */
    private static synchronized Map<Class<?>,Map<Field,Method>> getFieldMethodIncompat()
    {
        if ( FIELD_METHOD_INCOMPAT == null ){
            FIELD_METHOD_INCOMPAT = new HashMap<Class<?>,Map<Field,Method>>(0);
        }
        return FIELD_METHOD_INCOMPAT;
    }

    /**
     * Get the field cache.
     *
     * @return The field cache.
     */
    private static synchronized Map<Class<?>,SimpleType> getSimpleCache()
    {
        if ( SIMPLE_TYPE_CACHE == null ){
            SIMPLE_TYPE_CACHE = new Hashtable<>(0);
        }
        return SIMPLE_TYPE_CACHE;
    }

    /**
     * Get the class of the given object or the object if it's a class object.
     *
     * @param obj The object
     * @return The object's class.
     * @since 1.9
     */
    static Class<?> getClass( Object obj )
    {
        if ( obj == null ){
            throw new JSONReflectionException();
        }
        Class<?> result = null;
        if ( obj instanceof Class ){
            result = (Class<?>)obj;
        }else if ( obj instanceof JSONReflectedClass ){
            result = ((JSONReflectedClass)obj).getObjClass();
        }else{
            result = obj.getClass();
        }
        return result;
    }

    /**
     * Get the {@link JSONReflectedClass} version of this object class.
     *
     * @param obj The object.
     * @return the {@link JSONReflectedClass} version of this object class.
     */
    static JSONReflectedClass ensureReflectedClass( Object obj )
    {
        if ( obj instanceof JSONReflectedClass ){
             return (JSONReflectedClass)obj;
        }else if ( obj != null ){
            return new JSONReflectedClass(getClass(obj));
        }else{
            return null;
        }
    }

    /**
     * Get the class object for the given class name.
     *
     * @param className The name of the class.
     * @return The class object for that class.
     * @throws ClassNotFoundException If there's an error loading the class.
     * @since 1.9
     */
    static Class<?> getClassByName( String className ) throws ClassNotFoundException
    {
        return classLoader.loadClass(className);
    }

    /**
     * Check that the given privacy level is valid.
     *
     * @param privacyLevel The privacy level to check.
     * @param cfg The config for the exception.
     * @return The value if valid.
     * @throws JSONReflectionException if the privacyLevel is invalid.
     */
    static int confirmPrivacyLevel( int privacyLevel, JSONConfig cfg ) throws JSONReflectionException
    {
        if ( PERMITTED_LEVELS.contains(privacyLevel) ){
            return privacyLevel;
        }else{
            throw new JSONReflectionException(privacyLevel, cfg);
        }
    }

    /**
     * Use reflection to build a map of the properties of the given object
     *
     * @param propertyValue The object to be appended via reflection.
     * @param cfg A configuration object to use.
     * @return A map representing the object's fields.
     */
    static Map<Object,Object> getReflectedObject( Object propertyValue, JSONConfig cfg )
    {
        boolean isCacheData = cfg.isCacheReflectionData();
        JSONReflectedClass refClass = cfg.ensureReflectedClass(propertyValue);
        String[] fieldNames = refClass.getFieldNamesRaw();
        Class<?> clazz = refClass.getObjClass();
        boolean isFieldsSpecified = fieldNames != null;
        boolean isNotFieldsSpecified = ! isFieldsSpecified;
        int privacyLevel, modifiers = 0;
        String name = "getReflectedObject()";

        try {
            Map<String,Field> fields = getFields(clazz, isCacheData);
            if ( isFieldsSpecified ){
                privacyLevel = PRIVATE;
            }else{
                privacyLevel = cfg.getReflectionPrivacy();
                fieldNames = fields.keySet().toArray(new String[fields.size()]);
            }
            boolean isPrivate = privacyLevel == PRIVATE;
            Map<String,Method> getterMethods = getGetterMethods(clazz, privacyLevel, isCacheData);
            Map<Object,Object> obj = new LinkedHashMap<Object,Object>(fieldNames.length);

            for ( String fieldName : fieldNames ){
                name = refClass.getAlias(fieldName);
                Field field = fields.get(fieldName);
                if ( isNotFieldsSpecified ){
                    modifiers = field.getModifiers();
                    if ( Modifier.isStatic(modifiers) || Modifier.isTransient(modifiers) ){
                        continue;       // ignore static and transient fields.
                    }
                }
                Method getter = getGetter(clazz, getterMethods, field, fieldName, isPrivate, isCacheData);
                if ( getter != null ){
                    ensureAccessible(getter);
                    obj.put(name, getter.invoke(propertyValue));
                }else if ( field != null && (isPrivate || getLevel(modifiers) >= privacyLevel) ){
                    ensureAccessible(field);
                    obj.put(name, field.get(propertyValue));
                }else if ( isFieldsSpecified ){
                    throw new JSONReflectionException(propertyValue, fieldName, cfg);
                }
            }
            return obj;
        }catch ( JSONReflectionException e ){
            throw e;
        }catch ( Exception e ){
            throw new JSONReflectionException(propertyValue, name, e, cfg);
        }
    }

    /**
     * Get the privacy level for reflection.
     *
     * @param modifiers The reflection modifiers.
     * @return The privacy level.
     */
    private static int getLevel( int modifiers )
    {
        if ( Modifier.isPrivate(modifiers) ){
            return PRIVATE;
        }else if ( Modifier.isProtected(modifiers) ){
            return PROTECTED;
        }else if ( Modifier.isPublic(modifiers) ){
            return PUBLIC;
        }else{
            return PACKAGE;
        }
    }

    /**
     * Get all of the fields for a given class.
     *
     * @param clazz The class.
     * @param cacheFields if true, then cache data.
     * @return The fields.
     */
    private static Map<String,Field> getFields( Class<?> clazz, boolean cacheFields )
    {
        Map<String,Field> fields;
        Map<Class<?>,Map<String,Field>> theCache = null;

        if ( cacheFields ){
            theCache = getFieldCache();
            fields = theCache.get(clazz);
            if ( fields != null ){
                return fields;
            }
        }

        fields = new LinkedHashMap<String,Field>();
        Class<?> tmpClass = clazz;
        while ( tmpClass != null ){
            for ( Field field : tmpClass.getDeclaredFields() ){
                String name = field.getName();
                if ( ! fields.containsKey(name) ){
                    fields.put(name, field);
                }
            }
            tmpClass = tmpClass.getSuperclass();
        }

        if ( cacheFields ){
            fields = new LinkedHashMap<String,Field>(fields);
            theCache.put(clazz, fields);
        }

        return fields;
    }

    /**
     * Get all of the instance fields for a given class that match the given
     * type.
     *
     * @param clazz The class.
     * @param type The type to match.
     * @return The fields.
     */
    static Map<String,Field> getFields( Class<?> clazz, Class<?> type )
    {
        // build a map of the object's properties.
        Map<String,Field> fields = new HashMap<String,Field>();

        Class<?> tmpClass = clazz;
        while ( tmpClass != null ){
            for ( Field field : tmpClass.getDeclaredFields() ){
                int modifiers = field.getModifiers();
                if ( Modifier.isTransient(modifiers) ){
                    continue;       // ignore transient fields.
                }
                if ( type.equals(field.getType()) ){
                    String name = field.getName();
                    if ( ! fields.containsKey(name) ){
                        fields.put(name, field);
                    }
                }
            }
            tmpClass = tmpClass.getSuperclass();
        }

        return fields;
    }

    /**
     * Get the name of the setter for the given field of the given
     * class.
     *
     * @param clazz The class.
     * @param field The field.
     * @return The setter or null if there isn't one.
     */
    static Method getSetter( Class<?> clazz, Field field )
    {
        String fieldName = field.getName();
        String setterName = makeBeanMethodName(fieldName,"set");

        Class<?> tmpClass = clazz;
        while ( tmpClass != null ){
            for ( Method method : tmpClass.getDeclaredMethods() ){
                if ( setterName.equals(method.getName()) && method.getParameterTypes().length == 1 ){
                    return method;
                }
            }
            tmpClass = tmpClass.getSuperclass();
        }

        return null;
    }

    /**
     * Get all of the parameterless getter methods for a given class that
     * are visible with the given privacy level.
     *
     * @param clazz The class.
     * @param privacyLevel The minimum class privacy level
     * @param cacheMethods If true then cache method data.
     * @return The methods.
     */
    private static Map<String,Method> getGetterMethods( Class<?> clazz, int privacyLevel, boolean cacheMethods )
    {
        Map<String,Method> getterMethods = null;
        Map<String,Method> methodCache = null;
        Map<Class<?>,Map<String,Method>> theCache = null;
        boolean isPrivate = privacyLevel == PRIVATE;

        if ( cacheMethods ){
            theCache = getMethodCache();
            methodCache = theCache.get(clazz);
            if ( methodCache == null ){
                if ( ! isPrivate ){
                    methodCache = new HashMap<String,Method>(0);
                }
            }else{
                if ( isPrivate ){
                    return methodCache;
                }else{
                    Map<Class<?>,Integer> minGetterCache = getMinGetterCache();
                    Integer minGetter = minGetterCache.get(clazz);
                    boolean getterPrivacy = minGetter != null;
                    boolean noGetterPrivacy = ! getterPrivacy;
                    if ( getterPrivacy && privacyLevel <= minGetter ){
                        return methodCache;
                    }
                    int g = 0;
                    int m = methodCache.size();
                    int minPrivacy = PUBLIC;
                    // filter by privacy level.
                    getterMethods = new HashMap<String,Method>(0);
                    for ( Method method : methodCache.values() ){
                        int getterLevel = getLevel(method.getModifiers());
                        if ( getterLevel >= privacyLevel ){
                            getterMethods.put(method.getName(), method);
                            ++g;
                        }
                        if ( noGetterPrivacy && getterLevel < minPrivacy ){
                            minPrivacy = getterLevel;
                        }
                    }
                    if ( noGetterPrivacy ){
                        minGetterCache.put(clazz, minPrivacy);
                    }
                    return g == m ? methodCache : getterMethods;
                }
            }
        }

        int g = 0;
        int m = 0;
        int minPrivacy = PUBLIC;
        getterMethods = new HashMap<String,Method>(0);
        Class<?> tmpClass = clazz;
        while ( tmpClass != null ){
            for ( Method method : tmpClass.getDeclaredMethods() ){
                if ( method.getParameterTypes().length != 0 ){
                    continue;
                }
                Class<?> retType = method.getReturnType();
                if ( Void.TYPE.equals(retType) ){
                    continue;
                }
                String name = method.getName();
                if ( getterMethods.containsKey(name) || ! GETTER.matcher(name).matches() ){
                    continue;
                }
                if ( name.startsWith("is") && ! isType(BOOLEANS, retType) ){
                    continue;   // "is" prefix only valid getter for booleans.
                }
                if ( isPrivate ){
                    getterMethods.put(name, method);
                }else{
                    int getterLevel = getLevel(method.getModifiers());
                    if ( getterLevel >= privacyLevel ){
                        getterMethods.put(name, method);
                        ++g;
                    }
                    if ( cacheMethods ){
                        methodCache.put(name, method);
                        ++m;
                        if ( getterLevel < minPrivacy ){
                            minPrivacy = getterLevel;
                        }
                    }
                }
            }
            tmpClass = tmpClass.getSuperclass();
        }

        if ( cacheMethods ){
            if ( g == m ){
                methodCache = getterMethods = new HashMap<String,Method>(getterMethods);
            }else{
                methodCache = new HashMap<String,Method>(methodCache);
            }
            theCache.put(clazz, methodCache);
            if ( m > 0 ){
                getMinGetterCache().put(clazz, minPrivacy);
            }
        }

        return getterMethods;
    }

    /**
     * Get the getter for the given field.
     *
     * @param clazz The class for this field and getter.
     * @param getterMethods The available getter methods at the current privacy level.
     * @param field The field
     * @param name The field name.
     * @param isPrivate if the privacy level is private.
     * @param cacheMethods if true cache the method objects by field.
     * @return The getter or null if one cannot be found.
     */
    private static Method getGetter( Class<?> clazz, Map<String,Method> getterMethods, Field field, String name, boolean isPrivate, boolean cacheMethods )
    {
        if ( cacheMethods && field != null ){
            // check the cache for previous validations.
            Method getter;
            Map<Class<?>,Map<Field,Method>> compatCache = getFieldMethodCompat();
            synchronized ( compatCache ){
                Map<Field,Method> compat = compatCache.get(clazz);
                getter = compat != null ? compat.get(field) : null;
            }
            if ( getter != null ){
                // check privacy level and return null if level not met.
                return isPrivate ? getter : getterMethods.get(getter.getName());
            }
            Map<Class<?>,Map<Field,Method>> incompatCache = getFieldMethodIncompat();
            synchronized ( incompatCache ){
                Map<Field,Method> incompat = incompatCache.get(clazz);
                getter = incompat != null ? incompat.get(field) : null;
            }
            if ( getter != null ){
                return null;
            }
        }

        Method getter = getterMethods.get(makeBeanMethodName(name,"get"));
        if ( getter == null ){
            getter = getterMethods.get(makeBeanMethodName(name,"is"));
        }
        if ( field == null || getter == null ){
            return getter;
        }

        boolean isCompatible = isCompatible(field, getter, cacheMethods);

        if ( cacheMethods ){
            if ( isCompatible ){
                Map<Class<?>,Map<Field,Method>> compatCache = getFieldMethodCompat();
                synchronized ( compatCache ){
                    Map<Field,Method> compat = compatCache.get(clazz);
                    if ( compat == null ){
                        compat = new HashMap<Field,Method>(0);
                        compatCache.put(clazz, compat);
                    }
                    compat.put(field, getter);
                }
            }else{
                Map<Class<?>,Map<Field,Method>> incompatCache = getFieldMethodIncompat();
                synchronized ( incompatCache ){
                    Map<Field,Method> incompat = incompatCache.get(clazz);
                    if ( incompat == null ){
                        incompat = new HashMap<Field,Method>(0);
                        incompatCache.put(clazz, incompat);
                    }
                    incompat.put(field, getter);
                }
            }
        }

        return isCompatible ? getter : null;
    }

    /**
     * Make a bean method name.
     *
     * @param fieldName the name of the field.
     * @param prefix The prefix for the bean method name.
     * @return The bean method name.
     */
    private static String makeBeanMethodName( String fieldName, String prefix )
    {
        int len = fieldName.length();
        StringBuilder buf = new StringBuilder(len+prefix.length());
        buf.append(prefix);
        int codePoint = fieldName.codePointAt(0);
        int charCount = Character.charCount(codePoint);
        if ( Character.isLowerCase(codePoint) ){
            codePoint = Character.toUpperCase(codePoint);
        }
        buf.appendCodePoint(codePoint);
        if ( len > charCount ){
            buf.append(fieldName.substring(charCount));
        }
        return buf.toString();
    }

    /**
     * Return true if the type returned by the method is compatible in JSON
     * with the type of the field.
     *
     * @param field The field.
     * @param method The method to check the return type of.
     * @param cacheTypes If true then cache simple type data.
     * @return true if they are compatible in JSON.
     */
    private static boolean isCompatible( Field field, Method method, boolean cacheTypes )
    {
        Class<?> fieldType = field.getType();
        Class<?> retType = method.getReturnType();

        if ( fieldType == retType ){
            return true;
        }else if ( cacheTypes ){
            Map<Class<?>,SimpleType> typeCache = getSimpleCache();
            SimpleType simpleFieldType = typeCache.get(fieldType);
            if ( simpleFieldType == null ){
                simpleFieldType = getSimpleType(getTypes(fieldType));
                typeCache.put(fieldType, simpleFieldType);
            }
            SimpleType simpleReturnType = typeCache.get(retType);
            Class<?>[] methodTypes = null;
            if ( simpleReturnType == null ){
                methodTypes = getTypes(retType);
                simpleReturnType = getSimpleType(methodTypes);
                typeCache.put(retType, simpleReturnType);
            }
            if ( simpleFieldType == simpleReturnType && simpleFieldType != SimpleType.OTHER ){
                return true;
            }
            if ( methodTypes == null ){
                methodTypes = getTypes(retType);
            }
            return isType(methodTypes, fieldType);
        }else{
            Class<?>[] methodTypes = getTypes(retType);

            if ( isType(methodTypes, fieldType) ){
                return true;
            }

            Class<?>[] fieldTypes = getTypes(fieldType);

            if ( isNumber(fieldTypes) && isNumber(methodTypes) ){
                return true;
            }else if ( isString(fieldTypes) && isString(methodTypes) ){
                return true;
            }else if ( isBoolean(fieldTypes) && isBoolean(methodTypes) ){
                return true;
            }else if ( isJSONArray(fieldTypes) && isJSONArray(methodTypes) ){
                return true;
            }else if ( isJSONMap(fieldTypes) && isJSONMap(methodTypes) ){
                return true;
            }else{
                return false;
            }
        }
    }

    /**
     * Get the simple type of the given types
     *
     * @param types The types
     * @return the simple type
     */
    private static SimpleType getSimpleType( Class<?>[] types )
    {
        if ( isNumber(types) ){
            return SimpleType.NUMBER;
        }else if ( isString(types) ){
            return SimpleType.STRING;
        }else if ( isBoolean(types) ){
            return SimpleType.BOOLEAN;
        }else if ( isJSONArray(types) ){
            return SimpleType.ARRAY;
        }else if ( isJSONMap(types) ){
            return SimpleType.MAP;
        }else{
            return SimpleType.OTHER;
        }
    }

    /**
     * Return true if the given type is a {@link Number} type.
     *
     * @param type the type to check.
     * @return true if the given type is a {@link Number} type.
     */
    private static boolean isNumber( Class<?>[] objTypes )
    {
        return isType(objTypes, NUMBERS);
    }

    /**
     * Return true if the given type is a {@link Boolean} type.
     *
     * @param type the type to check.
     * @return true if the given type is a {@link Boolean} type.
     */
    private static boolean isBoolean( Class<?>[] objTypes )
    {
        return isType(objTypes, BOOLEANS);
    }

    /**
     * Return true if the given type is a {@link CharSequence} type.
     *
     * @param type the type to check.
     * @return true if the given type is a {@link CharSequence} type.
     */
    private static boolean isString( Class<?>[] objTypes )
    {
        return isType(objTypes, STRINGS);
    }

    /**
     * Return true if the given type is a JSON array type.
     *
     * @param type the type to check.
     * @return true if the given type is a JSON array type.
     */
    private static boolean isJSONArray( Class<?>[] objTypes )
    {
        for ( Class<?> clazz : objTypes ){
            if ( clazz.isArray() ){
                return true;
            }else{
                break;
            }
        }
        return isType(objTypes, ARRAY_TYPES);
    }

    /**
     * Return true if the given type is a JSON map type.
     *
     * @param type the type to check.
     * @return true if the given type is a JSON map type.
     */
    private static boolean isJSONMap( Class<?>[] objTypes )
    {
        return isType(objTypes, MAP_TYPES);
    }

    /**
     * Return true if the objTypes or any of its super types or interfaces is
     * the same as the given type.
     *
     * @param objType The type to check.
     * @param type The type to check against.
     * @return true if there's a match.
     */
    private static boolean isType( Class<?>[] objTypes, Class<?> type )
    {
<<<<<<< HEAD
        List<Class<?>> typeList = new ArrayList<Class<?>>(1);
        typeList.add(type);
        return isType(objTypes, new HashSet<Class<?>>(typeList));
=======
        Class<?>[] typeList = { type };
        return isType(objTypes, typeList);
>>>>>>> 9dbc751d
    }

    /**
     * Return true if the objTypes or any of its super types or interfaces is
     * the same as the given types.
     *
     * @param objType The type to check.
     * @param type The type to check against.
     * @return true if there's a match.
     */
    private static boolean isType( Class<?>[] objTypes, Class<?>[] types )
    {
        for ( int i = 0; i < types.length; i++ ){
            for ( int j = 0; j < objTypes.length; j++ ){
                if ( objTypes[j] == types[i] ){
                    return true;
                }
            }
        }
        return false;
    }

    /**
     * Get a collection of types represented by the given type including
     * all super types and interfaces.
     *
     * @param objType the original type.
     * @return the type and all its super types and interfaces.
     */
    private static Class<?>[] getTypes( Class<?> objType )
    {
        Set<Class<?>> types = new LinkedHashSet<Class<?>>();
        Class<?> tmpClass = objType;
        while ( tmpClass != null ){
            if ( ! "java.lang.Object".equals(tmpClass.getCanonicalName()) ){
                types.add(tmpClass);
            }
            tmpClass = tmpClass.getSuperclass();
        }
        getInterfaces(objType, types);
        return types.toArray(new Class<?>[types.size()]);
    }

    /**
     * Get a complete list of interfaces for a given class including
     * all super interfaces.
     *
     * @param clazz The class.
     * @param The set of interfaces.
     */
    private static void getInterfaces( Class<?> clazz, Set<Class<?>> interfaces )
    {
        Class<?> tmpClass = clazz;
        while ( tmpClass != null ){
            for ( Class<?> itfc : clazz.getInterfaces() ){
                if ( interfaces.add(itfc) ){
                    getInterfaces(itfc, interfaces);
                }
            }
            tmpClass = tmpClass.getSuperclass();
        }
    }

    /**
     * Make sure that the given object is accessible.
     *
     * @param obj the object
     */
    static void ensureAccessible( AccessibleObject obj )
    {
        if ( ! obj.isAccessible() ){
            obj.setAccessible(true);
        }
    }

    /**
     * This class should never be instantiated.
     */
    private ReflectUtil()
    {
    }
}<|MERGE_RESOLUTION|>--- conflicted
+++ resolved
@@ -95,30 +95,17 @@
     /**
      * String types.
      */
-<<<<<<< HEAD
-    private static final Set<Class<?>> STRINGS =
-            classSet(CharSequence.class, Character.class, Character.TYPE);
-=======
     private static final Class<?>[] STRINGS = { CharSequence.class, Character.class, Character.TYPE };
->>>>>>> 9dbc751d
 
     /**
      * Types that become arrays in JSON.
      */
-<<<<<<< HEAD
-    private static final Set<Class<?>> ARRAY_TYPES = classSet(Iterable.class, Enumeration.class);
-=======
     private static final Class<?>[] ARRAY_TYPES = { Iterable.class, Enumeration.class };
->>>>>>> 9dbc751d
 
     /**
      * Types that become maps/objects in JSON.
      */
-<<<<<<< HEAD
-    private static final Set<Class<?>> MAP_TYPES = classSet(Map.class, ResourceBundle.class);
-=======
     private static final Class<?>[] MAP_TYPES = { Map.class, ResourceBundle.class };
->>>>>>> 9dbc751d
 
     /**
      * Cache for fields.
@@ -162,20 +149,12 @@
      */
     private enum SimpleType
     {
-<<<<<<< HEAD
-        List<Class<?>> list = new ArrayList<Class<?>>(classes.length);
-        for ( Class<?> clazz : classes ){
-            list.add(clazz);
-        }
-        return new HashSet<Class<?>>(list);
-=======
         NUMBER,
         STRING,
         BOOLEAN,
         ARRAY,
         MAP,
         OTHER
->>>>>>> 9dbc751d
     }
 
     /**
@@ -264,7 +243,7 @@
     private static synchronized Map<Class<?>,SimpleType> getSimpleCache()
     {
         if ( SIMPLE_TYPE_CACHE == null ){
-            SIMPLE_TYPE_CACHE = new Hashtable<>(0);
+            SIMPLE_TYPE_CACHE = new Hashtable<Class<?>,SimpleType>(0);
         }
         return SIMPLE_TYPE_CACHE;
     }
@@ -881,14 +860,8 @@
      */
     private static boolean isType( Class<?>[] objTypes, Class<?> type )
     {
-<<<<<<< HEAD
-        List<Class<?>> typeList = new ArrayList<Class<?>>(1);
-        typeList.add(type);
-        return isType(objTypes, new HashSet<Class<?>>(typeList));
-=======
         Class<?>[] typeList = { type };
         return isType(objTypes, typeList);
->>>>>>> 9dbc751d
     }
 
     /**
