/*
 * Copyright 2016 Bill Davidson
 *
 * Licensed under the Apache License, Version 2.0 (the "License");
 * you may not use this file except in compliance with the License.
 * You may obtain a copy of the License at
 *
 *    http://www.apache.org/licenses/LICENSE-2.0
 *
 * Unless required by applicable law or agreed to in writing, software
 * distributed under the License is distributed on an "AS IS" BASIS,
 * WITHOUT WARRANTIES OR CONDITIONS OF ANY KIND, either express or implied.
 * See the License for the specific language governing permissions and
 * limitations under the License.
 */
package org.kopitubruk.util.json;

import java.io.IOException;
import java.io.Writer;
import java.util.HashMap;
import java.util.Map;
import java.util.Map.Entry;
import java.util.regex.Matcher;
import java.util.regex.Pattern;

/**
 * Iterate over Code point data in a string. Optionally handles escaping and
 * some unescaping.  Provides the escape/unescape code for the package.
 *
 * @author Bill Davidson
 */
class CodePointData
{
    /**
     * Javascript escapes, including those not permitted in JSON.
     */
    private static final Pattern JAVASCRIPT_ESC_PAT =
            Pattern.compile("(\\\\([bfnrtv\\\\/'\"]|(x\\p{XDigit}{2})|([0-3]?[0-7]{1,2})))");

    /**
     * Parse a Unicode code unit escape.
     */
    private static final Pattern CODE_UNIT_PAT = Pattern.compile("(\\\\u(\\p{XDigit}{4}))");

    /**
     * Parse an ECMAScript 6 Unicode code point escaoe.
     */
    private static final Pattern CODE_POINT_PAT = Pattern.compile("(\\\\u\\{(\\p{XDigit}+)\\})");

    /**
     * Escapes to pass through for ECMA5 when escaping bad identifier code points.
     */
    private static final Pattern JSON5_ESCAPE_PASS_THROUGH_PAT =
            Pattern.compile("(\\\\u\\p{XDigit}{4}|\\\\[bfnrt\\\\/\"])");

    /**
     * Escapes to pass through for ECMA6 when escaping bad identifier code points.
     */
    private static final Pattern JSON6_ESCAPE_PASS_THROUGH_PAT =
            Pattern.compile("(\\\\u\\p{XDigit}{4}|\\\\u\\{\\p{XDigit}+\\}|\\\\[bfnrt\\\\/\"])");

    /**
     * Escapes to pass through for ECMA5 when escaping bad identifier code points.
     */
    private static final Pattern ECMA5_ESCAPE_PASS_THROUGH_PAT = CODE_UNIT_PAT;

    /**
     * Escapes to pass through for ECMA6 when escaping bad identifier code points.
     */
    private static final Pattern ECMA6_ESCAPE_PASS_THROUGH_PAT =
            Pattern.compile("(\\\\u\\p{XDigit}{4}|\\\\u\\{\\p{XDigit}+\\})");

    /**
     * Map Javascript character escapes to their characters.
     */
    private static final Map<String,Character> JAVASCRIPT_ESC_MAP;

    /**
     * Map characters to JSON character escapes.
     */
    static final Map<Character,String> JSON_ESC_MAP;

    /**
     * Maximum length of a ECMAScript 6 code point escape.
     */
    private static final int MAX_CODE_POINT_ESC_LENGTH = 10;

    /**
     * Exact length of a code unit escape.
     */
    private static final int CODE_UNIT_ESC_LENGTH = 6;

    /**
     * Maximum length of other Javascript escapes (octal or hex).
     */
    private static final int MAX_JS_ESC_LENGTH = 4;

    /**
     * Unicode line separator - breaks Javascript eval().
     */
    static final char LINE_SEPARATOR = 0x2028;

    /**
     * Unicode paragraph separator - breaks Javascript eval().
     */
    static final char PARAGRAPH_SEPARATOR = 0x2029;

    /**
     * Maximum valid ASCII code point.
     */
    static final char MAX_ASCII = 0x7F;

    /**
     * This gets used a lot and the encoding is ugly.
     */
    private static final char BACKSLASH = '\\';

    /**
     * Maximum char that corresponds to single letter escapes.
     */
    private static final char MAX_SINGLE_ESC_CHAR = BACKSLASH;

    /**
     * Single letter escapes.  These get used a lot.
     */
    private static final String BS = "\\b";
    private static final String TAB = "\\t";
    private static final String NL = "\\n";
    private static final String FF = "\\f";
    private static final String CR = "\\r";
    private static final String DQ = "\\\"";
    private static final String SL = "\\/";
    private static final String BK = "\\\\";

    /*
     * Various escape checkers.
     */
    private static final EscapeChecker ASCII_EVAL_EC = new AsciiEvalEscapeChecker();
    private static final EscapeChecker SURROGATE_EVAL_EC = new SurrogateEvalEscapeChecker();
    private static final EscapeChecker EVAL_EC = new EvalEscapeChecker();
    private static final EscapeChecker ASCII_EC = new AsciiEscapeChecker();
    private static final EscapeChecker SURROGATE_EC = new SurrogateEscapeChecker();
    private static final EscapeChecker BASIC_EC = new BasicEscapeChecker();

    /*
     * Arrays of escapes for control characters.
     */
    private static final int NUM_CONTROLS = 32;
    private static final String[] UNICODE_ESC = new String[NUM_CONTROLS];
    private static final String[] SINGLE_ESC = new String[NUM_CONTROLS];
    private static final String[] ECMA6_ESC = new String[NUM_CONTROLS];
    private static final String[] ECMA6_SINGLE_ESC = new String[NUM_CONTROLS];

    /*
     * Array of hex digits used to generate Unicode escapes.
     */
    private static final char[] HEX_DIGITS = {'0','1','2','3','4','5','6','7','8','9','A','B','C','D','E','F'};


    /*
     * Initialize static data
     */
    static {
        JSON_ESC_MAP = new HashMap<Character,String>(8);
        JSON_ESC_MAP.put('\b', BS);
        JSON_ESC_MAP.put('\t', TAB);
        JSON_ESC_MAP.put('\n', NL);
        JSON_ESC_MAP.put('\f', FF);
        JSON_ESC_MAP.put('\r', CR);
        JSON_ESC_MAP.put('"', DQ);
        JSON_ESC_MAP.put('/', SL);
        JSON_ESC_MAP.put(BACKSLASH, BK);

        JAVASCRIPT_ESC_MAP = new HashMap<String,Character>(10);
        for ( Entry<Character,String> entry : JSON_ESC_MAP.entrySet() ){
            JAVASCRIPT_ESC_MAP.put(entry.getValue(), entry.getKey());
        }
        // these two are valid in Javascript but not JSON.
        JAVASCRIPT_ESC_MAP.put("\\v", (char)0xB);
        JAVASCRIPT_ESC_MAP.put("\\'", '\'');

        for ( char ch = 0; ch < NUM_CONTROLS; ch++ ){
            String single = null;
            int i = ch;
            switch ( ch ){
                case '\b': single = BS; break;
                case '\t': single = TAB; break;
                case '\n': single = NL; break;
                case '\f': single = FF; break;
                case '\r': single = CR; break;
            }
            String esc = String.format("\\u%04X", i);
            String esc6 = i < 0x10 ? makeECMA6Escape(i) : esc;
            UNICODE_ESC[i] = esc;
            SINGLE_ESC[i] = single != null ? single : esc;
            ECMA6_ESC[i] = esc6;
            ECMA6_SINGLE_ESC[i] = single != null ? single : esc6;
        }
    }

    // private data and flags.
    private String strValue;
    private EscapeHandler handler;
    private EscapeChecker escChecker;
    private String[] controls = null;
    private char[] oneBuf = null;
    private char[] twoBuf = null;
    private int nextIndex;
    private int len;
    private int lastEscIndex;
    private int beginIndex;
    private int endIndex;
    private int handleEscaping;
    private int processInlineEscapes;
    private int useECMA6;
    private int useSingleLetterEscapes;
    private int escapeSurrogates;
    private int noEscapes;
    private int isSurrogatePair;
    private int isMalformed;
    private boolean supportEval;
    private boolean escapeNonAscii;

    /**
     * If this is not null after a run of {@link #nextReady()} then it means
     * that a valid pass through escape has been detected or an escape
     * has been created.
     */
    private String esc;

    /**
     * This holds the char value(s) for the current code point.  Methods
     * passing the code point through will use this for write/append.
     */
    private char[] chars;

    /**
     * The index in the string of the current code point.
     */
    private int index;

    /**
     * The current code point.
     */
    private int codePoint;

    /**
     * The number of chars used by the current code point in the string.
     */
    private int charCount;

    /**
     * Make a CodePointData that handles escapes appropriately.
     *
     * @param strValue The string that will be analyzed.
     * @param cfg The config object.
     * @param useSingleLetterEscapes Use single letter escapes permitted by JSON.
     * @param processInlineEscapes If 1, then process inline escapes.
     */
    CodePointData( String strValue, JSONConfig cfg, boolean useSingleLetterEscapes, boolean processInlineEscapes )
    {
        this(strValue, cfg);

        // enable escaping as needed.
        this.useSingleLetterEscapes = useSingleLetterEscapes ? 1 : 0;
        this.processInlineEscapes = processInlineEscapes ? 1 : 0;
        supportEval = ! cfg.isFullJSONIdentifierCodePoints();
        escapeNonAscii = cfg.isEscapeNonAscii();
        escapeSurrogates = cfg.isEscapeSurrogates() ? 1 : 0;

        // check if there is any escaping to be done.
        lastEscIndex = findLastEscape();
        noEscapes = lastEscIndex < 0 ? 1 : 0;
        handleEscaping = noEscapes != 0 ? 0 : 1;

        if ( useSingleLetterEscapes ){
            controls = useECMA6 != 0 ? ECMA6_SINGLE_ESC : SINGLE_ESC;
        }

        if ( handleEscaping != 0 ){
            if ( this.processInlineEscapes != 0 ){
                int lastBackSlash = strValue.lastIndexOf(BACKSLASH);
                this.processInlineEscapes = lastBackSlash >= 0 ? 1 : 0;
                if ( this.processInlineEscapes != 0){
                    handler = new EscapeHandler(cfg, lastBackSlash);
                }
            }
        }else{
            esc = null;
        }
    }

    /**
     * Make a CodePointData that handles escapes appropriately.
     *
     * @param strValue The string that will be analyzed.
     * @param cfg The config object.
     * @param processInlineEscapes If 1, then process inline escapes.
     */
    CodePointData( String strValue, JSONConfig cfg, boolean processInlineEscapes )
    {
        this(strValue, cfg);
        beginIndex = -1;

        this.useSingleLetterEscapes = 1;
        this.processInlineEscapes = processInlineEscapes ? 1 : 0;
        supportEval = ! cfg.isFullJSONIdentifierCodePoints();
        escapeNonAscii = cfg.isEscapeNonAscii();
        escapeSurrogates = (escapeNonAscii || cfg.isEscapeSurrogates()) ? 1 : 0;

        controls = useECMA6 != 0 ? ECMA6_SINGLE_ESC : SINGLE_ESC;

        if ( this.processInlineEscapes != 0 ){
            int lastBackSlash = strValue.lastIndexOf(BACKSLASH);
            this.processInlineEscapes = lastBackSlash >= 0 ? 1 : 0;
            if ( this.processInlineEscapes != 0 ){
                handler = new EscapeHandler(cfg, lastBackSlash);
            }
        }
    }

    /**
     * Make a CodePointData that doesn't do any escaping.
     *
     * @param strValue The string that will be analyzed.
     * @param cfg the config object.
     */
    CodePointData( String strValue, JSONConfig cfg )
    {
        // stuff that's common to both.
        this.strValue = strValue;
        chars = new char[2];
        len = strValue.length();
        index = 0;
        nextIndex = 0;
        charCount = 0;
        useECMA6 = cfg.isUseECMA6() ? 1 : 0;

        controls = useECMA6 != 0 ? ECMA6_ESC : UNICODE_ESC;

        // no escaping with this one.
        handleEscaping = 0;
    }

    /**
     * Get the current code point.
     *
     * @return The current code point.
     */
    int getCodePoint()
    {
        return codePoint;
    }

    /**
     * Get the number of chars needed to represent the current code point.
     *
     * @return The number of chars needed to represent the current code point.
     */
    int getCharCount()
    {
        return charCount;
    }

    /**
     * Get the index within the string for the current code point.
     *
     * @return The index of the current code point.
     */
    int getIndex()
    {
        return index;
    }

    /**
     * Set the current index within the string for this CodePointData.
     *
     * @param i The desired index.
     */
    void setIndex( int i )
    {
        nextIndex = i;
        index = nextIndex - charCount;
    }

    /**
     * Get the pass through or automatically generated escape for this code
     * point or null if there isn't one.
     *
     * @return The current escape or null if there isn't one.
     */
    String getEsc()
    {
        return esc;
    }

    /**
     * If 1, then there are no escapes in this string.
     *
     * @return If 1, then there are no escapes in this string.
     */
    boolean isNoEscapes()
    {
        return noEscapes != 0 ? true : false;
    }

    /**
     * Append the current code point out as chars to the given string builder.
     *
     * @param buf the string builder.
     */
    void appendChars( StringBuilder buf )
    {
        buf.append(chars, 0, charCount);
    }

    /**
     * Write the current string to the given Writer using escaping as needed or
     * requested by the configuration options. If there are no code points that
     * need to be escaped then this method just writes the entire string. If
     * there are code points that need to be escaped, then substrings which don't
     * contain any characters to be escaped are written with a single write for
     * better efficiency.
     *
     * @param json The writer.
     * @throws IOException if there's an I/O error.
     */
    void writeString( Writer json ) throws IOException
    {
        lastEscIndex = findLastEscape();

        if ( lastEscIndex < 0 ){
            json.write(strValue);
            return;
        }

        // escaping necessary.
        while ( nextIndex < len ){
            nextCodePoint();

            if ( isSurrogatePair != 0 ){
                if ( escapeSurrogates != 0 || ! Character.isDefined(codePoint) ){
                    writeEscape(json, getEscapeString());
                    continue;
                }
                // else OK
            }else if ( isMalformed != 0 ){
                // bad surrogate pair -- just write the single bad surrogate.
                writeEscape(json, getEscapeString());
                continue;
            }else{
                if ( processInlineEscapes != 0 && chars[0] == BACKSLASH ){
                    esc = null;
                    int newChars = handler.doMatches();
                    if ( esc != null ){
                        writeEscape(json, esc);
                        continue;
                    }else if ( newChars != 0 ){
                        flushCurrentSubstring(json);
                        json.write(chars, 0, charCount);
                        if ( index == lastEscIndex ){
                            beginIndex = nextIndex;
                            endIndex = nextIndex = len;
                        }
                        continue;
                    }
                }

                if ( escChecker.needEscape(chars[0]) != 0 ){
                    if ( chars[0] < NUM_CONTROLS ){
                        writeEscape(json, controls[(int)chars[0]]);
                    }else{
                        switch ( chars[0] ){
                            case '"': writeEscape(json, DQ); break;
                            case '/': writeEscape(json, SL); break;
                            case BACKSLASH: writeEscape(json, BK); break;
                            default: writeEscape(json, getEscapeString()); break;
                        }
                    }
                    continue;
                }
            }

            // no escaping needed for this code point.
            if ( beginIndex < 0 ){
                beginIndex = index; // start a new sub string.
            }
            endIndex = nextIndex;
        }

        flushCurrentSubstring(json);
    }

    /**
     * Write the given escape to the given writer.
     *
     * @param json the writer
     * @param esc the escape.
     * @throws IOException if there's an I/O error.
     */
    private void writeEscape( Writer json, String esc ) throws IOException
    {
        flushCurrentSubstring(json);
        json.write(esc);
        if ( index == lastEscIndex ){
            // just did last escape
            beginIndex = nextIndex;
            endIndex = nextIndex = len;
        }
    }

    /**
     * Write the current substring of unescaped chars, if any.
     *
     * @param json The writer.
     * @throws IOException if there's an I/O error.
     */
    private void flushCurrentSubstring( Writer json ) throws IOException
    {
        if ( beginIndex >= 0 ){
            json.write(strValue, beginIndex, endIndex - beginIndex);
            beginIndex = -1;
        }
    }

    /**
     * Set up the next codepoint.
     * <p>
     * This initializes the next code point and its char data.
     * <p>
     * If escape handling is enabled then it will check for pass through
     * escapes and unescape illegal escapes and possibly get single
     * character escapes as appropriate.
     *
     * @return true if there's another code point.
     */
    boolean nextReady()
    {
        if ( nextIndex < len ){
            nextCodePoint();

            if ( handleEscaping != 0 ){
                handleEscaping();
            }

            return true;
        }else{
            return false;
        }
    }

    /**
     * Set up the next code point.
     */
    private void nextCodePoint()
    {
        index = nextIndex;

        charCount = 1;
        codePoint = chars[0] = strValue.charAt(index);
        isMalformed = isSurrogatePair = JSONUtil.isSurrogate(chars[0]) ? 1 : 0;
        if ( isSurrogatePair != 0 ){
            isSurrogatePair = ++nextIndex < len ? 1 : 0;
            if ( isSurrogatePair != 0 ){
                chars[1] = strValue.charAt(nextIndex);
                isSurrogatePair = Character.isSurrogatePair(chars[0], chars[1]) ? 1 : 0;
                if ( isSurrogatePair != 0 ){
                    isMalformed = 0;
                    charCount = 2;
                    codePoint = Character.toCodePoint(chars[0], chars[1]);
                }else{
                    --nextIndex;
                }
            }else{
                --nextIndex;
            }
        }

        ++nextIndex;
    }

    /**
     * Handle escapes as appropriate.
     */
    private void handleEscaping()
    {
        esc = null;

        if ( index > lastEscIndex ){
            // past last escape -- disable escape checking.
            noEscapes = 1;
            handleEscaping = 0;
            return;
        }

        if ( processInlineEscapes != 0 && chars[0] == BACKSLASH ){
            handler.doMatches();            // check for escapes.
        }

        if ( useSingleLetterEscapes != 0 && esc == null && chars[0] <= MAX_SINGLE_ESC_CHAR ){
            if ( chars[0] < NUM_CONTROLS ){
                esc = controls[(int)chars[0]];
            }else{
                switch ( chars[0] ){
                    case '"': esc = DQ; break;
                    case '/': esc = SL; break;
                    case BACKSLASH: esc = BK; break;
                }
            }
        }

        // any other escapes requested or required.
        if ( esc == null ){
            if ( isMalformed != 0 ){
                esc = getEscapeString();
            }else if ( isSurrogatePair != 0 ){
                if ( escChecker.needEscape(codePoint) != 0 ){
                    esc = getEscapeString();
                }
            }else if ( escChecker.needEscape(chars[0]) != 0 ){
                esc = getEscapeString();
            }
        }
    }

    /**
     * Get the Unicode escaped version of the current code point.
     *
     * @return the escaped version of the current code point.
     */
    String getEscapeString()
    {
        if ( chars[0] < NUM_CONTROLS ){
            return controls[(int)chars[0]];
        }else if ( useECMA6 != 0 && codePoint >= Character.MIN_SUPPLEMENTARY_CODE_POINT ){
            // Use ECMAScript 6 code point escape.
            // only very low or very high code points see an advantage.
            return makeECMA6Escape(codePoint);
        }else{
            // Use normal escape.
            if ( isSurrogatePair != 0 ){
                return makeEscape(chars);
            }else{
                return makeEscape(chars[0]);
            }
        }
    }

    /**
     * Make a code unit escape.
     *
     * @param ch the char.
     * @return the escape.
     */
    private String makeEscape( char ch )
    {
        char[] escape = oneBuf;
        if ( escape == null ){
            escape = oneBuf = new char[6];
        }
        int i = escape.length - 1;
        int cp = ch;

        do{
            escape[i--] = HEX_DIGITS[cp & 0xF];
        }while ( (cp >>= 4) > 0 );

        while ( i > 1 ){
            escape[i--] = '0';
        }

        escape[1] = 'u';
        escape[0] = BACKSLASH;

        return new String(escape);
    }

    /**
     * Make a surrogate pair code unit escape.
     *
     * @param ch the char array.
     * @return the escape.
     */
    private String makeEscape( char[] ch )
    {
        char[] escape = twoBuf;
        if ( escape == null ){
            escape = twoBuf = new char[12];
        }
        int i = escape.length - 1;

        int cp = ch[1];
        do{
            escape[i--] = HEX_DIGITS[cp & 0xF];
        }while ( (cp >>= 4) > 0 );
        while ( i > 7 ){
            escape[i--] = '0';
        }
        escape[i--] = 'u';
        escape[i--] = BACKSLASH;

        cp = ch[0];
        do{
            escape[i--] = HEX_DIGITS[cp & 0xF];
        }while ( (cp >>= 4) > 0 );
        while ( i > 1 ){
            escape[i--] = '0';
        }
        escape[1] = 'u';
        escape[0] = BACKSLASH;

        return new String(escape);
    }

    /**
     * Make an ECMAScript 6 code point escape.
     *
     * @param codePoint The code point.
     * @return the escape
     */
    private static String makeECMA6Escape( int codePoint )
    {
        int size = 5;
        int cp = codePoint;
        while ( (cp >>= 4) > 0 ){
            ++size;
        }

        char[] escape = new char[size];
        int i = escape.length - 1;
        escape[i--] = '}';
        cp = codePoint;

        do{
            escape[i--] = HEX_DIGITS[cp & 0xF];
        }while ( (cp >>= 4) > 0 );

        escape[2] = '{';
        escape[1] = 'u';
        escape[0] = BACKSLASH;

        return new String(escape);
    }

    /**
     * Get the region end point for the given region length at
     * the current position.
     *
     * @param regionLength the length of the desired region.
     * @return The end point.
     */
    int end( int regionLength )
    {
        return Math.min(index+regionLength, len);
    }

    /**
     * Check if the string contains any characters that need to be escaped.
     * This searches this string from the end so that it can record the
     * index of the last character that needs to be escaped.
     *
     * @param strValue The string
     * @return the index of the last escape or -1 if there isn't one.
     */
    private int findLastEscape()
    {
        escChecker = getEscapeChecker();
        int i = len;
        while ( i > 0 ){
            --i;
            char ch1 = strValue.charAt(i);
            if ( JSONUtil.isSurrogate(ch1) ){
                int malformed = 1;
                if ( --i >= 0 ){
                    char ch0 = strValue.charAt(i);
                    if ( Character.isSurrogatePair(ch0, ch1) ){
                        malformed = 0;
                        if ( escChecker.needEscape(Character.toCodePoint(ch0, ch1)) != 0 ){
                            return i;
                        }
                    }
                }
                if ( malformed != 0 ){
                    return ++i;
                }
            }else if ( escChecker.needEscape(ch1) != 0 ){
                return i;
            }
        }
        return -1;
    }

    /**
<<<<<<< HEAD
     * Find a collection of escapes for this string.
     *
     * @return a queue of escape indexes or null if there are none.
     */
    private Queue<Integer> findEscapes()
    {
        Queue<Integer> escapes = null;
        escChecker = getEscapeChecker();
        int i = 0;
        int n = 0;
        int iqs = 0;
        // loop until the first escape is encountered.
        while ( n < len ){
            i = n;
            char ch0 = strValue.charAt(i);
            if ( JSONUtil.isSurrogate(ch0) ){
                int malformed = 1;
                if ( ++n < len ){
                    char ch1 = strValue.charAt(n);
                    if ( Character.isSurrogatePair(ch0, ch1) ){
                        malformed = 0;
                        if ( escChecker.needEscape(Character.toCodePoint(ch0, ch1)) != 0 ){
                            escapes = newEscapes(i, iqs = getInitialQueueSize());
                            ++n;
                            break;
                        }
                    }
                }
                if ( malformed != 0 ){
                    escapes = newEscapes(i, iqs = getInitialQueueSize());
                    break;
                }
            }else if ( escChecker.needEscape(ch0) != 0 ){
                escapes = newEscapes(i, iqs = getInitialQueueSize());
                ++n;
                break;
            }
            ++n;
        }
        if ( n < len ){
            while ( n < len ){
                i = n;
                char ch0 = strValue.charAt(i);
                if ( JSONUtil.isSurrogate(ch0) ){
                    int malformed = 1;
                    if ( ++n < len ){
                        char ch1 = strValue.charAt(n);
                        if ( Character.isSurrogatePair(ch0, ch1) ){
                            malformed = 0;
                            if ( escChecker.needEscape(Character.toCodePoint(ch0, ch1)) != 0 ){
                                escapes.add(i);
                            }
                        }
                    }
                    if ( malformed != 0 ){
                        --n;
                        escapes.add(i);
                    }
                }else if ( escChecker.needEscape(ch0) != 0 ){
                    escapes.add(i);
                }
                ++n;
            }
            int size = escapes.size();
            if ( size > iqs && iqs < MAX_INITIAL_QUEUE_SIZE ){
                setInitialQueueSize(Math.min(size, MAX_INITIAL_QUEUE_SIZE));
            }
        }
        return escapes;
    }

    /**
     * Make a new escapes queue and add the first element to it.
     *
     * @param i the first escape index.
     * @param iqs the initial queue size.
     * @return the escapes queue.
     */
    private Queue<Integer> newEscapes( int i, int iqs )
    {
        Queue<Integer> escapes = new ArrayDeque<Integer>(iqs);
        escapes.add(i);
        return escapes;
    }

    /**
=======
>>>>>>> 8d971bf7
     * Get an escape checker appropriate for the current flags.
     *
     * @return An escape checker appropriate for the current flags.
     */
    private EscapeChecker getEscapeChecker()
    {
        if ( supportEval ){
            if ( escapeNonAscii ){
                return ASCII_EVAL_EC;
            }else if ( escapeSurrogates != 0 ){
                return SURROGATE_EVAL_EC;
            }else{
                return EVAL_EC;
            }
        }else if ( escapeNonAscii ){
            return ASCII_EC;
        }else if ( escapeSurrogates != 0 ){
            return SURROGATE_EC;
        }else{
            return BASIC_EC;
        }
    }

    /**
     * Take a string containing a Javascript character escape and return its
     * char value.
     *
     * @param esc A string containing a Javascript hex, octal or single character escape.
     * @return The char represented by the given escape.
     */
    private static char getEscapeChar( String esc )
    {
        char result;

        char c = esc.charAt(1);
        if ( c == 'x' ){
            result = (char)Integer.parseInt(esc.substring(2), 16); // hex escape
        }else if ( Character.isDigit(c) ){
            result = (char)Integer.parseInt(esc.substring(1), 8);  // octal escape
        }else{
            result = JAVASCRIPT_ESC_MAP.get(esc);                  // other character escape
        }
        return result;
    }

    /**
     * Return the JSON character escape for the given char or null if there isn't one.
     *
     * @param c The char to be escaped.
     * @return The escape if there is one.
     */
    static String getEscape( char c )
    {
        return JSON_ESC_MAP.get(c);
    }

    /**
     * Return 1 if there's a JSON single character escape for this char.
     *
     * @param c The char to check.
     * @return 1 if there's a JSON single character escape for this char.
     */
    static boolean haveJsonEsc( char c )
    {
        return JSON_ESC_MAP.containsKey(c);
    }

    /**
     * Get the escape pass through pattern for identifiers or strings.
     *
     * @param cfg A configuration object to determine which pattern to use.
     * @param useSingleLetterEscapes If 1, then use a pattern that allows JSON single letter escapes.
     * @return The escape pass through pattern.
     */
    static Pattern getEscapePassThroughPattern( JSONConfig cfg, boolean useSingleLetterEscapes )
    {
        Pattern escapePassThroughPat;

        if ( useSingleLetterEscapes || cfg.isFullJSONIdentifierCodePoints() ){
            // JSON standard allows most string escapes in identifiers.
            escapePassThroughPat = cfg.isUseECMA6() ? JSON6_ESCAPE_PASS_THROUGH_PAT
                                                    : JSON5_ESCAPE_PASS_THROUGH_PAT;
        }else{
            // ECMAScript only allows Unicode escapes in identifiers.
            escapePassThroughPat = cfg.isUseECMA6() ? ECMA6_ESCAPE_PASS_THROUGH_PAT
                                                    : ECMA5_ESCAPE_PASS_THROUGH_PAT;
        }

        return escapePassThroughPat;
    }

    /**
     * Get the maximum region length of an escape pass through.
     *
     * @param cfg the config object.
     * @return the maximum region length.
     */
    static int getEscapePassThroughRegionLength( JSONConfig cfg )
    {
        return cfg.isUseECMA6() ? MAX_CODE_POINT_ESC_LENGTH : CODE_UNIT_ESC_LENGTH;
    }

    /**
     * Shorthand to apply a region to a matcher and find out if the desired
     * pattern is in that spot. Using limited regions limits the overhead of
     * using {@link Matcher#find()} which could otherwise be considerable for
     * long strings.
     *
     * @param matcher The matcher.
     * @param start The start of the region.
     * @param end The end of the region.
     * @return 1 if there is a match at the start of the region.
     */
    static boolean gotMatch( Matcher matcher, int start, int end )
    {
        matcher.region(start, end);
        return matcher.find() && matcher.start() == start;
    }

    /**
     * Return 1 if the character is one of the non-control characters
     * that has to be escaped or something that breaks eval.
     *
     * @param ch the char to check.
     * @return 1 if the char needs to be escaped based upon this test.
     */
    private static int isControl( char ch )
    {
        return ch < ' ' ? 1 : 0;
    }

    /**
     * Return 1 if the character is a control character or non-ASCII
     *
     * @param ch the char to check.
     * @return 1 if the char needs to be escaped based upon this test.
     */
    private static int isNotAscii( char ch )
    {
        return ch < ' ' || ch > MAX_ASCII ? 1 : 0;
    }

    /**
     * Return 1 if the character is one of the non-control characters
     * that has to be escaped.
     *
     * @param ch the char to check.
     * @return 1 if the char needs to be escaped based upon this test.
     */
    private static int isEsc( char ch )
    {
        switch ( ch ){
            case '"':
            case '/':
            case BACKSLASH:
                return 1;
        }
        return 0;
    }

    /**
     * Return 1 if the character is one of the non-control characters
     * that has to be escaped or something that breaks eval.
     *
     * @param ch the char to check.
     * @return 1 if the char needs to be escaped based upon this test.
     */
    private static int isEvalEsc( char ch )
    {
        switch ( ch ){
            case '"':
            case '/':
            case BACKSLASH:
            case LINE_SEPARATOR:
            case PARAGRAPH_SEPARATOR:
                return 1;
        }
        return 0;
    }

    /**
     * Undo escapes in input strings before formatting a string. This will get
     * rid of octal escapes and hex escapes and any unnecessary escapes. If the
     * characters still need to be escaped, then they will be re-escaped by the
     * caller.
     *
     * @param strValue Input string.
     * @param cfg The config object for flags.
     * @return Unescaped string.
     */
    static String unEscape( String strValue, JSONConfig cfg )
    {
        if ( strValue.indexOf(BACKSLASH) < 0 ){
            // nothing to do.
            return strValue;
        }

        Matcher jsEscMatcher = JAVASCRIPT_ESC_PAT.matcher(strValue);
        Matcher codeUnitMatcher = CODE_UNIT_PAT.matcher(strValue);
        Matcher codePointMatcher = CODE_POINT_PAT.matcher(strValue);

        int lastBackSlash = strValue.lastIndexOf(BACKSLASH);
        StringBuilder buf = new StringBuilder();
        CodePointData cp = new CodePointData(strValue, cfg);
        while ( cp.nextReady() ){
            if ( cp.codePoint == BACKSLASH ){
                if ( gotMatch(jsEscMatcher, cp.index, cp.end(MAX_JS_ESC_LENGTH)) ){
                    String esc = jsEscMatcher.group(1);
                    buf.append(getEscapeChar(esc));
                    cp.nextIndex += esc.length();
                }else if ( gotMatch(codeUnitMatcher, cp.index, cp.end(CODE_UNIT_ESC_LENGTH)) ){
                    buf.append((char)Integer.parseInt(codeUnitMatcher.group(2),16));
                    cp.nextIndex += codeUnitMatcher.group(1).length();
                }else if ( gotMatch(codePointMatcher, cp.index, cp.end(MAX_CODE_POINT_ESC_LENGTH)) ){
                    buf.appendCodePoint(Integer.parseInt(codePointMatcher.group(2),16));
                    cp.nextIndex += codePointMatcher.group(1).length();
                }else{
                    // have '\' but nothing looks like a valid escape; just pass it through.
                    cp.appendChars(buf);
                }
                if ( cp.nextIndex > lastBackSlash ){
                    // don't need these anymore.
                    jsEscMatcher = null;
                    codeUnitMatcher = null;
                    codePointMatcher = null;
                }
            }else{
                cp.appendChars(buf);            // not an escape.
            }
        }
        return buf.toString();
    }

    /**
     * Class to encapsulate redundant code for the escape handling for
     * {@link JSONUtil#writeString(String,Writer,JSONConfig)} and
     * {@link JSONUtil#escapeBadIdentiferCodePoints(String,JSONConfig)}
     */
    private class EscapeHandler
    {
        // various matching variables.
        private Matcher passThroughMatcher;
        private Matcher jsEscMatcher;
        private Matcher codePointMatcher;
        private int passThroughRegionLength;
        private int lastBackSlash;
        private int useECMA5;

        /**
         * Make an EscapeHandler.
         *
         * @param cfg the config object.
         * @param lastBackSlash the index of the last backslash in the string.
         * @param passThroughOnly if 1, only do pass throughs.
         */
        private EscapeHandler( JSONConfig cfg, int lastBackSlash )
        {
            this.lastBackSlash = lastBackSlash;

            // set up the pass through matcher.
            Pattern escapePassThroughPat = getEscapePassThroughPattern(cfg, useSingleLetterEscapes != 0);
            passThroughMatcher = escapePassThroughPat.matcher(strValue);
            passThroughRegionLength = getEscapePassThroughRegionLength(cfg);

            // set up the javascript character escape matcher.
            jsEscMatcher = JAVASCRIPT_ESC_PAT.matcher(strValue);

            useECMA5 = useECMA6 == 0 ? 1 : 0;
            if ( useECMA5 != 0 ){
                // set up the ECMAScript 6 code point matcher,
                // because those will not be matched by the pass through.
                codePointMatcher = CODE_POINT_PAT.matcher(strValue);
            }
        }

        /**
         * Do the matching for escapes.
         */
        private int doMatches()
        {
            int newChars = 0;

            // check for escapes.
            if ( gotMatch(passThroughMatcher, index, end(passThroughRegionLength)) ){
                // pass it through unchanged.
                esc = passThroughMatcher.group(1);
                nextIndex += esc.length() - 1;
            }else if ( gotMatch(jsEscMatcher, index, end(MAX_JS_ESC_LENGTH)) ){
                // Any Javascript escapes that didn't make it through the pass through are not allowed.
                String jsEsc = jsEscMatcher.group(1);
                codePoint = chars[0] = getEscapeChar(jsEsc);
                newChars = 1;
                nextIndex += jsEsc.length() - 1;
            }else if ( useECMA5 != 0 && gotMatch(codePointMatcher, index, end(MAX_CODE_POINT_ESC_LENGTH)) ){
                /*
                 * Only get here if it wasn't passed through => useECMA6 is
                 * 0.  Convert it to an inline codepoint.  Maybe something
                 * later will escape it legally.
                 */
                codePoint = Integer.parseInt(codePointMatcher.group(2),16);
                newChars = 1;
                if ( codePoint < Character.MIN_SUPPLEMENTARY_CODE_POINT ){
                    chars[0] = (char)codePoint;
                }else{
                    isSurrogatePair = 1;
                    charCount = 2;
                    int[] cps = { codePoint };
                    String str = new String(cps,0,1);
                    chars[0] = str.charAt(0);
                    chars[1] = str.charAt(1);
                }
                nextIndex += codePointMatcher.group(1).length() - 1;
            }

            if ( newChars != 0 ){
                if ( isSurrogatePair != 0 ){
                    if ( escChecker.needEscape(codePoint) != 0 ){
                        esc = getEscapeString();
                    }
                }else if ( escChecker.needEscape(chars[0]) != 0 ){
                    if ( chars[0] < NUM_CONTROLS ){
                        esc = controls[(int)chars[0]];
                    }else if ( useSingleLetterEscapes != 0 ){
                        switch ( chars[0] ){
                            case '"': esc = DQ; break;
                            case '/': esc = SL; break;
                            case BACKSLASH: esc = BK; break;
                            default: esc = getEscapeString();
                        }
                    }else{
                        esc = getEscapeString();
                    }
                }
            }

            if ( nextIndex > lastBackSlash ){
                // this handler is no longer needed.
                processInlineEscapes = 0;
                handler = null;
            }

            return newChars;
        }
    } // class EscapeHandler

    /**
     * This interface defines an escape checker.
     */
    private interface EscapeChecker
    {
        /**
         * Does the actual checking.
         *
         * @param ch the char
         * @return 1 if the char needs to be escaped.
         */
        int needEscapeImpl( char ch );

        /**
         * Does the actual checking.
         *
         * @return 1 if the codePoint needs to be escaped.
         */
        int needEscapeImpl();

        /**
         * Return 1 if the given char needs to be escaped.
         *
         * @param ch the char.
         * @return 1 if the given char needs to be escaped.
         */
        int needEscape( char ch );

        /**
         * Return 1 if the given code point needs to be escaped.
         *
         * @param cp the code point.
         * @return 1 if the given code point needs to be escaped.
         */
        int needEscape( int cp );
    }

    /**
     * Abstract class for escape checkers.
     */
    private static abstract class AbstractEscapeChecker implements EscapeChecker
    {
        public int needEscape( char ch )
        {
            if ( needEscapeImpl(ch) != 0 ){
                return 1;
            }else if ( Character.isDefined(ch) ){
                return 0;
            }else{
                return 1;
            }
        }

        public int needEscape( int cp )
        {
            if ( needEscapeImpl() != 0 ){
                return 1;
            }else if ( Character.isDefined(cp) ){
                return 0;
            }else{
                return 1;
            }
        }
    }

    /**
     * Checks for controls and other escapes without eval protection.
     */
    private static class BasicEscapeChecker extends AbstractEscapeChecker
    {
        public int needEscapeImpl( char ch )
        {
            if ( isControl(ch) != 0 ){
                return 1;
            }else if ( isEsc(ch) != 0 ){
                return 1;
            }else{
                return 0;
            }
        }

        public int needEscapeImpl()
        {
            return 0;
        }
    }

    /**
     * Checks for controls and other escapes with eval protection.
     */
    private static class EvalEscapeChecker extends AbstractEscapeChecker
    {
        public int needEscapeImpl( char ch )
        {
            if ( isControl(ch) != 0 ){
                return 1;
            }else if ( isEvalEsc(ch) != 0 ){
                return 1;
            }else{
                return 0;
            }
        }

        public int needEscapeImpl()
        {
            return 0;
        }
    }

    /**
     * Checks for controls, non-ASCII and other escapes without eval protection.
     */
    private static class AsciiEscapeChecker extends AbstractEscapeChecker
    {
        public int needEscapeImpl( char ch )
        {
            if ( isNotAscii(ch) != 0 ){
                return 1;
            }else if ( isEsc(ch) != 0 ){
                return 1;
            }else{
                return 0;
            }
        }

        public int needEscapeImpl()
        {
            return 1;
        }
    }

    /**
     * Checks for controls, non-ASCII and other escapes with eval protection.
     */
    private static class AsciiEvalEscapeChecker extends AbstractEscapeChecker
    {
        public int needEscapeImpl( char ch )
        {
            if ( isNotAscii(ch) != 0 ){
                return 1;
            }else if ( isEvalEsc(ch) != 0 ){
                return 1;
            }else{
                return 0;
            }
        }

        public int needEscapeImpl()
        {
            return 1;
        }
    }

    /**
     * Checks for controls, other escapes without eval protection and surrogates.
     */
    private static class SurrogateEscapeChecker extends AbstractEscapeChecker
    {
        public int needEscapeImpl( char ch )
        {
            if ( isControl(ch) != 0 ){
                return 1;
            }else if ( isEsc(ch) != 0 ){
                return 1;
            }else if ( JSONUtil.isSurrogate(ch) ){
                return 1;
            }else{
                return 0;
            }
        }

        public int needEscapeImpl()
        {
            return 1;
        }
    }

    /**
     * Checks for controls, other escapes with eval protection and surrogates.
     */
    private static class SurrogateEvalEscapeChecker extends AbstractEscapeChecker
    {
        public int needEscapeImpl( char ch )
        {
            if ( isControl(ch) != 0 ){
                return 1;
            }else if ( isEvalEsc(ch) != 0 ){
                return 1;
            }else if ( JSONUtil.isSurrogate(ch) ){
                return 1;
            }else{
                return 0;
            }
        }

        public int needEscapeImpl()
        {
            return 1;
        }
    }
}<|MERGE_RESOLUTION|>--- conflicted
+++ resolved
@@ -791,95 +791,6 @@
     }
 
     /**
-<<<<<<< HEAD
-     * Find a collection of escapes for this string.
-     *
-     * @return a queue of escape indexes or null if there are none.
-     */
-    private Queue<Integer> findEscapes()
-    {
-        Queue<Integer> escapes = null;
-        escChecker = getEscapeChecker();
-        int i = 0;
-        int n = 0;
-        int iqs = 0;
-        // loop until the first escape is encountered.
-        while ( n < len ){
-            i = n;
-            char ch0 = strValue.charAt(i);
-            if ( JSONUtil.isSurrogate(ch0) ){
-                int malformed = 1;
-                if ( ++n < len ){
-                    char ch1 = strValue.charAt(n);
-                    if ( Character.isSurrogatePair(ch0, ch1) ){
-                        malformed = 0;
-                        if ( escChecker.needEscape(Character.toCodePoint(ch0, ch1)) != 0 ){
-                            escapes = newEscapes(i, iqs = getInitialQueueSize());
-                            ++n;
-                            break;
-                        }
-                    }
-                }
-                if ( malformed != 0 ){
-                    escapes = newEscapes(i, iqs = getInitialQueueSize());
-                    break;
-                }
-            }else if ( escChecker.needEscape(ch0) != 0 ){
-                escapes = newEscapes(i, iqs = getInitialQueueSize());
-                ++n;
-                break;
-            }
-            ++n;
-        }
-        if ( n < len ){
-            while ( n < len ){
-                i = n;
-                char ch0 = strValue.charAt(i);
-                if ( JSONUtil.isSurrogate(ch0) ){
-                    int malformed = 1;
-                    if ( ++n < len ){
-                        char ch1 = strValue.charAt(n);
-                        if ( Character.isSurrogatePair(ch0, ch1) ){
-                            malformed = 0;
-                            if ( escChecker.needEscape(Character.toCodePoint(ch0, ch1)) != 0 ){
-                                escapes.add(i);
-                            }
-                        }
-                    }
-                    if ( malformed != 0 ){
-                        --n;
-                        escapes.add(i);
-                    }
-                }else if ( escChecker.needEscape(ch0) != 0 ){
-                    escapes.add(i);
-                }
-                ++n;
-            }
-            int size = escapes.size();
-            if ( size > iqs && iqs < MAX_INITIAL_QUEUE_SIZE ){
-                setInitialQueueSize(Math.min(size, MAX_INITIAL_QUEUE_SIZE));
-            }
-        }
-        return escapes;
-    }
-
-    /**
-     * Make a new escapes queue and add the first element to it.
-     *
-     * @param i the first escape index.
-     * @param iqs the initial queue size.
-     * @return the escapes queue.
-     */
-    private Queue<Integer> newEscapes( int i, int iqs )
-    {
-        Queue<Integer> escapes = new ArrayDeque<Integer>(iqs);
-        escapes.add(i);
-        return escapes;
-    }
-
-    /**
-=======
->>>>>>> 8d971bf7
      * Get an escape checker appropriate for the current flags.
      *
      * @return An escape checker appropriate for the current flags.
