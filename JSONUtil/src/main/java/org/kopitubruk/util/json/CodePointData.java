/*
 * Copyright 2016 Bill Davidson
 *
 * Licensed under the Apache License, Version 2.0 (the "License");
 * you may not use this file except in compliance with the License.
 * You may obtain a copy of the License at
 *
 *    http://www.apache.org/licenses/LICENSE-2.0
 *
 * Unless required by applicable law or agreed to in writing, software
 * distributed under the License is distributed on an "AS IS" BASIS,
 * WITHOUT WARRANTIES OR CONDITIONS OF ANY KIND, either express or implied.
 * See the License for the specific language governing permissions and
 * limitations under the License.
 */
package org.kopitubruk.util.json;

import java.io.IOException;
import java.io.Writer;
import java.util.ArrayDeque;
import java.util.HashMap;
import java.util.Map;
import java.util.Map.Entry;
import java.util.Queue;
import java.util.regex.Matcher;
import java.util.regex.Pattern;

/**
 * Iterate over Code point data in a string. Optionally handles escaping and
 * some unescaping.  Provides the escape/unescape code for the package.
 *
 * @author Bill Davidson
 */
class CodePointData
{
    /**
     * Javascript escapes, including those not permitted in JSON.
     */
    private static final Pattern JAVASCRIPT_ESC_PAT =
            Pattern.compile("(\\\\([bfnrtv\\\\/'\"]|(x\\p{XDigit}{2})|([0-3]?[0-7]{1,2})))");

    /**
     * Parse a Unicode code unit escape.
     */
    private static final Pattern CODE_UNIT_PAT = Pattern.compile("(\\\\u(\\p{XDigit}{4}))");

    /**
     * Parse an ECMAScript 6 Unicode code point escaoe.
     */
    private static final Pattern CODE_POINT_PAT = Pattern.compile("(\\\\u\\{(\\p{XDigit}+)\\})");

    /**
     * Escapes to pass through for ECMA5 when escaping bad identifier code points.
     */
    private static final Pattern JSON5_ESCAPE_PASS_THROUGH_PAT =
            Pattern.compile("(\\\\u\\p{XDigit}{4}|\\\\[bfnrt\\\\/\"])");

    /**
     * Escapes to pass through for ECMA6 when escaping bad identifier code points.
     */
    private static final Pattern JSON6_ESCAPE_PASS_THROUGH_PAT =
            Pattern.compile("(\\\\u\\p{XDigit}{4}|\\\\u\\{\\p{XDigit}+\\}|\\\\[bfnrt\\\\/\"])");

    /**
     * Escapes to pass through for ECMA5 when escaping bad identifier code points.
     */
    private static final Pattern ECMA5_ESCAPE_PASS_THROUGH_PAT = CODE_UNIT_PAT;

    /**
     * Escapes to pass through for ECMA6 when escaping bad identifier code points.
     */
    private static final Pattern ECMA6_ESCAPE_PASS_THROUGH_PAT =
            Pattern.compile("(\\\\u\\p{XDigit}{4}|\\\\u\\{\\p{XDigit}+\\})");

    /**
     * Map Javascript character escapes to their characters.
     */
    private static final Map<String,Character> JAVASCRIPT_ESC_MAP;

    /**
     * Map characters to JSON character escapes.
     */
    static final Map<Character,String> JSON_ESC_MAP;

    /**
     * Maximum length of a ECMAScript 6 code point escape.
     */
    private static final int MAX_CODE_POINT_ESC_LENGTH = 10;

    /**
     * Exact length of a code unit escape.
     */
    private static final int CODE_UNIT_ESC_LENGTH = 6;

    /**
     * Maximum length of other Javascript escapes (octal or hex).
     */
    private static final int MAX_JS_ESC_LENGTH = 4;

    /**
     * Unicode line separator - breaks Javascript eval().
     */
    static final char LINE_SEPARATOR = 0x2028;

    /**
     * Unicode paragraph separator - breaks Javascript eval().
     */
    static final char PARAGRAPH_SEPARATOR = 0x2029;

    /**
     * Maximum valid ASCII code point.
     */
    static final char MAX_ASCII = 0x7F;

    /**
     * This gets used a lot and the encoding is ugly.
     */
    private static final char BACKSLASH = '\\';

    /**
     * Maximum char that corresponds to single letter escapes.
     */
    private static final char MAX_SINGLE_ESC_CHAR = BACKSLASH;

    /**
     * Single letter escapes.  These get used a lot.
     */
    private static final String BS = "\\b";
    private static final String TAB = "\\t";
    private static final String NL = "\\n";
    private static final String FF = "\\f";
    private static final String CR = "\\r";
    private static final String DQ = "\\\"";
    private static final String SL = "\\/";
    private static final String BK = "\\\\";

    /*
     * Various escape checkers.
     */
    private static final EscapeChecker ASCII_EVAL_EC = new AsciiEvalEscapeChecker();
    private static final EscapeChecker SURROGATE_EVAL_EC = new SurrogateEvalEscapeChecker();
    private static final EscapeChecker EVAL_EC = new EvalEscapeChecker();
    private static final EscapeChecker ASCII_EC = new AsciiEscapeChecker();
    private static final EscapeChecker SURROGATE_EC = new SurrogateEscapeChecker();
    private static final EscapeChecker BASIC_EC = new BasicEscapeChecker();

    /**
     * Maximum initial queue size.
     */
    private static final int MAX_INITIAL_QUEUE_SIZE = 64;

    /**
     * Initial queue size for keeping track of escapes.
     */
    private static volatile int initialQueueSize = 8;

    /**
     * Initialize JSON_ESC_MAP, JAVASCRIPT_ESC_MAP and EVAL_ESC_SET.
     */
    static {
<<<<<<< HEAD
        Map<Character,String> jsonEscMap = new HashMap<Character,String>();
        jsonEscMap.put('\b', "\\b");
        jsonEscMap.put('\t', "\\t");
        jsonEscMap.put('\n', "\\n");
        jsonEscMap.put('\f', "\\f");
        jsonEscMap.put('\r', "\\r");
        jsonEscMap.put('"', "\\\"");
        jsonEscMap.put('/', "\\/");
        jsonEscMap.put('\\', "\\\\");
        JSON_ESC_MAP = new HashMap<Character,String>(jsonEscMap);

        Map<String,Character> javascriptEscMap = new HashMap<String,Character>();
=======
        JSON_ESC_MAP = new HashMap<>(8);
        JSON_ESC_MAP.put('\b', BS);
        JSON_ESC_MAP.put('\t', TAB);
        JSON_ESC_MAP.put('\n', NL);
        JSON_ESC_MAP.put('\f', FF);
        JSON_ESC_MAP.put('\r', CR);
        JSON_ESC_MAP.put('"', DQ);
        JSON_ESC_MAP.put('/', SL);
        JSON_ESC_MAP.put(BACKSLASH, BK);

        JAVASCRIPT_ESC_MAP = new HashMap<>(10);
>>>>>>> e6823762
        for ( Entry<Character,String> entry : JSON_ESC_MAP.entrySet() ){
            JAVASCRIPT_ESC_MAP.put(entry.getValue(), entry.getKey());
        }
        // these two are valid in Javascript but not JSON.
<<<<<<< HEAD
        javascriptEscMap.put("\\v", (char)0xB);
        javascriptEscMap.put("\\'", '\'');
        JAVASCRIPT_ESC_MAP = new HashMap<String,Character>(javascriptEscMap);
=======
        JAVASCRIPT_ESC_MAP.put("\\v", (char)0xB);
        JAVASCRIPT_ESC_MAP.put("\\'", '\'');
>>>>>>> e6823762
    }

    // private data and flags.
    private String strValue;
    private EscapeHandler handler;
    private EscapeChecker escChecker;
    private int nextIndex;
    private int len;
    private int lastEscIndex;
    private int beginIndex;
    private int endIndex;
    private int handleEscaping;
    private int processInlineEscapes;
    private int useECMA6;
    private int useSingleLetterEscapes;
    private int escapeSurrogates;
    private int noEscapes;
    private int isSurrogatePair;
    private int isMalformed;
    private boolean supportEval;
    private boolean escapeNonAscii;
    private boolean manyEscapes;

    /**
     * If this is not null after a run of {@link #nextReady()} then it means
     * that a valid pass through escape has been detected or an escape
     * has been created.
     */
    private String esc;

    /**
     * This holds the char value(s) for the current code point.  Methods
     * passing the code point through will use this for write/append.
     */
    private char[] chars;

    /**
     * The index in the string of the current code point.
     */
    private int index;

    /**
     * The current code point.
     */
    private int codePoint;

    /**
     * The number of chars used by the current code point in the string.
     */
    private int charCount;

    /**
     * Make a CodePointData that handles escapes appropriately.
     *
     * @param strValue The string that will be analyzed.
     * @param cfg The config object.
     * @param useSingleLetterEscapes Use single letter escapes permitted by JSON.
     * @param processInlineEscapes If 1, then process inline escapes.
     */
    CodePointData( String strValue, JSONConfig cfg, boolean useSingleLetterEscapes, boolean processInlineEscapes )
    {
        this(strValue, cfg);

        // enable escaping as needed.
        this.useSingleLetterEscapes = useSingleLetterEscapes ? 1 : 0;
        this.processInlineEscapes = processInlineEscapes ? 1 : 0;
        supportEval = ! cfg.isFullJSONIdentifierCodePoints();
        escapeNonAscii = cfg.isEscapeNonAscii();
        escapeSurrogates = cfg.isEscapeSurrogates() ? 1 : 0;

        // check if there is any escaping to be done.
        lastEscIndex = findLastEscape();
        noEscapes = lastEscIndex < 0 ? 1 : 0;
        handleEscaping = noEscapes != 0 ? 0 : 1;

        if ( handleEscaping != 0 ){
            if ( this.processInlineEscapes != 0 ){
                int lastBackSlash = strValue.lastIndexOf(BACKSLASH);
                this.processInlineEscapes = lastBackSlash >= 0 ? 1 : 0;
                if ( this.processInlineEscapes != 0){
                    handler = new EscapeHandler(cfg, lastBackSlash);
                }
            }
        }else{
            esc = null;
        }
    }

    /**
     * Make a CodePointData that handles escapes appropriately.
     *
     * @param strValue The string that will be analyzed.
     * @param cfg The config object.
     * @param processInlineEscapes If 1, then process inline escapes.
     */
    CodePointData( String strValue, JSONConfig cfg, boolean processInlineEscapes )
    {
        this(strValue, cfg);
        beginIndex = -1;

        this.useSingleLetterEscapes = 1;
        this.processInlineEscapes = processInlineEscapes ? 1 : 0;
        supportEval = ! cfg.isFullJSONIdentifierCodePoints();
        escapeNonAscii = cfg.isEscapeNonAscii();
        escapeSurrogates = (escapeNonAscii || cfg.isEscapeSurrogates()) ? 1 : 0;
        manyEscapes = cfg.isManyEscapes();

        if ( this.processInlineEscapes != 0 ){
            int lastBackSlash = strValue.lastIndexOf(BACKSLASH);
            this.processInlineEscapes = lastBackSlash >= 0 ? 1 : 0;
            if ( this.processInlineEscapes != 0 ){
                handler = new EscapeHandler(cfg, lastBackSlash);
            }
        }
    }

    /**
     * Make a CodePointData that doesn't do any escaping.
     *
     * @param strValue The string that will be analyzed.
     * @param cfg the config object.
     */
    CodePointData( String strValue, JSONConfig cfg )
    {
        // stuff that's common to both.
        this.strValue = strValue;
        chars = new char[2];
        len = strValue.length();
        index = 0;
        nextIndex = 0;
        charCount = 0;
        useECMA6 = cfg.isUseECMA6() ? 1 : 0;

        // no escaping with this one.
        handleEscaping = 0;
    }

    /**
     * Get the current code point.
     *
     * @return The current code point.
     */
    int getCodePoint()
    {
        return codePoint;
    }

    /**
     * Get the number of chars needed to represent the current code point.
     *
     * @return The number of chars needed to represent the current code point.
     */
    int getCharCount()
    {
        return charCount;
    }

    /**
     * Get the index within the string for the current code point.
     *
     * @return The index of the current code point.
     */
    int getIndex()
    {
        return index;
    }

    /**
     * Set the current index within the string for this CodePointData.
     *
     * @param i The desired index.
     */
    void setIndex( int i )
    {
        nextIndex = i;
        index = nextIndex - charCount;
    }

    /**
     * Get the pass through or automatically generated escape for this code
     * point or null if there isn't one.
     *
     * @return The current escape or null if there isn't one.
     */
    String getEsc()
    {
        return esc;
    }

    /**
     * If 1, then there are no escapes in this string.
     *
     * @return If 1, then there are no escapes in this string.
     */
    boolean isNoEscapes()
    {
        return noEscapes != 0 ? true : false;
    }

    /**
     * Append the current code point out as chars to the given string builder.
     *
     * @param buf the string builder.
     */
    void appendChars( StringBuilder buf )
    {
        buf.append(chars, 0, charCount);
    }

    /**
     * Write a string to the given writer.
     *
     * @param json The writer.
     * @throws IOException if there's an I/O error.
     */
    void writeString( Writer json ) throws IOException
    {
        if ( manyEscapes ){
            writeStringManyEscapes(json);
        }else{
            writeStringFewEscapes(json);
        }
    }

    /**
     * Write the current string to the given Writer using escaping as needed or
     * requested by the configuration options. If there are no code points that
     * need to be escaped then this method just writes the entire string. If
     * there are ode points that need to be escaped, then substrings which don't
     * contain any characters to be escaped are written with a single write for
     * better efficiency.
     * <p>
     * This version performs better when there are lots of escapes than
     * {@link #writeStringFewEscapes(Writer)} but worse when there are few or no
     * escapes.
     *
     * @param json The writer.
     * @throws IOException if there's an I/O error.
     */
    private void writeStringManyEscapes( Writer json ) throws IOException
    {
        lastEscIndex = findLastEscape();

        if ( lastEscIndex < 0 ){
            json.write(strValue);
            return;
        }

        // escaping necessary.
        while ( nextIndex < len ){
            nextCodePoint();

            if ( isSurrogatePair != 0 ){
                if ( escapeSurrogates != 0 || ! Character.isDefined(codePoint) ){
                    writeEscape(json, getEscapeString());
                    continue;
                }
                // else OK
            }else if ( isMalformed != 0 ){
                // bad surrogate pair -- just write the single bad surrogate.
                writeEscape(json, getEscapeString());
                continue;
            }else{
                if ( processInlineEscapes != 0 && chars[0] == BACKSLASH ){
                    esc = null;
                    int newChars = handler.doMatches();
                    if ( esc != null ){
                        writeEscape(json, esc);
                        continue;
                    }else if ( newChars != 0 ){
                        flushCurrentSubstring(json);
                        json.write(chars, 0, charCount);
                        continue;
                    }
                }

                if ( escChecker.needEscape(chars[0]) != 0 ){
                    switch ( chars[0] ){
                        case '\b': writeEscape(json, BS); break;
                        case '\t': writeEscape(json, TAB); break;
                        case '\n': writeEscape(json, NL); break;
                        case '\f': writeEscape(json, FF); break;
                        case '\r': writeEscape(json, CR); break;
                        case '"': writeEscape(json, DQ); break;
                        case '/': writeEscape(json, SL); break;
                        case BACKSLASH: writeEscape(json, BK); break;
                        default: writeEscape(json, getEscapeString()); break;
                    }
                    continue;
                }
            }

            // no escaping needed for this code point.
            if ( beginIndex < 0 ){
                beginIndex = index; // start a new sub string.
            }
            if ( nextIndex > lastEscIndex ){
                nextIndex = len;    // end the loop and write the rest of the string.
            }
            endIndex = nextIndex;
        }

        flushCurrentSubstring(json);
    }

    /**
     * Write the given escape to the given writer.
     *
     * @param json the writer
     * @param esc the escape.
     * @throws IOException if there's an I/O error.
     */
    private void writeEscape( Writer json, String esc ) throws IOException
    {
        flushCurrentSubstring(json);
        json.write(esc);
    }

    /**
     * Write the current substring of unescaped chars, if any.
     *
     * @param json The writer.
     * @throws IOException if there's an I/O error.
     */
    private void flushCurrentSubstring( Writer json ) throws IOException
    {
        if ( beginIndex >= 0 ){
            json.write(strValue, beginIndex, endIndex - beginIndex);
            beginIndex = -1;
        }
    }

    /**
     * Write the current string to the given Writer using escaping as needed or
     * requested by the configuration options. If there are no code points that
     * need to be escaped then this method just writes the entire string. If
     * there are ode points that need to be escaped, then substrings which don't
     * contain any characters to be escaped are written with a single write for
     * better efficiency.
     * <p>
     * This version performs better when there are few or no escapes than
     * {@link #writeStringManyEscapes(Writer)} but worse when there are many
     * escapes.
     *
     * @param json The writer.
     * @throws IOException if there's an I/O error.
     */
    private void writeStringFewEscapes( Writer json ) throws IOException
    {
        Queue<Integer> escapes = findEscapes();

        if ( escapes == null ){
            json.write(strValue);
            return;
        }

        // get the index of the first escape.
        int nextEscape = escapes.poll();
        int escapesRemaining = escapes.size();

        // escaping necessary.
        while ( nextIndex < len ){
            if ( nextIndex < nextEscape ){
                // skip to the next escape
                json.write(strValue, nextIndex, nextEscape - nextIndex);
                nextIndex = nextEscape;
            }else{
                // escape this one.
                nextCodePoint();

                if ( isSurrogatePair != 0 || isMalformed != 0 ){
                    json.write(getEscapeString());
                }else{
                    int doEscape = 1;
                    if ( processInlineEscapes != 0 && chars[0] == BACKSLASH ){
                        esc = null;
                        int newChars = handler.doMatches();
                        if ( esc != null ){
                            json.write(esc);
                            doEscape = 0;
                        }else if ( newChars != 0 ){
                            json.write(chars, 0, charCount);
                            doEscape = 0;
                        }
                    }
                    if ( doEscape != 0 ){
                        switch ( chars[0] ){
                            case '\b': json.write(BS); break;
                            case '\t': json.write(TAB); break;
                            case '\n': json.write(NL); break;
                            case '\f': json.write(FF); break;
                            case '\r': json.write(CR); break;
                            case '"': json.write(DQ); break;
                            case '/': json.write(SL); break;
                            case BACKSLASH: json.write(BK); break;
                            default: json.write(getEscapeString()); break;
                        }
                    }
                }

                if ( escapesRemaining-- > 0 ){
                    // get the index of the next escape
                    nextEscape = escapes.poll();
                }else{
                    // no more escapes
                    if ( nextIndex < len ){
                        // write the rest of the string.
                        json.write(strValue, nextIndex, len - nextIndex);
                        nextIndex = len;
                    }
                }
            }
        }
    }

    /**
     * Set up the next codepoint.
     * <p>
     * This initializes the next code point and its char data.
     * <p>
     * If escape handling is enabled then it will check for pass through
     * escapes and unescape illegal escapes and possibly get single
     * character escapes as appropriate.
     *
     * @return true if there's another code point.
     */
    boolean nextReady()
    {
        if ( nextIndex < len ){
<<<<<<< HEAD
            index = nextIndex;

            // set up code point and char data.
            charCount = 1;
            codePoint = chars[0] = strValue.charAt(index);
            isMalformed = isSurrogatePair = JSONUtil.isSurrogate(chars[0]);
            if ( isSurrogatePair ){
                isSurrogatePair = ++nextIndex < len;
                if ( isSurrogatePair ){
                    chars[1] = strValue.charAt(nextIndex);
                    isSurrogatePair = Character.isSurrogatePair(chars[0], chars[1]);
                    if ( isSurrogatePair ){
                        isMalformed = false;
                        charCount = 2;
                        codePoint = Character.toCodePoint(chars[0], chars[1]);
                    }else{
                        --nextIndex;
                    }
                }else{
                    --nextIndex;
                }
            }
            ++nextIndex;
=======
>>>>>>> e6823762

            nextCodePoint();

            if ( handleEscaping != 0 ){
                handleEscaping();
            }

            return true;
        }else{
            return false;
        }
    }

    /**
     * Set up the next code point.
     */
    private void nextCodePoint()
    {
        index = nextIndex;

        charCount = 1;
        codePoint = chars[0] = strValue.charAt(index);
        isMalformed = isSurrogatePair = Character.isSurrogate(chars[0]) ? 1 : 0;
        if ( isSurrogatePair != 0 ){
            isSurrogatePair = ++nextIndex < len ? 1 : 0;
            if ( isSurrogatePair != 0 ){
                chars[1] = strValue.charAt(nextIndex);
                isSurrogatePair = Character.isSurrogatePair(chars[0], chars[1]) ? 1 : 0;
                if ( isSurrogatePair != 0 ){
                    isMalformed = 0;
                    charCount = 2;
                    codePoint = Character.toCodePoint(chars[0], chars[1]);
                }else{
                    --nextIndex;
                }
            }else{
                --nextIndex;
            }
        }

        ++nextIndex;
    }

    /**
     * Handle escapes as appropriate.
     */
    private void handleEscaping()
    {
        esc = null;

        if ( index > lastEscIndex ){
            // past last escape -- disable escape checking.
            noEscapes = 1;
            handleEscaping = 0;
            return;
        }

        if ( processInlineEscapes != 0 && chars[0] == BACKSLASH ){
            handler.doMatches();            // check for escapes.
        }

        if ( useSingleLetterEscapes != 0 && esc == null && chars[0] <= MAX_SINGLE_ESC_CHAR ){
            switch ( chars[0] ){
                case '\b': esc = BS; break;
                case '\t': esc = TAB; break;
                case '\n': esc = NL; break;
                case '\f': esc = FF; break;
                case '\r': esc = CR; break;
                case '"': esc = DQ; break;
                case '/': esc = SL; break;
                case BACKSLASH: esc = BK; break;
            }
        }

        // any other escapes requested or required.
        if ( esc == null ){
            if ( isMalformed != 0 ){
                esc = getEscapeString();
            }else if ( isSurrogatePair != 0 ){
                if ( escChecker.needEscape(codePoint) != 0 ){
                    esc = getEscapeString();
                }
            }else if ( escChecker.needEscape(chars[0]) != 0 ){
                esc = getEscapeString();
            }
        }
    }

    /**
     * Get the Unicode escaped version of the current code point.
     *
     * @return the escaped version of the current code point.
     */
    String getEscapeString()
    {
        // Bad code point for an identifier.
        if ( useECMA6 != 0 && (codePoint < 0x10 || codePoint > 0xFFFF) ){
            // Use ECMAScript 6 code point escape.
            // only very low or very high code points see an advantage.
            return String.format("\\u{%X}", codePoint);
        }else{
            // Use normal escape.
            if ( isSurrogatePair != 0 ){
                return String.format("\\u%04X\\u%04X", (int)chars[0], (int)chars[1]);
            }else{
                return String.format("\\u%04X", (int)chars[0]);
            }
        }
    }

    /**
     * Get the region end point for the given region length at
     * the current position.
     *
     * @param regionLength the length of the desired region.
     * @return The end point.
     */
    int end( int regionLength )
    {
        return Math.min(index+regionLength, len);
    }

    /**
     * Check if the string contains any characters that need to be escaped.
     * This searches this string from the end so that it can record the
     * index of the last character that needs to be escaped.
     *
     * @param strValue The string
     * @return the index of the last escape or -1 if there isn't one.
     */
    private int findLastEscape()
    {
        escChecker = getEscapeChecker();
        int i = len;
        while ( i > 0 ){
            --i;
            char ch1 = strValue.charAt(i);
            if ( Character.isSurrogate(ch1) ){
                int malformed = 1;
                if ( --i >= 0 ){
                    char ch0 = strValue.charAt(i);
                    if ( Character.isSurrogatePair(ch0, ch1) ){
                        malformed = 0;
                        if ( escChecker.needEscape(Character.toCodePoint(ch0, ch1)) != 0 ){
                            return ++i;
                        }
                    }
                }
                if ( malformed != 0 ){
                    return ++i;
                }
            }else if ( escChecker.needEscape(ch1) != 0 ){
                return i;
            }
        }
        return -1;
    }

    /**
     * Find a collection of escapes for this string.
     *
     * @return a queue of escape indexes or null if there are none.
     */
    private Queue<Integer> findEscapes()
    {
        Queue<Integer> escapes = null;
        escChecker = getEscapeChecker();
        int i = 0;
        int n = 0;
        int iqs = 0;
        // loop until the first escape is encountered.
        while ( n < len ){
            i = n;
            char ch0 = strValue.charAt(i);
<<<<<<< HEAD
            if ( JSONUtil.isSurrogate(ch0) ){
                boolean malformed = true;
                if ( ++i < len ){
                    char ch1 = strValue.charAt(i);
=======
            if ( Character.isSurrogate(ch0) ){
                int malformed = 1;
                if ( ++n < len ){
                    char ch1 = strValue.charAt(n);
>>>>>>> e6823762
                    if ( Character.isSurrogatePair(ch0, ch1) ){
                        malformed = 0;
                        if ( escChecker.needEscape(Character.toCodePoint(ch0, ch1)) != 0 ){
                            escapes = newEscapes(i, iqs = getInitialQueueSize());
                            ++n;
                            break;
                        }
                    }
                }
                if ( malformed != 0 ){
                    escapes = newEscapes(i, iqs = getInitialQueueSize());
                    break;
                }
            }else if ( escChecker.needEscape(ch0) != 0 ){
                escapes = newEscapes(i, iqs = getInitialQueueSize());
                ++n;
                break;
            }
            ++n;
        }
        if ( n < len ){
            while ( n < len ){
                i = n;
                char ch0 = strValue.charAt(i);
                if ( Character.isSurrogate(ch0) ){
                    int malformed = 1;
                    if ( ++n < len ){
                        char ch1 = strValue.charAt(n);
                        if ( Character.isSurrogatePair(ch0, ch1) ){
                            malformed = 0;
                            if ( escChecker.needEscape(Character.toCodePoint(ch0, ch1)) != 0 ){
                                escapes.add(i);
                            }
                        }
                    }
                    if ( malformed != 0 ){
                        --n;
                        escapes.add(i);
                    }
                }else if ( escChecker.needEscape(ch0) != 0 ){
                    escapes.add(i);
                }
                ++n;
            }
            int size = escapes.size();
            if ( size > iqs && iqs < MAX_INITIAL_QUEUE_SIZE ){
                setInitialQueueSize(Math.min(size, MAX_INITIAL_QUEUE_SIZE));
            }
        }
        return escapes;
    }

    /**
     * Make a new escapes queue and add the first element to it.
     *
     * @param i the first escape index.
     * @param iqs the initial queue size.
     * @return the escapes queue.
     */
    private Queue<Integer> newEscapes( int i, int iqs )
    {
        Queue<Integer> escapes = new ArrayDeque<>(iqs);
        escapes.add(i);
        return escapes;
    }

    /**
     * Get an escape checker appropriate for the current flags.
     *
     * @return An escape checker appropriate for the current flags.
     */
    private EscapeChecker getEscapeChecker()
    {
        if ( supportEval ){
            if ( escapeNonAscii ){
                return ASCII_EVAL_EC;
            }else if ( escapeSurrogates != 0 ){
                return SURROGATE_EVAL_EC;
            }else{
                return EVAL_EC;
            }
        }else if ( escapeNonAscii ){
            return ASCII_EC;
        }else if ( escapeSurrogates != 0 ){
            return SURROGATE_EC;
        }else{
            return BASIC_EC;
        }
    }

    /**
     * Get the initial queue size.
     *
     * @return the initial queue size.
     */
    private static synchronized int getInitialQueueSize()
    {
        return initialQueueSize;
    }

    /**
     * Set the initial queue size.
     *
     * @param iqs the new initial queue size
     */
    private static synchronized void setInitialQueueSize( int iqs )
    {
        initialQueueSize = iqs;
    }

    /**
     * Take a string containing a Javascript character escape and return its
     * char value.
     *
     * @param esc A string containing a Javascript hex, octal or single character escape.
     * @return The char represented by the given escape.
     */
    private static char getEscapeChar( String esc )
    {
        char result;

        char c = esc.charAt(1);
        if ( c == 'x' ){
            result = (char)Integer.parseInt(esc.substring(2), 16); // hex escape
        }else if ( Character.isDigit(c) ){
            result = (char)Integer.parseInt(esc.substring(1), 8);  // octal escape
        }else{
            result = JAVASCRIPT_ESC_MAP.get(esc);                  // other character escape
        }
        return result;
    }

    /**
     * Return the JSON character escape for the given char or null if there isn't one.
     *
     * @param c The char to be escaped.
     * @return The escape if there is one.
     */
    static String getEscape( char c )
    {
        return JSON_ESC_MAP.get(c);
    }

    /**
     * Return 1 if there's a JSON single character escape for this char.
     *
     * @param c The char to check.
     * @return 1 if there's a JSON single character escape for this char.
     */
    static boolean haveJsonEsc( char c )
    {
        return JSON_ESC_MAP.containsKey(c);
    }

    /**
     * Get the escape pass through pattern for identifiers or strings.
     *
     * @param cfg A configuration object to determine which pattern to use.
     * @param useSingleLetterEscapes If 1, then use a pattern that allows JSON single letter escapes.
     * @return The escape pass through pattern.
     */
    static Pattern getEscapePassThroughPattern( JSONConfig cfg, boolean useSingleLetterEscapes )
    {
        Pattern escapePassThroughPat;

        if ( useSingleLetterEscapes || cfg.isFullJSONIdentifierCodePoints() ){
            // JSON standard allows most string escapes in identifiers.
            escapePassThroughPat = cfg.isUseECMA6() ? JSON6_ESCAPE_PASS_THROUGH_PAT
                                                    : JSON5_ESCAPE_PASS_THROUGH_PAT;
        }else{
            // ECMAScript only allows Unicode escapes in identifiers.
            escapePassThroughPat = cfg.isUseECMA6() ? ECMA6_ESCAPE_PASS_THROUGH_PAT
                                                    : ECMA5_ESCAPE_PASS_THROUGH_PAT;
        }

        return escapePassThroughPat;
    }

    /**
     * Get the maximum region length of an escape pass through.
     *
     * @param cfg the config object.
     * @return the maximum region length.
     */
    static int getEscapePassThroughRegionLength( JSONConfig cfg )
    {
        return cfg.isUseECMA6() ? MAX_CODE_POINT_ESC_LENGTH : CODE_UNIT_ESC_LENGTH;
    }

    /**
     * Shorthand to apply a region to a matcher and find out if the desired
     * pattern is in that spot. Using limited regions limits the overhead of
     * using {@link Matcher#find()} which could otherwise be considerable for
     * long strings.
     *
     * @param matcher The matcher.
     * @param start The start of the region.
     * @param end The end of the region.
     * @return 1 if there is a match at the start of the region.
     */
    static boolean gotMatch( Matcher matcher, int start, int end )
    {
        matcher.region(start, end);
        return matcher.find() && matcher.start() == start;
    }

    /**
     * Return 1 if the character is one of the non-control characters
     * that has to be escaped or something that breaks eval.
     *
     * @param ch the char to check.
     * @return 1 if the char needs to be escaped based upon this test.
     */
    private static int isControl( char ch )
    {
        return ch < ' ' ? 1 : 0;
    }

    /**
     * Return 1 if the character is a control character or non-ASCII
     *
     * @param ch the char to check.
     * @return 1 if the char needs to be escaped based upon this test.
     */
    private static int isNotAscii( char ch )
    {
        return ch < ' ' || ch > MAX_ASCII ? 1 : 0;
    }

    /**
     * Return 1 if the character is one of the non-control characters
     * that has to be escaped.
     *
     * @param ch the char to check.
     * @return 1 if the char needs to be escaped based upon this test.
     */
    private static int isEsc( char ch )
    {
        switch ( ch ){
            case '"':
            case '/':
            case BACKSLASH:
                return 1;
        }
        return 0;
    }

    /**
     * Return 1 if the character is one of the non-control characters
     * that has to be escaped or something that breaks eval.
     *
     * @param ch the char to check.
     * @return 1 if the char needs to be escaped based upon this test.
     */
    private static int isEvalEsc( char ch )
    {
        switch ( ch ){
            case '"':
            case '/':
            case BACKSLASH:
            case LINE_SEPARATOR:
            case PARAGRAPH_SEPARATOR:
                return 1;
        }
        return 0;
    }

    /**
     * Undo escapes in input strings before formatting a string. This will get
     * rid of octal escapes and hex escapes and any unnecessary escapes. If the
     * characters still need to be escaped, then they will be re-escaped by the
     * caller.
     *
     * @param strValue Input string.
     * @param cfg The config object for flags.
     * @return Unescaped string.
     */
    static String unEscape( String strValue, JSONConfig cfg )
    {
        if ( strValue.indexOf(BACKSLASH) < 0 ){
            // nothing to do.
            return strValue;
        }

        Matcher jsEscMatcher = JAVASCRIPT_ESC_PAT.matcher(strValue);
        Matcher codeUnitMatcher = CODE_UNIT_PAT.matcher(strValue);
        Matcher codePointMatcher = CODE_POINT_PAT.matcher(strValue);

        int lastBackSlash = strValue.lastIndexOf(BACKSLASH);
        StringBuilder buf = new StringBuilder();
        CodePointData cp = new CodePointData(strValue, cfg);
        while ( cp.nextReady() ){
            if ( cp.codePoint == BACKSLASH ){
                if ( gotMatch(jsEscMatcher, cp.index, cp.end(MAX_JS_ESC_LENGTH)) ){
                    String esc = jsEscMatcher.group(1);
                    buf.append(getEscapeChar(esc));
                    cp.nextIndex += esc.length();
                }else if ( gotMatch(codeUnitMatcher, cp.index, cp.end(CODE_UNIT_ESC_LENGTH)) ){
                    buf.append((char)Integer.parseInt(codeUnitMatcher.group(2),16));
                    cp.nextIndex += codeUnitMatcher.group(1).length();
                }else if ( gotMatch(codePointMatcher, cp.index, cp.end(MAX_CODE_POINT_ESC_LENGTH)) ){
                    buf.appendCodePoint(Integer.parseInt(codePointMatcher.group(2),16));
                    cp.nextIndex += codePointMatcher.group(1).length();
                }else{
                    // have '\' but nothing looks like a valid escape; just pass it through.
                    cp.appendChars(buf);
                }
                if ( cp.nextIndex > lastBackSlash ){
                    // don't need these anymore.
                    jsEscMatcher = null;
                    codeUnitMatcher = null;
                    codePointMatcher = null;
                }
            }else{
                cp.appendChars(buf);            // not an escape.
            }
        }
        return buf.toString();
    }

    /**
     * Class to encapsulate redundant code for the escape handling for
     * {@link JSONUtil#writeString(String,Writer,JSONConfig)} and
     * {@link JSONUtil#escapeBadIdentiferCodePoints(String,JSONConfig)}
     */
    private class EscapeHandler
    {
        // various matching variables.
        private Matcher passThroughMatcher;
        private Matcher jsEscMatcher;
        private Matcher codePointMatcher;
        private int passThroughRegionLength;
        private int lastBackSlash;
        private int useECMA5;

        /**
         * Make an EscapeHandler.
         *
         * @param cfg the config object.
         * @param lastBackSlash the index of the last backslash in the string.
         * @param passThroughOnly if 1, only do pass throughs.
         */
        private EscapeHandler( JSONConfig cfg, int lastBackSlash )
        {
            this.lastBackSlash = lastBackSlash;

            // set up the pass through matcher.
            Pattern escapePassThroughPat = getEscapePassThroughPattern(cfg, useSingleLetterEscapes != 0);
            passThroughMatcher = escapePassThroughPat.matcher(strValue);
            passThroughRegionLength = getEscapePassThroughRegionLength(cfg);

            // set up the javascript character escape matcher.
            jsEscMatcher = JAVASCRIPT_ESC_PAT.matcher(strValue);

            useECMA5 = useECMA6 == 0 ? 1 : 0;
            if ( useECMA5 != 0 ){
                // set up the ECMAScript 6 code point matcher,
                // because those will not be matched by the pass through.
                codePointMatcher = CODE_POINT_PAT.matcher(strValue);
            }
        }

        /**
         * Do the matching for escapes.
         */
        private int doMatches()
        {
            int newChars = 0;

            // check for escapes.
            if ( gotMatch(passThroughMatcher, index, end(passThroughRegionLength)) ){
                // pass it through unchanged.
                esc = passThroughMatcher.group(1);
                nextIndex += esc.length();
            }else if ( gotMatch(jsEscMatcher, index, end(MAX_JS_ESC_LENGTH)) ){
                // Any Javascript escapes that didn't make it through the pass through are not allowed.
                String jsEsc = jsEscMatcher.group(1);
                codePoint = chars[0] = getEscapeChar(jsEsc);
                newChars = 1;
                nextIndex += jsEsc.length();
            }else if ( useECMA5 != 0 && gotMatch(codePointMatcher, index, end(MAX_CODE_POINT_ESC_LENGTH)) ){
                /*
                 * Only get here if it wasn't passed through => useECMA6 is
                 * 0.  Convert it to an inline codepoint.  Maybe something
                 * later will escape it legally.
                 */
                codePoint = Integer.parseInt(codePointMatcher.group(2),16);
                newChars = 1;
                if ( codePoint < Character.MIN_SUPPLEMENTARY_CODE_POINT ){
                    chars[0] = (char)codePoint;
                }else{
                    isSurrogatePair = 1;
                    charCount = 2;
<<<<<<< HEAD
                    int[] cps = { codePoint };
                    String str = new String(cps,0,1);
                    chars[0] = str.charAt(0);
                    chars[1] = str.charAt(1);
                }else{
                    chars[0] = (char)codePoint;
=======
                    chars[0] = Character.highSurrogate(codePoint);
                    chars[1] = Character.lowSurrogate(codePoint);
>>>>>>> e6823762
                }
                nextIndex += codePointMatcher.group(1).length();
            }

            if ( newChars != 0 ){
                if ( isSurrogatePair != 0 ){
                    if ( escChecker.needEscape(codePoint) != 0 ){
                        esc = getEscapeString();
                    }
                }else if ( escChecker.needEscape(chars[0]) != 0 ){
                    if ( useSingleLetterEscapes != 0 ){
                        switch ( chars[0] ){
                            case '\b': esc = BS; break;
                            case '\t': esc = TAB; break;
                            case '\n': esc = NL; break;
                            case '\f': esc = FF; break;
                            case '\r': esc = CR; break;
                            case '"': esc = DQ; break;
                            case '/': esc = SL; break;
                            case BACKSLASH: esc = BK; break;
                            default: esc = getEscapeString();
                        }
                    }else{
                        esc = getEscapeString();
                    }
                }
            }

            if ( nextIndex > lastBackSlash ){
                // this handler is no longer needed.
                processInlineEscapes = 0;
                handler = null;
            }

            return newChars;
        }
    } // class EscapeHandler

    /**
     * This interface defines an escape checker.
     */
    private interface EscapeChecker
    {
        /**
         * Does the actual checking.
         *
         * @param ch the char
         * @return 1 if the char needs to be escaped.
         */
        int needEscapeImpl( char ch );

        /**
         * Does the actual checking.
         *
         * @return 1 if the codePoint needs to be escaped.
         */
        int needEscapeImpl();

        /**
         * Return 1 if the given char needs to be escaped.
         *
         * @param ch the char.
         * @return 1 if the given char needs to be escaped.
         */
        int needEscape( char ch );

        /**
         * Return 1 if the given code point needs to be escaped.
         *
         * @param cp the code point.
         * @return 1 if the given code point needs to be escaped.
         */
        int needEscape( int cp );
    }

    /**
     * Abstract class for escape checkers.
     */
    private static abstract class AbstractEscapeChecker implements EscapeChecker
    {
        public int needEscape( char ch )
        {
            if ( needEscapeImpl(ch) != 0 ){
                return 1;
            }else if ( Character.isDefined(ch) ){
                return 0;
            }else{
                return 1;
            }
        }

        public int needEscape( int cp )
        {
            if ( needEscapeImpl() != 0 ){
                return 1;
            }else if ( Character.isDefined(cp) ){
                return 0;
            }else{
                return 1;
            }
        }
    }

    /**
     * Checks for controls and other escapes without eval protection.
     */
    private static class BasicEscapeChecker extends AbstractEscapeChecker
    {
        public int needEscapeImpl( char ch )
        {
            if ( isControl(ch) != 0 ){
                return 1;
            }else if ( isEsc(ch) != 0 ){
                return 1;
            }else{
                return 0;
            }
        }

        public int needEscapeImpl()
        {
            return 0;
        }
    }

    /**
     * Checks for controls and other escapes with eval protection.
     */
    private static class EvalEscapeChecker extends AbstractEscapeChecker
    {
        public int needEscapeImpl( char ch )
        {
            if ( isControl(ch) != 0 ){
                return 1;
            }else if ( isEvalEsc(ch) != 0 ){
                return 1;
            }else{
                return 0;
            }
        }

        public int needEscapeImpl()
        {
            return 0;
        }
    }

    /**
     * Checks for controls, non-ASCII and other escapes without eval protection.
     */
    private static class AsciiEscapeChecker extends AbstractEscapeChecker
    {
        public int needEscapeImpl( char ch )
        {
            if ( isNotAscii(ch) != 0 ){
                return 1;
            }else if ( isEsc(ch) != 0 ){
                return 1;
            }else{
                return 0;
            }
        }

        public int needEscapeImpl()
        {
            return 1;
        }
    }

    /**
     * Checks for controls, non-ASCII and other escapes with eval protection.
     */
    private static class AsciiEvalEscapeChecker extends AbstractEscapeChecker
    {
        public int needEscapeImpl( char ch )
        {
            if ( isNotAscii(ch) != 0 ){
                return 1;
            }else if ( isEvalEsc(ch) != 0 ){
                return 1;
            }else{
                return 0;
            }
        }

        public int needEscapeImpl()
        {
            return 1;
        }
    }

    /**
     * Checks for controls, other escapes without eval protection and surrogates.
     */
    private static class SurrogateEscapeChecker extends AbstractEscapeChecker
    {
        public int needEscapeImpl( char ch )
        {
<<<<<<< HEAD
            return isControl(ch) || isEsc(ch) || JSONUtil.isSurrogate(ch);
=======
            if ( isControl(ch) != 0 ){
                return 1;
            }else if ( isEsc(ch) != 0 ){
                return 1;
            }else if ( Character.isSurrogate(ch) ){
                return 1;
            }else{
                return 0;
            }
        }

        public int needEscapeImpl()
        {
            return 1;
>>>>>>> e6823762
        }
    }

    /**
     * Checks for controls, other escapes with eval protection and surrogates.
     */
    private static class SurrogateEvalEscapeChecker extends AbstractEscapeChecker
    {
        public int needEscapeImpl( char ch )
        {
            if ( isControl(ch) != 0 ){
                return 1;
            }else if ( isEvalEsc(ch) != 0 ){
                return 1;
            }else if ( Character.isSurrogate(ch) ){
                return 1;
            }else{
                return 0;
            }
        }

        public int needEscapeImpl()
        {
<<<<<<< HEAD
            return isControl(ch) || isEvalEsc(ch) || JSONUtil.isSurrogate(ch);
=======
            return 1;
>>>>>>> e6823762
        }
    }
}<|MERGE_RESOLUTION|>--- conflicted
+++ resolved
@@ -158,21 +158,7 @@
      * Initialize JSON_ESC_MAP, JAVASCRIPT_ESC_MAP and EVAL_ESC_SET.
      */
     static {
-<<<<<<< HEAD
-        Map<Character,String> jsonEscMap = new HashMap<Character,String>();
-        jsonEscMap.put('\b', "\\b");
-        jsonEscMap.put('\t', "\\t");
-        jsonEscMap.put('\n', "\\n");
-        jsonEscMap.put('\f', "\\f");
-        jsonEscMap.put('\r', "\\r");
-        jsonEscMap.put('"', "\\\"");
-        jsonEscMap.put('/', "\\/");
-        jsonEscMap.put('\\', "\\\\");
-        JSON_ESC_MAP = new HashMap<Character,String>(jsonEscMap);
-
-        Map<String,Character> javascriptEscMap = new HashMap<String,Character>();
-=======
-        JSON_ESC_MAP = new HashMap<>(8);
+        JSON_ESC_MAP = new HashMap<Character,String>(8);
         JSON_ESC_MAP.put('\b', BS);
         JSON_ESC_MAP.put('\t', TAB);
         JSON_ESC_MAP.put('\n', NL);
@@ -182,20 +168,13 @@
         JSON_ESC_MAP.put('/', SL);
         JSON_ESC_MAP.put(BACKSLASH, BK);
 
-        JAVASCRIPT_ESC_MAP = new HashMap<>(10);
->>>>>>> e6823762
+        JAVASCRIPT_ESC_MAP = new HashMap<String,Character>(10);
         for ( Entry<Character,String> entry : JSON_ESC_MAP.entrySet() ){
             JAVASCRIPT_ESC_MAP.put(entry.getValue(), entry.getKey());
         }
         // these two are valid in Javascript but not JSON.
-<<<<<<< HEAD
-        javascriptEscMap.put("\\v", (char)0xB);
-        javascriptEscMap.put("\\'", '\'');
-        JAVASCRIPT_ESC_MAP = new HashMap<String,Character>(javascriptEscMap);
-=======
         JAVASCRIPT_ESC_MAP.put("\\v", (char)0xB);
         JAVASCRIPT_ESC_MAP.put("\\'", '\'');
->>>>>>> e6823762
     }
 
     // private data and flags.
@@ -625,33 +604,6 @@
     boolean nextReady()
     {
         if ( nextIndex < len ){
-<<<<<<< HEAD
-            index = nextIndex;
-
-            // set up code point and char data.
-            charCount = 1;
-            codePoint = chars[0] = strValue.charAt(index);
-            isMalformed = isSurrogatePair = JSONUtil.isSurrogate(chars[0]);
-            if ( isSurrogatePair ){
-                isSurrogatePair = ++nextIndex < len;
-                if ( isSurrogatePair ){
-                    chars[1] = strValue.charAt(nextIndex);
-                    isSurrogatePair = Character.isSurrogatePair(chars[0], chars[1]);
-                    if ( isSurrogatePair ){
-                        isMalformed = false;
-                        charCount = 2;
-                        codePoint = Character.toCodePoint(chars[0], chars[1]);
-                    }else{
-                        --nextIndex;
-                    }
-                }else{
-                    --nextIndex;
-                }
-            }
-            ++nextIndex;
-=======
->>>>>>> e6823762
-
             nextCodePoint();
 
             if ( handleEscaping != 0 ){
@@ -673,7 +625,7 @@
 
         charCount = 1;
         codePoint = chars[0] = strValue.charAt(index);
-        isMalformed = isSurrogatePair = Character.isSurrogate(chars[0]) ? 1 : 0;
+        isMalformed = isSurrogatePair = JSONUtil.isSurrogate(chars[0]) ? 1 : 0;
         if ( isSurrogatePair != 0 ){
             isSurrogatePair = ++nextIndex < len ? 1 : 0;
             if ( isSurrogatePair != 0 ){
@@ -788,7 +740,7 @@
         while ( i > 0 ){
             --i;
             char ch1 = strValue.charAt(i);
-            if ( Character.isSurrogate(ch1) ){
+            if ( JSONUtil.isSurrogate(ch1) ){
                 int malformed = 1;
                 if ( --i >= 0 ){
                     char ch0 = strValue.charAt(i);
@@ -825,17 +777,10 @@
         while ( n < len ){
             i = n;
             char ch0 = strValue.charAt(i);
-<<<<<<< HEAD
             if ( JSONUtil.isSurrogate(ch0) ){
-                boolean malformed = true;
-                if ( ++i < len ){
-                    char ch1 = strValue.charAt(i);
-=======
-            if ( Character.isSurrogate(ch0) ){
                 int malformed = 1;
                 if ( ++n < len ){
                     char ch1 = strValue.charAt(n);
->>>>>>> e6823762
                     if ( Character.isSurrogatePair(ch0, ch1) ){
                         malformed = 0;
                         if ( escChecker.needEscape(Character.toCodePoint(ch0, ch1)) != 0 ){
@@ -860,7 +805,7 @@
             while ( n < len ){
                 i = n;
                 char ch0 = strValue.charAt(i);
-                if ( Character.isSurrogate(ch0) ){
+                if ( JSONUtil.isSurrogate(ch0) ){
                     int malformed = 1;
                     if ( ++n < len ){
                         char ch1 = strValue.charAt(n);
@@ -897,7 +842,7 @@
      */
     private Queue<Integer> newEscapes( int i, int iqs )
     {
-        Queue<Integer> escapes = new ArrayDeque<>(iqs);
+        Queue<Integer> escapes = new ArrayDeque<Integer>(iqs);
         escapes.add(i);
         return escapes;
     }
@@ -1229,17 +1174,10 @@
                 }else{
                     isSurrogatePair = 1;
                     charCount = 2;
-<<<<<<< HEAD
                     int[] cps = { codePoint };
                     String str = new String(cps,0,1);
                     chars[0] = str.charAt(0);
                     chars[1] = str.charAt(1);
-                }else{
-                    chars[0] = (char)codePoint;
-=======
-                    chars[0] = Character.highSurrogate(codePoint);
-                    chars[1] = Character.lowSurrogate(codePoint);
->>>>>>> e6823762
                 }
                 nextIndex += codePointMatcher.group(1).length();
             }
@@ -1438,14 +1376,11 @@
     {
         public int needEscapeImpl( char ch )
         {
-<<<<<<< HEAD
-            return isControl(ch) || isEsc(ch) || JSONUtil.isSurrogate(ch);
-=======
             if ( isControl(ch) != 0 ){
                 return 1;
             }else if ( isEsc(ch) != 0 ){
                 return 1;
-            }else if ( Character.isSurrogate(ch) ){
+            }else if ( JSONUtil.isSurrogate(ch) ){
                 return 1;
             }else{
                 return 0;
@@ -1455,7 +1390,6 @@
         public int needEscapeImpl()
         {
             return 1;
->>>>>>> e6823762
         }
     }
 
@@ -1470,7 +1404,7 @@
                 return 1;
             }else if ( isEvalEsc(ch) != 0 ){
                 return 1;
-            }else if ( Character.isSurrogate(ch) ){
+            }else if ( JSONUtil.isSurrogate(ch) ){
                 return 1;
             }else{
                 return 0;
@@ -1479,11 +1413,7 @@
 
         public int needEscapeImpl()
         {
-<<<<<<< HEAD
-            return isControl(ch) || isEvalEsc(ch) || JSONUtil.isSurrogate(ch);
-=======
             return 1;
->>>>>>> e6823762
         }
     }
 }