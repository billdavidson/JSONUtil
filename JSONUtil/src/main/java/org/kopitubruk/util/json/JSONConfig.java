/*
 * Copyright 2015 Bill Davidson
 *
 * Licensed under the Apache License, Version 2.0 (the "License");
 * you may not use this file except in compliance with the License.
 * You may obtain a copy of the License at
 *
 *    http://www.apache.org/licenses/LICENSE-2.0
 *
 * Unless required by applicable law or agreed to in writing, software
 * distributed under the License is distributed on an "AS IS" BASIS,
 * WITHOUT WARRANTIES OR CONDITIONS OF ANY KIND, either express or implied.
 * See the License for the specific language governing permissions and
 * limitations under the License.
 */
package org.kopitubruk.util.json;

import java.io.Serializable;
import java.text.DateFormat;
import java.text.NumberFormat;
import java.text.SimpleDateFormat;
import java.util.ArrayList;
import java.util.Arrays;
import java.util.Collection;
import java.util.Date;
import java.util.HashMap;
import java.util.List;
import java.util.Locale;
import java.util.Map;
import java.util.Map.Entry;
import java.util.TimeZone;

/**
 * A configuration object for JSONUtil to control various encoding options.
 * <p>
 * It is possible to change the defaults by using the
 * {@link JSONConfigDefaults} class.  See that class for details.
 * <p>
 * These are the names of the boolean flags and their normal defaults if you
 * don't change them.  See the setters for these for descriptions of what they
 * do.
 * <h3>Validation related options.</h3>
 * <ul>
 *   <li>validatePropertyNames = true</li>
 *   <li>detectDataStructureLoops = true</li>
 *   <li>escapeBadIdentifierCodePoints = false</li>
 *   <li>fullJSONIdentifierCodePoints = false</li>
 * </ul>
 * <h3>Safe alternate encoding options.</h3>
 * <ul>
 *   <li>encodeNumericStringsAsNumbers = false</li>
 *   <li>escapeNonAscii = false</li>
 *   <li>unEscapeWherePossible = false</li>
 *   <li>escapeSurrogates = false</li>
 *   <li>passThroughEscapes = false</li>
 *   <li>encodeDatesAsStrings = false</li>
 *   <li>reflectUnknownObjects = false</li>
 *   <li>preciseNumbers = false</li>
 *   <li>smallNumbers = false</li>
 *   <li>usePrimitiveArrays = false</li>
 * </ul>
 * <h3>
 *   Allow generation of certain types of non-standard JSON.
 * </h3>
 * <p>
 *   These could cause problems for some things that take JSON.  Defaults
 *   are for standard JSON.  Be careful about changing these.  They should
 *   work fine if the JSON is interpreted by a standard Javascript
 *   eval(), except ECMAScript 6 code points if your interpreter doesn't
 *   support those.  Going non-default on any of these tends not to
 *   work in strict JSON parsers such as JQuery.
 * </p>
 * <ul>
 *   <li>quoteIdentifier = true</li>
 *   <li>useECMA6 = false</li>
 *   <li>allowReservedWordsInIdentifiers = false</li>
 *   <li>encodeDatesAsObjects = false</li>
 * </ul>
 * <p>
 * You can change the locale being used for error messages and
 * log messages and possibly by JSONAble objects for encoding.
 * <p>
 * You can create number formats associated with specific numeric
 * types if you want your numbers encoded in a certain way.
 * <p>
 * If you've enabled special date handling options, you can change
 * the way date strings are generated and the way that they are
 * parsed.
 * <p>
 * This class also keeps track of classes which will be automatically
 * reflected when encountered.
 * <p>
 * This class NOT thread safe.  There are issues with the loop
 * detection logic and any custom number or date formats used.  Never
 * share objects of this class between threads.
 *
 * @see JSONConfigDefaults
 * @author Bill Davidson
 */
public class JSONConfig implements Serializable, Cloneable
{
    private static TimeZone UTC_TIME_ZONE = TimeZone.getTimeZone("UTC");

    /**
     * A locale used for error messages and localization by {@link JSONAble}s if
     * applicable.
     */
    private Locale locale;

    /**
     * Used by JSONUtil to detect data structure loops.
     */
    private List<Object> objStack;

    /**
     * Optional number formats mapped from different number types.
     */
    private Map<Class<? extends Number>,NumberFormat> numberFormatMap = null;

    /**
     * A date formatter when encoding Dates.
     */
    private DateFormat dateGenFormat;

    /**
     * Custom date parsing formats.
     */
    private List<DateFormat> customDateParseFormats = null;

    /**
     * Custom date parsing formats plus ISO 8601 parsing formats.
     */
    private List<DateFormat> dateParseFormats = null;

    /**
     * The set of classes that reflection should be used for.
     */
    private Map<Class<?>,JSONReflectedClass> reflectClasses = null;

    /**
     * Indent padding object.
     */
    private IndentPadding indentPadding = null;

    /**
     * The privacy level for reflection.
     */
    private int reflectionPrivacy = ReflectUtil.PUBLIC;

    // various flags.  see their setters.
    private boolean validatePropertyNames;
    private boolean detectDataStructureLoops;
    private boolean escapeBadIdentifierCodePoints;
    private boolean fullJSONIdentifierCodePoints;

    private boolean encodeNumericStringsAsNumbers;
    private boolean escapeNonAscii;
    private boolean unEscapeWherePossible;
    private boolean escapeSurrogates;
    private boolean passThroughEscapes;
    private boolean encodeDatesAsStrings;
    private boolean reflectUnknownObjects;
    private boolean preciseNumbers;
    private boolean smallNumbers;
    private boolean usePrimitiveArrays;

    private boolean quoteIdentifier;
    private boolean useECMA6;
    private boolean allowReservedWordsInIdentifiers;
    private boolean encodeDatesAsObjects;

    /**
     * Create a JSONConfig
     */
    public JSONConfig()
    {
        this(null);
    }

    /**
     * Create a JSONConfig with the given locale.
     *
     * @param locale the locale to set.
     */
    public JSONConfig( Locale locale )
    {
        JSONConfigDefaults.initJSONConfig(this, locale);

        objStack = detectDataStructureLoops ? new ArrayList<Object>() : null;
    }

    /**
     * Only used by {@link #clone()}. Initializes nothing since clone() will
     * initialize everything itself. Avoids the overhead from the normal
     * constructor including synchronizing on the entire
     * {@link JSONConfigDefaults} class.
     *
     * @param placeHolder dummy argument to get a different signature.
     */
    private JSONConfig( boolean placeHolder )
    {
    }

    /**
     * Return a clone of this object.  Note that this is unsynchronized,
     * so code accordingly.  This is a deep clone so any date or number formats
     * defined for this instance will also be cloned.
     *
     * @return a clone of this object.
     */
    @Override
    public JSONConfig clone()
    {
        JSONConfig result = new JSONConfig(true);

        result.objStack = objStack == null ? null : new ArrayList<Object>();
        result.locale = locale;

        // NumberFormat and DateFormat are not thread safe so clone them.

        if ( numberFormatMap != null ){
            result.numberFormatMap = new HashMap<Class<? extends Number>,NumberFormat>(numberFormatMap);
            for ( Entry<?,NumberFormat> entry : result.numberFormatMap.entrySet() ){
                entry.setValue((NumberFormat)entry.getValue().clone());
            }
        }else{
            result.numberFormatMap = null;
        }

        result.dateGenFormat = dateGenFormat == null ? null : (DateFormat)dateGenFormat.clone();

        if ( customDateParseFormats != null ){
            result.customDateParseFormats = new ArrayList<DateFormat>(customDateParseFormats.size());
            for ( DateFormat fmt : customDateParseFormats ){
                result.customDateParseFormats.add((DateFormat)fmt.clone());
            }
        }else{
            result.customDateParseFormats = null;
        }

<<<<<<< HEAD
        result.reflectClasses = reflectClasses == null ? null : new HashSet<Class<?>>(reflectClasses);
=======
        if ( reflectClasses == null ){
            result.reflectClasses = null;
        }else{
            Collection<JSONReflectedClass> refClasses = reflectClasses.values();
            List<JSONReflectedClass> refCopy = new ArrayList<>(refClasses.size());
            for ( JSONReflectedClass refClass : refClasses ){
                refCopy.add(refClass.clone());
            }
            result.addReflectClasses(refCopy);
        }
>>>>>>> a2984f66

        result.indentPadding = indentPadding == null ? null : indentPadding.clone();

        // this will just be regenerated on the next call if needed.
        result.dateParseFormats = null;

        result.reflectionPrivacy = reflectionPrivacy;

        // validation options.
        result.validatePropertyNames = validatePropertyNames;
        result.detectDataStructureLoops = detectDataStructureLoops;
        result.escapeBadIdentifierCodePoints = escapeBadIdentifierCodePoints;
        result.fullJSONIdentifierCodePoints = fullJSONIdentifierCodePoints;

        // "safe" alternate encoding options.
        result.encodeNumericStringsAsNumbers = encodeNumericStringsAsNumbers;
        result.escapeNonAscii = escapeNonAscii;
        result.unEscapeWherePossible = unEscapeWherePossible;
        result.escapeSurrogates = escapeSurrogates;
        result.passThroughEscapes = passThroughEscapes;
        result.encodeDatesAsStrings = encodeDatesAsStrings;
        result.reflectUnknownObjects = reflectUnknownObjects;
        result.preciseNumbers = preciseNumbers;
        result.smallNumbers = smallNumbers;
        result.usePrimitiveArrays = usePrimitiveArrays;

        // non-standard JSON.
        result.quoteIdentifier = quoteIdentifier;
        result.useECMA6 = useECMA6;
        result.allowReservedWordsInIdentifiers = allowReservedWordsInIdentifiers;
        result.encodeDatesAsObjects = encodeDatesAsObjects;

        return result;
    }

    /**
     * Get the object stack. Used only by JSONUtil for data structure loop
     * detection.
     *
     * @return the objStack
     */
    List<Object> getObjStack()
    {
        return objStack;
    }

    /**
     * Clear the object stack.
     */
    void clearObjStack()
    {
        if ( objStack != null ){
            objStack.clear();
        }
    }

    /**
     * Get the locale for this instance.
     *
     * @return the locale
     */
    public Locale getLocale()
    {
        return locale;
    }

    /**
     * Set the locale.  This can be used for error messages or {@link JSONAble}'s
     * that can use a locale.
     *
     * @param locale the locale to set
     */
    public void setLocale( Locale locale )
    {
        this.locale = locale != null ? locale : JSONConfigDefaults.getLocale();
    }

    /**
     * Get a copy of the number format map.
     *
     * @return A copy of the number format map.
     */
    Map<Class<? extends Number>,NumberFormat> getNumberFormats()
    {
        return numberFormatMap;
    }

    /**
     * Get the number format for the given class.
     *
     * @param numericClass A class.
     * @return A number format or null if one has not been set.
     */
    public NumberFormat getNumberFormat( Class<? extends Number> numericClass )
    {
        return numberFormatMap != null ? numberFormatMap.get(numericClass) : null;
    }

    /**
     * Get the number format for the class of the given numeric type.
     *
     * @param num An object that implements {@link Number}.
     * @return A number format or null if one has not been set.
     */
    public NumberFormat getNumberFormat( Number num )
    {
        return num != null ? getNumberFormat(num.getClass()) : null;
    }

    /**
     * Add a number format for a particular type that extends Number. You can
     * set one format per type that extends Number. All JSON conversions that
     * use this config will use the given format for output of numbers of the
     * given class.
     * <p>
     * This could allow you to limit the number of digits printed for a float
     * or a double for example, getting rid of excess digits caused by rounding
     * problems in floating point numbers.
     *
     * @param numericClass The class.
     * @param fmt The number format.
     */
    public void addNumberFormat( Class<? extends Number> numericClass, NumberFormat fmt )
    {
        if ( numericClass != null ){
            if ( fmt == null ){
                removeNumberFormat(numericClass);
            }else{
                Map<Class<? extends Number>,NumberFormat> numFmtMap = new HashMap<Class<? extends Number>,NumberFormat>(2);
                numFmtMap.put(numericClass, fmt);
                // handles null checking and cloning.
                addNumberFormats(numFmtMap);
            }
        }
    }

    /**
     * Add a number format for a particular type that extends Number. You can
     * set one format per type that extends Number. All JSON conversions that
     * use this config will use the given format for output of numbers of the
     * given class.
     * <p>
     * This could allow you to limit the number of digits printed for a float
     * or a double for example, getting rid of excess digits caused by rounding
     * problems in floating point numbers.
     *
     * @param numericType The object.
     * @param fmt The number format.
     */
    public void addNumberFormat( Number numericType, NumberFormat fmt )
    {
        if ( numericType != null ){
            addNumberFormat(numericType.getClass(), fmt);
        }
    }

    /**
     * Add a map of number formats to the current map of number formats.
     *
     * @param numFmtMap The input map.
     * @since 1.4
     */
    public void addNumberFormats( Map<Class<? extends Number>,NumberFormat> numFmtMap )
    {
        numberFormatMap = JSONConfigDefaults.mergeFormatMaps(numberFormatMap, numFmtMap);
    }

    /**
     * Remove the requested class from the number formats that
     * this config knows about.
     *
     * @param numericClass The class.
     */
    public void removeNumberFormat( Class<? extends Number> numericClass )
    {
        if ( numberFormatMap != null && numericClass != null ){
            int size = numberFormatMap.size();
            numberFormatMap.remove(numericClass);
            if ( numberFormatMap.size() < 1 ){
                numberFormatMap = null;
            }else if ( numberFormatMap.size() < size ){
                // minimize memory usage.
                numberFormatMap = new HashMap<Class<? extends Number>,NumberFormat>(numberFormatMap);
            }
        }
    }

    /**
     * Remove the requested class from the number formats that
     * this config knows about.
     *
     * @param num An object that implements {@link Number}.
     */
    public void removeNumberFormat( Number num )
    {
        if ( num != null ){
            removeNumberFormat(num.getClass());
        }
    }

    /**
     * Clear all number formats.
     */
    public void clearNumberFormats()
    {
        numberFormatMap = null;
    }

    /**
     * Get the date formatter for generating date strings when encodeDatesAsStrings
     * or encodeDatesAsObjects are true. If you did not set the date formatter
     * with {@link #setDateGenFormat(DateFormat)}, and a default format has not
     * been set, then it will return an ISO 8601 extended format
     * formatter: yyyy-MM-dd'T'HH:mm:ss.sss'Z'.
     *
     * @return The formatter.
     */
    DateFormat getDateGenFormat()
    {
        if ( dateGenFormat == null ){
            // don't create it until it's needed.
            dateGenFormat = new SimpleDateFormat("yyyy-MM-dd'T'HH:mm:ss.sss'Z'");
            dateGenFormat.setTimeZone(UTC_TIME_ZONE);
        }
        return dateGenFormat;
    }

    /**
     * Set the date string generation format used when encodeDatesAsStrings or
     * encodeDatesAsObjects are true. If you do not set the date formatter, it
     * will use an ISO 8601 extended format formatter will be used when formatting
     * dates.  The format is yyyy-MM-dd'T'HH:mm:ss.sss'Z'
     *
     * @param fmt the dateFormat to set
     * @since 1.4
     */
    public void setDateGenFormat( DateFormat fmt )
    {
        dateGenFormat = fmt == null ? null : (DateFormat)fmt.clone();
    }

    /**
     * Set the date string generation format.
     *
     * @param fmtStr passed to the constructor
     * {@link SimpleDateFormat#SimpleDateFormat(String,Locale)}
     * using the locale from this config object.
     * @return The format that was created.
     * @since 1.4
     */
    public DateFormat setDateGenFormat( String fmtStr )
    {
        DateFormat fmt = null;
        if ( fmtStr != null ){
            fmt = new SimpleDateFormat(fmtStr, locale);
            setDateGenFormat(fmt);
        }else{
            dateGenFormat = null;
        }
        return fmt;
    }

    /**
     * Clear date generation format.
     *
     * @since 1.4
     */
    public void clearDateGenFormat()
    {
        dateGenFormat = null;
    }

    /**
     * Get the date parsing formats to parse different accepted forms of ISO
     * 8601. If any custom date formats were added, then those will be
     * prepended to the list and tried before the ISO 8601 formats when parsing.
     *
     * @return The list of date parse formats.
     */
    List<DateFormat> getDateParseFormats()
    {
        if ( dateParseFormats == null ){
            // don't create it until it's needed.
            String dateTime = "yyyy-MM-dd'T'HH:mm:ss";
            String offset = "Z";
            String millis = ".SSS";

            // The ISO 8601 formats.
            List<SimpleDateFormat> isoFmts = Arrays.asList(
                    new SimpleDateFormat(dateTime+millis+offset),
                    new SimpleDateFormat(dateTime+millis),
                    new SimpleDateFormat(dateTime+offset),
                    new SimpleDateFormat(dateTime));

            for ( DateFormat fmt : isoFmts ){
                fmt.setTimeZone(UTC_TIME_ZONE);
            }

            if ( customDateParseFormats == null ){
                // It's just the ISO 8601 formats.
                dateParseFormats = new ArrayList<DateFormat>(isoFmts.size());
                dateParseFormats.addAll(isoFmts);
            }else{
                // Custom formats followed by ISO 8601 formats.
                dateParseFormats = new ArrayList<DateFormat>(customDateParseFormats.size() + isoFmts.size());
                dateParseFormats.addAll(customDateParseFormats);
                dateParseFormats.addAll(isoFmts);
            }
        }
        return dateParseFormats;
    }

    /**
     * Add a date parsing format to the list of parsing formats.  When
     * parsing date strings, they will be tried in the same order that
     * they were added until one works.
     *
     * @param fmt A date parsing format.
     * @since 1.4
     */
    public void addDateParseFormat( DateFormat fmt )
    {
        if ( fmt != null ){
            addDateParseFormats(Arrays.asList(fmt));
        }
    }

    /**
     * Add a date parsing format to the list of parsing formats.  When
     * parsing date strings, they will be tried in the same order that
     * they were added until one works.
     *
     * @param fmtStr Passed to {@link SimpleDateFormat#SimpleDateFormat(String,Locale)}
     * using the locale from this config object to create a DateFormat.
     * @return The format that gets created.
     * @since 1.4
     */
    public DateFormat addDateParseFormat( String fmtStr )
    {
        DateFormat fmt = new SimpleDateFormat(fmtStr, locale);
        addDateParseFormat(fmt);
        return fmt;
    }

    /**
     * Add a collection of date parsing formats to the list of date parsing
     * formats.
     *
     * @param fmts A collection of date parsing formats.
     * @since 1.4
     */
    public void addDateParseFormats( Collection<? extends DateFormat> fmts )
    {
        customDateParseFormats = JSONConfigDefaults.addDateParseFormats(customDateParseFormats, fmts);

        // make sure that custom formats get included in the future.
        dateParseFormats = null;
    }

    /**
     * Clear any date parse formats.
     *
     * @since 1.4
     */
    public void clearDateParseFormats()
    {
        customDateParseFormats = null;
        dateParseFormats = null;
    }

    /**
     * Get the padding object.
     *
     * @return the padding object.
     * @since 1.7
     */
    public IndentPadding getIndentPadding()
    {
        return indentPadding;
    }

    /**
     * Set the padding object.
     *
     * @param indentPadding the padding object.
     * @since 1.7
     */
    public void setIndentPadding( IndentPadding indentPadding )
    {
        this.indentPadding = indentPadding;
    }

    /**
     * Get the reflection privacy level.
     *
     * @return the reflection privacy level.
     * @since 1.9
     */
    public int getReflectionPrivacy()
    {
        return reflectionPrivacy;
    }

    /**
     * Set the privacy level for reflection. Default is
     * {@link ReflectUtil#PUBLIC}.
     *
     * @param reflectionPrivacy the level to set
     * @see ReflectUtil#PRIVATE
     * @see ReflectUtil#PACKAGE
     * @see ReflectUtil#PROTECTED
     * @see ReflectUtil#PUBLIC
     * @since 1.9
     */
    public void setReflectionPrivacy( int reflectionPrivacy )
    {
        this.reflectionPrivacy = ReflectUtil.confirmPrivacyLevel(reflectionPrivacy, this);
    }

    /**
     * Return true if the given class is in the set of classes being
     * automatically reflected.
     *
     * @param refClass The class.
     * @return true if the class is automatically reflected.
     * @since 1.9
     */
    public boolean isReflectClass( JSONReflectedClass refClass )
    {
        return reflectClasses == null || refClass == null ? false : reflectClasses.containsKey(refClass.getObjClass());
    }

    /**
     * Return true if objects with the same class given object are in the set of
     * classes being automatically reflected.
     *
     * @param obj An object to check
     * @return true if objects of the same type are reflected.
     * @since 1.9
     */
    public boolean isReflectClass( Object obj )
    {
        return obj == null ? false : isReflectClass(JSONConfigDefaults.ensureReflectedClass(obj));
    }

    /**
     * Get the {@link JSONReflectedClass} for the given object or create a dummy
     * one if there isn't one.  Creating one does not affect the results of the
     * isReflectClass() methods.  If you didn't add one then it isn't stored.
     *
     * @param obj The class to look up.
     * @return the reflected class object.
     */
    public JSONReflectedClass ensureReflectedClass( Object obj )
    {
        JSONReflectedClass result = null;
        if ( reflectClasses == null ){
            result = JSONConfigDefaults.ensureReflectedClass(obj);
        }else if ( obj instanceof JSONReflectedClass ){
            result = (JSONReflectedClass)obj;
        }else{
            result = reflectClasses.get(JSONConfigDefaults.getClass(obj));
            if ( result == null ){
                result = JSONConfigDefaults.ensureReflectedClass(obj);
            }
        }
        return result;
    }

    /**
     * Get the {@link JSONReflectedClass} for the given object if it is stored.
     *
     * @param obj the class being reflected.
     * @return The JSONReflectedClass object or null if one is not stored.
     */
    public JSONReflectedClass getReflectedClass( Object obj )
    {
        return reflectClasses.get(JSONConfigDefaults.getClass(obj));
    }

    /**
     * Add the class of the given object to the set of classes that
     * automatically get reflected.
     *
     * @param obj The object whose class to add to the reflect list.
     * @since 1.9
     */
    public void addReflectClass( Object obj )
    {
        reflectClasses = JSONConfigDefaults.addReflectClass(reflectClasses, obj);
    }

    /**
     * Add the classes of all of the given objests to the list of classes
     * that automatically get reflected.
     *
     * @param classes The objects to reflect.
     * @since 1.9
     */
    public void addReflectClasses( Collection<?> classes )
    {
        reflectClasses = JSONConfigDefaults.addReflectClasses(reflectClasses, classes);
    }

    /**
     * Remove the given class from the list of automatically reflected
     * classes.
     *
     * @param obj An object of the type to be removed from the reflect list.
     * @since 1.9
     */
    public void removeReflectClass( Object obj )
    {
        reflectClasses = JSONConfigDefaults.removeReflectClass(reflectClasses, obj);
    }

    /**
     * Remove the given classes from the list of automatically reflected
     * classes.
     *
     * @param classes A collection objects of the types to be removed from
     * the reflect list.
     * @since 1.9
     */
    public void removeReflectClasses( Collection<?> classes )
    {
        reflectClasses = JSONConfigDefaults.removeReflectClasses(reflectClasses, classes);
    }

    /**
     * Clear all reflection classes, disabling all automatic reflection.
     *
     * @since 1.9
     */
    public void clearReflectClasses()
    {
        reflectClasses = null;
    }

    /**
     * Check if property names will be validated.
     *
     * @return true if property names are set to be validated.
     */
    public boolean isValidatePropertyNames()
    {
        return validatePropertyNames;
    }

    /**
     * If true, then property names will be validated. Default is true. Setting
     * this to false will speed up generation of JSON but will not make sure
     * that property names are valid. If execution speed of generating JSON is
     * an issue for you, then you may want to do most of your development and
     * testing with this set to true but switch to false when you release.
     * <p>
     * When validation is enabled and fullJSONIdentifierCodePoints is false, then
     * only code points which are allowed in identifiers will be permitted as per
     * the ECMAScript 5 or 6 standard as well as disallowing reserved words as per
     * the JSON spec.  If fullJSONIdentifierCodePoints is true, then all code points
     * permitted by the ECMA JSON standard will be permitted, though many of those
     * are not permitted by the ECMAScript standard and will break if evaluated by
     * a Javascript eval().
     * <p>
     * It will also check for duplicate property names in the same object, which is
     * possible because keys in maps are not required to be String objects and it's
     * possible (though not likely) for two objects which are not equal to have
     * the same result from a toString() method.
     *
     * @param validatePropertyNames Set to false to disable property name validation.
     */
    public void setValidatePropertyNames( boolean validatePropertyNames )
    {
        this.validatePropertyNames = validatePropertyNames;
    }

    /**
     * Return true if data structure loops will be detected.
     *
     * @return true if data structure loops will be detected.
     */
    public boolean isDetectDataStructureLoops()
    {
        return detectDataStructureLoops;
    }

    /**
     * Enable or disable data structure loop detection. Default is true. Do not
     * change this in the middle of a toJSON call, which you could theoretically
     * do from a JSONAble object. It could break the detection system and if you
     * have a loop, you could get recursion until the stack overflows, which
     * would be bad.
     *
     * @param detectDataStructureLoops If true then JSONUtil will attempt to detect loops in data structures.
     */
    public void setDetectDataStructureLoops( boolean detectDataStructureLoops )
    {
        this.detectDataStructureLoops = detectDataStructureLoops;
    }

    /**
     * Find out if bad identifier code points will be escaped.
     *
     * @return the the identifier escape policy.
     */
    public boolean isEscapeBadIdentifierCodePoints()
    {
        return escapeBadIdentifierCodePoints;
    }

    /**
     * If true, then any bad code points in identifiers will be escaped.
     * Default is false.
     *
     * @param escapeBadIdentifierCodePoints the escapeBadIdentifierCodePoints to set
     */
    public void setEscapeBadIdentifierCodePoints( boolean escapeBadIdentifierCodePoints )
    {
        this.escapeBadIdentifierCodePoints = escapeBadIdentifierCodePoints;
    }

    /**
     * Get the full JSON identifier code points policy.
     *
     * @return the fullJSONIdentifierCodePoints
     */
    public boolean isFullJSONIdentifierCodePoints()
    {
        return fullJSONIdentifierCodePoints;
    }

    /**
     * If true, then the full set of identifier code points permitted by the
     * JSON standard will be allowed instead of the more restrictive set
     * permitted by the ECMAScript standard. Use of characters not permitted by
     * the ECMAScript standard will cause an error if parsed by Javascript
     * eval().
     *
     * @param fullJSONIdentifierCodePoints If true, then allow all code points permitted by the JSON standard in identifiers.
     */
    public void setFullJSONIdentifierCodePoints( boolean fullJSONIdentifierCodePoints )
    {
        this.fullJSONIdentifierCodePoints = fullJSONIdentifierCodePoints;
        if ( fullJSONIdentifierCodePoints ){
            quoteIdentifier = true;
        }
    }

    /**
     * If true, then strings will be checked for number patterns and if they
     * look like numbers, then they won't be quoted.
     *
     * @return the isEncodeNumericStringsAsNumbers
     */
    public boolean isEncodeNumericStringsAsNumbers()
    {
        return encodeNumericStringsAsNumbers;
    }

    /**
     * If true, then strings will be checked for number patterns and if they
     * look like numbers, then they won't be quoted.  In {@link JSONParser},
     * strings will examined and if they look like numbers, then they will be
     * parsed as numbers in the output.  Default is false.
     *
     * @param encodeNumericStringsAsNumbers the encodeNumericStringsAsNumbers to set
     */
    public void setEncodeNumericStringsAsNumbers( boolean encodeNumericStringsAsNumbers )
    {
        this.encodeNumericStringsAsNumbers = encodeNumericStringsAsNumbers;
    }


    /**
     * Check if non-ascii characters are to be encoded as Unicode escapes.
     *
     * @return true if non-ascii characters should be encoded with Unicode escapes.
     */
    public boolean isEscapeNonAscii()
    {
        return escapeNonAscii;
    }

    /**
     * If you want non-ascii characters encoded as Unicode escapes in strings
     * and identifiers, you can do that by setting this to true. Default is
     * false. One reason that you might want to do this is when debugging code
     * that is working with code points for which you do not have a usable font.
     * If true, then escapeSurrogates will be forced to false (it would be
     * redundant).
     *
     * @param escapeNonAscii set to true if you want non-ascii to be Unicode escaped.
     */
    public void setEscapeNonAscii( boolean escapeNonAscii )
    {
        this.escapeNonAscii = escapeNonAscii;
        if ( escapeNonAscii ){
            escapeSurrogates = false;
        }
    }

    /**
     * The unEscape policy.
     *
     * @return the unEscape policy.
     */
    public boolean isUnEscapeWherePossible()
    {
        return unEscapeWherePossible;
    }

    /**
     * If true then where possible, undo inline escapes in strings.
     * Default is false. When false, escapes in strings are passed through
     * unmodified, including hex escapes, octal escapes and ECMAScript 6 code point
     * escapes, all of which are not allowed by the JSON standard. When true,
     * then escapes are converted to UTF-16 before being put through the normal
     * escape process so that unnecessary escapes are removed and escapes that
     * are needed but aren't allowed in the JSON standard are converted to
     * Unicode code unit escapes. This might be useful if you're reading your
     * strings from a file or database that has old style escapes in it.
     * <p>
     * Note that this does not apply to property names.  It is only applied
     * to string values.
     *
     * @param unEscapeWherePossible If true then where possible, undo inline
     *        escapes in strings.
     */
    public void setUnEscapeWherePossible( boolean unEscapeWherePossible )
    {
        this.unEscapeWherePossible = unEscapeWherePossible;
    }

    /**
     * Return the escape surrogates policy.
     *
     * @return the escape surrogates policy.
     */
    public boolean isEscapeSurrogates()
    {
        return escapeSurrogates;
    }

    /**
     * Get the pass through escapes policy.
     *
     * @return The pass through escapes policy.
     */
    public boolean isPassThroughEscapes()
    {
        return passThroughEscapes;
    }

    /**
     * If true, then escapes in strings will be passed through unchanged.
     * If false, then the backslash that starts the escape will be escaped.
     *
     * @param passThroughEscapes If true, then pass escapes through.
     */
    public void setPassThroughEscapes( boolean passThroughEscapes )
    {
        this.passThroughEscapes = passThroughEscapes;
    }

    /**
     * If true then all surrogates will be escaped in strings and identifiers
     * and escapeNonAscii will be forced to false.
     *
     * @param escapeSurrogates the escapeSurrogates to set
     */
    public void setEscapeSurrogates( boolean escapeSurrogates )
    {
        this.escapeSurrogates = escapeSurrogates;
        if ( escapeSurrogates ){
            this.escapeNonAscii = false;
        }
    }

    /**
     * Get the encode dates as strings policy.
     *
     * @return the encodeDatesAsStrings policy.
     */
    public boolean isEncodeDatesAsStrings()
    {
        return encodeDatesAsStrings;
    }

    /**
     * If true, then {@link Date} objects will be encoded as ISO 8601 date
     * strings or a custom date format if you have called
     * {@link #setDateGenFormat(DateFormat)}. If you set this to true, then
     * encodeDatesAsObjects will be set to false.
     *
     * @param encodeDatesAsStrings the encodeDatesAsStrings to set
     */
    public void setEncodeDatesAsStrings( boolean encodeDatesAsStrings )
    {
        this.encodeDatesAsStrings = encodeDatesAsStrings;
        if ( encodeDatesAsStrings ){
            encodeDatesAsObjects = false;
        }
    }

    /**
     * Get the reflection of unknown objects policy.
     *
     * @return the reflectUnknownObjects policy.
     */
    public boolean isReflectUnknownObjects()
    {
        return reflectUnknownObjects;
    }

    /**
     * Set the reflection encoding policy.  If true, then any time that an
     * unknown object is encountered, this package will attempt to use
     * reflection to encode it.  Default is false.  When false, then unknown
     * objects will have their toString() method called.
     *
     * @param reflectUnknownObjects If true, then attempt to use reflection
     * to encode objects which are otherwise unknown.
     * @since 1.9
     */
    public void setReflectUnknownObjects( boolean reflectUnknownObjects )
    {
        this.reflectUnknownObjects = reflectUnknownObjects;
    }

    /**
     * Get the preciseNumbers policy.
     *
     * @return The preciseNumbers policy.
     * @since 1.9
     */
    public boolean isPreciseNumbers()
    {
        return preciseNumbers;
    }

    /**
     * If true then integer numbers which are not exactly representable by a 64
     * bit double precision floating point number will be quoted in the output.
     * If false, then they will be unquoted, and precision will
     * likely be lost in the interpreter.
     *
     * @param preciseNumbers If true then quote integer numbers that lose precision in 64-bit floating point.
     * @since 1.9
     */
    public void setPreciseNumbers( boolean preciseNumbers )
    {
        this.preciseNumbers = preciseNumbers;
    }

    /**
     * Get the smallNumbers policy.
     *
     * @return The smallNumbers policy.
     * @since 1.9
     */
    public boolean isSmallNumbers()
    {
        return smallNumbers;
    }

    /**
     * If true then {@link JSONParser} will attempt to minimize the
     * storage used for all numbers.  Decimal numbers will be reduced
     * to floats instead of doubles if it can done without losing
     * precision.  Integer numbers will be reduced from long to int
     * or short or byte if they fit.
     *
     * @param smallNumbers If true then numbers will be made to use as little memory as possible.
     * @since 1.9
     */
    public void setSmallNumbers( boolean smallNumbers )
    {
        this.smallNumbers = smallNumbers;
    }

    /**
     * The primitive arrays policy.
     *
     * @return the usePrimitiveArrays policy.
     * @since 1.9
     */
    public boolean isUsePrimitiveArrays()
    {
        return usePrimitiveArrays;
    }

    /**
     * If true, then when {@link JSONParser} encounters a JSON array of non-null
     * wrappers of primitives and those primitives are all compatible with each
     * other, then instead of an {@link ArrayList} of wrappers for those
     * primitives it will create an array of those primitives in order to save
     * memory.
     * <p>
     * This works for booleans and numbers. It will also convert an array of
     * single character strings into an array of chars. Arrays of numbers will
     * attempt to use the least complex type that does not lose information.
     * You could easily end up with an array of bytes if all of your numbers are
     * integers in the range -128 to 127. This option is meant to save as much
     * memory as possible.
     *
     * @param usePrimitiveArrays if true, then the parser will create arrays of
     *            primitives as applicable.
     * @since 1.9
     */
    public void setUsePrimitiveArrays( boolean usePrimitiveArrays )
    {
        this.usePrimitiveArrays = usePrimitiveArrays;
    }

    /**
     * Find out what the identifier quote policy is.
     *
     * @return If true, then all identifiers will be quoted.
     */
    public boolean isQuoteIdentifier()
    {
        return quoteIdentifier;
    }

    /**
     * Control whether identifiers are quoted or not. By setting this to false,
     * you save two characters per identifier, except for oddball identifiers
     * that contain characters that must be quoted. Default is true, because
     * that's what the ECMA JSON spec says to do. It might have issues in other
     * things that read JSON and need 100% compliance with the spec. In
     * particular, JQuery does NOT like it when you leave out the quotes. It
     * wants the quotes according to the JSON spec. Javascript eval() tends to
     * be just fine with having no quotes. Note that if you enable using
     * keywords as identifiers and use a keyword as an identifier, that will
     * force quotes anyway. If you use characters that require surrogate pairs,
     * that will also force quotes.
     *
     * @param quoteIdentifier If true, then all identifiers will be quoted. If
     *        false, then only those that really need quotes will be quoted.
     */
    public void setQuoteIdentifier( boolean quoteIdentifier )
    {
        this.quoteIdentifier = fullJSONIdentifierCodePoints || quoteIdentifier;
    }

    /**
     * Find out if ECMAScript 6 code point escapes are enabled.
     *
     * @return The ECMAScript 6 policy.
     */
    public boolean isUseECMA6()
    {
        return useECMA6;
    }

    /**
     * If you set this to true, then when JSONUtil generates Unicode
     * escapes, it will use ECMAScript 6 code point escapes if they are shorter
     * than code unit escapes. This is not standard JSON and not yet widely
     * supported by Javascript interpreters. It also allows identifiers to have
     * letter numbers in addition to other letters.  Default is false.
     *
     * @param useECMA6 If true, use EMCAScript 6 code point escapes and allow
     * ECMAScript 6 identifier character set.
     */
    public void setUseECMA6( boolean useECMA6 )
    {
        this.useECMA6 = useECMA6;
    }

    /**
     * Get the allowReservedWordsInIdentifiers policy.
     *
     * @return the allowReservedWordsInIdentifiers policy.
     */
    public boolean isAllowReservedWordsInIdentifiers()
    {
        return allowReservedWordsInIdentifiers;
    }

    /**
     * If true then reserved words will be allowed in identifiers even when
     * identifier validation is enabled.  Default is false.
     *
     * @param allowReservedWordsInIdentifiers the allowReservedWordsInIdentifiers to set
     */
    public void setAllowReservedWordsInIdentifiers( boolean allowReservedWordsInIdentifiers )
    {
        this.allowReservedWordsInIdentifiers = allowReservedWordsInIdentifiers;
    }

    /**
     * Get the encode dates policy.
     *
     * @return the encodeDates policy.
     */
    public boolean isEncodeDatesAsObjects()
    {
        return encodeDatesAsObjects;
    }

    /**
     * If true, then {@link Date} objects will be encoded as
     * Javascript dates, using new Date(dateString).  If you
     * set this to true, then encodeDatesAsStrings will be
     * set to false.
     *
     * @param encodeDatesAsObjects the encodeDates to set
     */
    public void setEncodeDatesAsObjects( boolean encodeDatesAsObjects )
    {
        this.encodeDatesAsObjects = encodeDatesAsObjects;
        if ( encodeDatesAsObjects ){
            encodeDatesAsStrings = false;
        }
    }

    /**
     * Find out if special date formatting is enabled.
     *
     * @return true if encodeDatesAsObjects or encodeDatesAsStrings is true.
     */
    public boolean isFormatDates()
    {
        return encodeDatesAsStrings || encodeDatesAsObjects;
    }

    private static final long serialVersionUID = 1L;
}<|MERGE_RESOLUTION|>--- conflicted
+++ resolved
@@ -238,20 +238,16 @@
             result.customDateParseFormats = null;
         }
 
-<<<<<<< HEAD
-        result.reflectClasses = reflectClasses == null ? null : new HashSet<Class<?>>(reflectClasses);
-=======
         if ( reflectClasses == null ){
             result.reflectClasses = null;
         }else{
             Collection<JSONReflectedClass> refClasses = reflectClasses.values();
-            List<JSONReflectedClass> refCopy = new ArrayList<>(refClasses.size());
+            List<JSONReflectedClass> refCopy = new ArrayList<JSONReflectedClass>(refClasses.size());
             for ( JSONReflectedClass refClass : refClasses ){
                 refCopy.add(refClass.clone());
             }
             result.addReflectClasses(refCopy);
         }
->>>>>>> a2984f66
 
         result.indentPadding = indentPadding == null ? null : indentPadding.clone();
 
