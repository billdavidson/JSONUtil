--- conflicted
+++ resolved
@@ -149,32 +149,6 @@
         }
 
         setLocale(locale);
-<<<<<<< HEAD
-
-        objStack = detectDataStructureLoops ? new ArrayList<Object>() : null;
-    }
-
-    /**
-     * Get the object stack. Used only by JSONUtil for data structure loop
-     * detection.
-     *
-     * @return the objStack
-     */
-    List<Object> getObjStack()
-    {
-        return objStack;
-    }
-
-    /**
-     * Clear the objStack.
-     */
-    void clearObjStack()
-    {
-        if ( objStack != null ){
-            objStack.clear();
-        }
-=======
->>>>>>> af672825
     }
 
     /**
@@ -188,12 +162,7 @@
         JSONConfig result = new JSONConfig();
 
         result.locale = locale;
-<<<<<<< HEAD
-        result.objStack = objStack == null ? null : new ArrayList<Object>(objStack);
         result.fmtMap = fmtMap == null ? null : new HashMap<Class<? extends Number>,NumberFormat>(fmtMap);
-=======
-        result.fmtMap = fmtMap == null ? null : new HashMap<>(fmtMap);
->>>>>>> af672825
 
         result.validatePropertyNames = validatePropertyNames;
         result.detectDataStructureLoops = detectDataStructureLoops;
@@ -388,12 +357,6 @@
      */
     public void setDetectDataStructureLoops( boolean detectDataStructureLoops )
     {
-<<<<<<< HEAD
-        if ( detectDataStructureLoops && objStack == null ){
-            objStack = new ArrayList<Object>();
-        }
-=======
->>>>>>> af672825
         this.detectDataStructureLoops = detectDataStructureLoops;
     }
 
