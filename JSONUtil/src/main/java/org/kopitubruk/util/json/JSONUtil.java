/*
 * Copyright 2015-2016 Bill Davidson
 *
 * Licensed under the Apache License, Version 2.0 (the "License");
 * you may not use this file except in compliance with the License.
 * You may obtain a copy of the License at
 *
 *    http://www.apache.org/licenses/LICENSE-2.0
 *
 * Unless required by applicable law or agreed to in writing, software
 * distributed under the License is distributed on an "AS IS" BASIS,
 * WITHOUT WARRANTIES OR CONDITIONS OF ANY KIND, either express or implied.
 * See the License for the specific language governing permissions and
 * limitations under the License.
 */
package org.kopitubruk.util.json;

import java.io.IOException;
import java.io.StringWriter;
import java.io.Writer;
import java.math.BigDecimal;
import java.math.BigInteger;
import java.text.FieldPosition;
import java.text.NumberFormat;
import java.util.Arrays;
import java.util.Collection;
import java.util.Date;
import java.util.Enumeration;
import java.util.HashSet;
import java.util.Locale;
import java.util.Map;
import java.util.Map.Entry;
import java.util.ResourceBundle;
import java.util.Set;
import java.util.TreeSet;
import java.util.regex.Pattern;

/**
 * <p>
 *   This class converts certain common types of objects into JSON using the
 *   static methods {@link #toJSON(Object)}, {@link #toJSON(Object,JSONConfig)},
 *   {@link #toJSON(Object,Writer)} and {@link #toJSON(Object,JSONConfig,Writer)}.
 *   Collections are traversed and encoded, allowing complex data graphs to
 *   be encoded in one call. It's more flexible than the org.json library and in
 *   many cases may allow the use of existing data structures directly without
 *   modification which should reduce both memory and CPU usage.
 * </p>
 * <p>
 *   There are a number of configuration options available by passing a
 *   {@link JSONConfig} object to the toJSON methods.  In most cases, the defaults
 *   are adequate so you don't need to pass a {@link JSONConfig} object if you
 *   don't want to.  You can also change the defaults for some of the options
 *   so that you don't have to pass the object even if you want non-default
 *   behavior.  Keep in mind that doing that affects all new {@link JSONConfig}
 *   objects that are created after that in the same class loader.
 * </p>
 * <p>
 *   This implementation validates property names by default using the
 *   specification from ECMAScript and ECMA JSON standards.  The validation
 *   can be disabled for faster performance.  See {@link JSONConfig}.  Leaving it
 *   on during development and testing is probably advisable.  Note that the
 *   ECMAScript standard for identifiers is more strict than the JSON standard
 *   for identifiers.  If you need full JSON identifiers, then you should
 *   enable fullJSONIdentifierCodePoints in your {@link JSONConfig}.  Keep
 *   in mind that JSON generated that way may not evaluate properly in
 *   Javascript eval().
 * </p>
 * <p>
 *   There is some effort to detect loops in the data structure that would cause
 *   infinite recursion and throw an exception.  This detection is not perfect and
 *   there are some ways to fool it, so try to be careful and not make loops in
 *   your data structures.
 * </p>
 * <h3>
 *   Top level objects which can be sent to the toJSON methods:
 * </h3>
 * <dl>
 *   <dt>{@link Map}s</dt>
 *   <dd>
 *     In most cases, this will be what you will send to the toJSON method. The
 *     {@link Map} becomes a Javascript object with the property names being the
 *     result of the key's toString() method and the values being property values.
 *     The key's toString() must produce valid Javascript/JSON identifiers and the
 *     values can be almost anything.  Note that this is different than
 *     the org.json library which requires the keys to actually be Strings.  If your
 *     key's toString() method does not produce valid Javascript/JSON identifiers
 *     then you can use {@link JSONConfig#setEscapeBadIdentifierCodePoints(boolean)}
 *     to make it so that they are valid identifiers.
 *   </dd>
 *   <dt>{@link ResourceBundle}</dt>
 *   <dd>
 *     Converted to a Javascript object with the keys being the property names
 *     and the values being from {@link ResourceBundle#getObject(String)}.
 *   </dd>
 *   <dt>{@link Iterable}s, {@link Enumeration}s and arrays</dt>
 *   <dd>
 *     These are encoded as Javascript arrays. These can also be top level if you
 *     want an array as your top level structure.  Note that {@link Collection}
 *     is a sub-interface of {@link Iterable}, so all collections are covered by
 *     this.
 *   </dd>
 *   <dt>{@link JSONAble}s</dt>
 *   <dd>
 *     These are objects that know how to convert themselves to JSON. This just
 *     calls their {@link JSONAble#toJSON(JSONConfig,Writer)} method. It is possible
 *     to use these as top level objects or as values inside other objects but it's
 *     kind of redundant to use them as top level.
 *   </dd>
 *   <dt>Reflected Objects</dt>
 *   <dd>
 *     Any object that has been added to the JSONConfig as an object to use
 *     reflection for encoding.  See {@link JSONConfig#addReflectClass(Object)}
 *     and {@link JSONConfig#addReflectClasses(Collection)}.  If
 *     {@link JSONConfig#isReflectUnknownObjects()} returns true, then any
 *     unrecognized object will become a reflected object.
 *   </dd>
 * </dl>
 * <h3>
 *   Other objects which can commonly be values in {@link Map}s, {@link Iterable}s,
 *   {@link Enumeration}s, arrays and reflected objects.
 * </h3>
 * <dl>
 *   <dt>{@link Number}s</dt>
 *   <dd>
 *     Anything that implements the {@link Number} interface, which is all of the
 *     wrapper objects for primitive numbers and {@link BigInteger} and
 *     {@link BigDecimal}. They normally have their toString() methods called.
 *     Primitive versions of these are also allowed in arrays and will be converted
 *     to their wrapper objects.  These get whatever their object's toString() method
 *     gives.  It is possible to set number formats for any number type in the
 *     JSONConfig. If those are set then they will be used instead of toString().
 *   </dd>
 *   <dt>{@link Boolean}s</dt>
 *   <dd>
 *     Encoded as boolean literals.
 *   </dd>
 *   <dt>{@link Date}s</dt>
 *   <dd>
 *     If {@link JSONConfig#isEncodeDatesAsStrings()} returns true, then {@link Date}s
 *     will be encoded as ISO 8601 date strings, suitable for handing to new Date(String)
 *     in Javascript.  The date format can be changed to something else by
 *     {@link JSONConfig#setDateGenFormat(java.text.DateFormat)}.
 *     <p>
 *     If {@link JSONConfig#isEncodeDatesAsObjects()} returns true, then {@link Date}s
 *     will be encoded as a call to the Date constructor in Javascript using an ISO 8601
 *     date string.  This works with Javascript eval().  It probably won't work in most
 *     strict JSON parsers.  The date format can be changed to something else by
 *     {@link JSONConfig#setDateGenFormat(java.text.DateFormat)}.
 *   </dd>
 *   <dt>{@link CharSequence}s</dt>
 *   <dd>
 *     {@link CharSequence}s such as {@link String} and {@link StringBuilder} are encoded as
 *     Javascript strings with escapes used as needed according to the ECMA JSON standard
 *     and escape options from JSONConfig.
 *   </dd>
 *   <dt>Any other object</dt>
 *   <dd>
 *     If reflection is disabled (which it is by default), then any other object just gets
 *     its toString() method called and it's encoded like any other {@link String}.
 *     <p>
 *     If reflection is enabled for the specific type or for all unknown types then
 *     The package will attempt to figure out how to encode the fields of the given object
 *     according to the privacy level set by {@link JSONConfig#setReflectionPrivacy(int)}
 *     using JavaBeans compliant getters if available or accessing fields directly if not.
 *     See {@link JSONConfig#addReflectClass(Object)},
 *     {@link JSONConfig#addReflectClasses(Collection)} and
 *     {@link JSONConfig#setReflectUnknownObjects(boolean)} for ways to enable reflection.
 *     These methods are also available in {@link JSONConfigDefaults} if you want to make
 *     them the default behavior.
 *   </dd>
 *   <dt>null</dt>
 *   <dd>
 *     Encoded as the Javascript literal null.
 *   </dd>
 * </dl>
 *
 * @see JSONAble
 * @see JSONConfig
 * @see JSONConfigDefaults
 * @author Bill Davidson
 */
public class JSONUtil
{
    /**
     * For strings that are really numbers.  ECMA JSON spec doesn't allow octal,
     * hexadecimal, NaN or Infinity in JSON.  It also doesn't allow for a "+"
     * sign to start a number.
     */
    private static final Pattern JSON_NUMBER_PAT = Pattern.compile("^-?(?:(?:\\d+(?:\\.\\d+)?)|(?:\\.\\d+))(?:[eE][-+]?\\d+)?$");

    /**
     * Check for octal numbers, which aren't allowed in JSON.
     */
    private static final Pattern OCTAL_NUMBER_PAT = Pattern.compile("^-?0[0-7]+$");

    /**
     * <p>
     *   Regular expression which should cover all valid Javascript property
     *   names. Notice the \p{x} notation, which uses
     *   <a href="http://unicode.org/reports/tr18/#General_Category_Property">
     *   Unicode Regular Expressions</a> which are supported by Java regular
     *   expressions. This allows the code to support all valid Unicode characters
     *   which are allowed to be used in Javascript identifiers. The last I
     *   checked that was over 103,000 code points covering pretty much every
     *   conceivable language. About 101,000 of those are covered just by matching
     *   \p{L} (any letter).
     * </p>
     * <p>
     *   The permitted characters are specified by ECMAScript 5.1, Section 7.6.
     * </p>
     * <p>
     *   Permitted starting characters.
     * </p>
     * <ul>
     *   <li>_ - Underscore</li>
     *   <li>$ - Dollar sign</li>
     *   <li>\p{L} - Any Letter</li>
     *   <li>\\u\p{XDigit}{4} - Unicode code unit escape.</li>
     * </ul>
     * <p>
     *   Permitted subsequent characters.
     * </p>
     * <ul>
     *   <li>_ - Underscore</li>
     *   <li>$ - Dollar sign</li>
     *   <li>\p{L} - Any Letter</li>
     *   <li>\p{Nd} - Any decimal digit</li>
     *   <li>\p{Mn} - Non-Spacing Mark</li>
     *   <li>\p{Mc} - Spacing Combining Mark</li>
     *   <li>\p{Pc} - Connector Punctuation</li>
     *   <li>&#92;u200C - Zero Width Non-Joiner</li>
     *   <li>&#92;u200D - Zero Width Joiner</li>
     *   <li>\\u\p{XDigit}{4} - Unicode code unit escape.</li>
     * </ul>
     */
    private static final Pattern VALID_ECMA5_PROPERTY_NAME_PAT =
            Pattern.compile("^(?:[_\\$\\p{L}]|\\\\u\\p{XDigit}{4})" +
                             "(?:[_\\$\\p{L}\\p{Nd}\\p{Mn}\\p{Mc}\\p{Pc}\\u200C\\u200D]|\\\\u\\p{XDigit}{4})*$");

    /**
     * ECMAScript 6 version of VALID_ECMA5_PROPERTY_NAME_PAT.
     * <p>
     *   Adds permitted starting and subsequent characters not allowed in
     *   ECMAScript 5 identifiers.
     * </p>
     * <ul>
     *   <li>\p{Nl} - Any Letter Number</li>
     *   <li>\\u\{\p{XDigit}+\} - Unicode code point escape.</li>
     * </ul>
     */
    static final Pattern VALID_ECMA6_PROPERTY_NAME_PAT =
            Pattern.compile("^(?:[_\\$\\p{L}\\p{Nl}]|\\\\u\\p{XDigit}{4}|\\\\u\\{\\p{XDigit}+\\})" +
                             "(?:[_\\$\\p{L}\\p{Nl}\\p{Nd}\\p{Mn}\\p{Mc}\\p{Pc}\\u200C\\u200D]|\\\\u\\p{XDigit}{4}|\\\\u\\{\\p{XDigit}+\\})*$");

    /**
     * This pattern is for full JSON identifier names. This is much more
     * permissive than the ECMAScript 5 standard. Property names that use
     * characters not permitted by the ECMAScript standard will not work with
     * Javascript eval() but will work with Javascript JSON.parse().
     */
    private static final Pattern VALID_JSON5_PROPERTY_NAME_PAT =
            Pattern.compile("^([^\u0000-\u001F\\p{Cn}\"/\\\\]|\\\\[bfnrt\\\\/\"]|\\\\u\\p{XDigit}{4})+$");

    /**
     * This pattern is for full JSON identifier names. This is much more
     * permissive than the ECMAScript 6 standard. Property names that use
     * characters not permitted by the ECMAScript standard will not work with
     * Javascript eval() but will work with Javascript JSON.parse().
     */
    private static final Pattern VALID_JSON6_PROPERTY_NAME_PAT =
            Pattern.compile("^([^\u0000-\u001F\\p{Cn}\"/\\\\]|\\\\[bfnrt\\\\/\"]|\\\\u\\p{XDigit}{4}|\\\\u\\{\\p{XDigit}+\\})+$");

    /**
     * This is the set of reserved words from ECMAScript 6. It's a bad practice
     * to use these as property names and not permitted by the JSON standard.
     * They will work as property names with Javascript eval() but not with a
     * strict JSON parser.
     */
    private static final Set<String> RESERVED_WORDS =
            new HashSet<>(Arrays.asList(
                                    /* keywords for ECMAScript 5.1 */
                          "break", "case", "catch", "continue", "debugger",
                          "default", "delete", "do", "else", "finally", "for",
                          "function", "if", "in", "instanceof", "new", "return",
                          "switch", "this", "throw", "try", "typeof", "var",
                          "void", "while", "with",
                                    /* future reserved words for ECMAScript 5.1 */
                          "class", "const", "enum", "export", "extends",
                          "implements", "import",  "interface", "let", "package",
                          "private", "protected", "public", "static",
                          "super", "yield",
                                    /* future reserved words for ECMAScript 6 */
                          "await",
                                    /* literals */
                          "true", "false", "null", "undefined", "Infinity", "NaN"));

    /**
     * Convert an object to JSON and return it as a {@link String}. All options
     * will use defaults.
     *
     * @param obj An object to be converted to JSON.
     * @return A JSON string representation of the object.
     */
    public static String toJSON( Object obj )
    {
        return toJSON(obj, (JSONConfig)null);
    }

    /**
     * Convert an object to JSON and return it as a {@link String}.
     *
     * @param obj An object to be converted to JSON.
     * @param cfg A configuration object to use.
     * @return A JSON string representation of the object.
     */
    public static String toJSON( Object obj, JSONConfig cfg )
    {
        Writer json = new StringWriter();
        try{
            toJSON(obj, cfg, json);
        }catch ( IOException e ){
            // won't happen because StringWriter is really just a wrapper around a StringBuffer.
        }
        return json.toString();
    }

    /**
     * Convert an object to JSON and write it to the given {@link Writer}. All
     * options will be default. Using a {@link Writer} may be preferable in
     * servlets, particularly if the data is large because it can use a lot less
     * memory than a {@link java.lang.StringBuffer} by sending the data to the
     * browser via a {@link java.io.BufferedWriter} on the output stream as it
     * is being generated. The downside of that is that you could have an error
     * after data begins being sent, which could result in corrupted partial
     * data being sent to the caller.
     *
     * @param obj An object to be converted to JSON.
     * @param json Something to write the JSON data to.
     * @throws IOException If there is an error on output.
     */
    public static void toJSON( Object obj, Writer json ) throws IOException
    {
        toJSON(obj, null, json);
    }

    /**
     * Convert an object to JSON and write it to the given {@link Writer}. Using
     * a {@link Writer} may be preferable in servlets, particularly if the data
     * is large because it can use a lot less memory than a
     * {@link java.lang.StringBuffer} by sending the data to the browser via a
     * {@link java.io.BufferedWriter} on the output stream as it is being
     * generated. The downside of that is that you could have an error after
     * data begins being sent, which could result in corrupted partial data
     * being sent to the caller.
     *
     * @param obj An object to be converted to JSON.
     * @param cfg A configuration object to use to set various options. If null then defaults will be used.
     * @param json Something to write the JSON data to.
     * @throws IOException If there is an error on output.
     */
    public static void toJSON( Object obj, JSONConfig cfg, Writer json ) throws IOException
    {
        JSONConfig jcfg = cfg == null ? new JSONConfig() : cfg;
        try{
            appendPropertyValue(obj, json, jcfg);
        }catch ( Exception e ){
            // in case the original calling code catches the exception and reuses the JSONConfig.
            jcfg.clearObjStack();
            IndentPadding.reset(jcfg);
            throw e;
        }
    }

    /**
     * <p>
     *   Append the given value to the given writer. There is special handling for
     *   null, {@link Number}s, {@link JSONAble}s, {@link Map}s,
     *   {@link ResourceBundle}s, {@link Iterable}s, {@link Enumeration}s and arrays.
     *   Booleans and null are encoded as Javascript literals.
     *   All other objects just get their toString() methods called, surrounded by
     *   double quotes with internal double quotes escaped.
     * </p>
     * <p>
     *   This method is recursively called on values when handling {@link Map}s,
     *   {@link Iterable}s, {@link Enumeration}s, {@link ResourceBundle}s and arrays.
     * </p>
     *
     * @param propertyValue The value to append.
     * @param json Something to write the JSON data to.
     * @param cfg A configuration object to use to set various options.
     * @throws IOException If there is an error on output.
     */
    private static void appendPropertyValue( Object propertyValue, Writer json, JSONConfig cfg ) throws IOException
    {
        if ( propertyValue == null ){
            json.write("null");
        }else{
            JSONType jsonType = new JSONType(propertyValue, cfg);
            if ( jsonType.isRecursible() ){
                appendRecursiblePropertyValue(propertyValue, json, cfg, jsonType);
            }else{
                appendSimplePropertyValue(propertyValue, json, cfg, jsonType);
            }
        }
    }

    /**
     * Append a recursible property value to the given JSON writer.  This method
     * will be called if and only if isRecursible(propertyValue) returns true.
     *
     * @param propertyValue The value to append.
     * @param json Something to write the JSON data to.
     * @param cfg A configuration object to use to set various options.
     * @param jsonType Information about the type of JSON to generate for this propertyValue
     * @throws IOException If there is an error on output.
     */
    private static void appendRecursiblePropertyValue( Object propertyValue, Writer json, JSONConfig cfg, JSONType jsonType ) throws IOException
    {
        // check for loops.
        DataStructureLoopDetector loopDetector = null;
        boolean detectDataStructureLoops = cfg.isDetectDataStructureLoops();
        if ( detectDataStructureLoops ){
            loopDetector = new DataStructureLoopDetector(cfg, propertyValue);
        }

        if ( jsonType.isJSONAble() ){
            JSONAble jsonAble = (JSONAble)propertyValue;
            jsonAble.toJSON(cfg, json);
        }else if ( jsonType.isArrayType() ){
            appendArrayPropertyValue(propertyValue, json, cfg);
        }else{
            Map<?,?> map = null;
            if ( jsonType.isResourceBundle() ){
                ResourceBundle bundle = (ResourceBundle)propertyValue;
                map = resourceBundleToMap(bundle);
            }else if ( jsonType.isMapType() ){
                map = (Map<?,?>)propertyValue;
            }else if ( jsonType.isReflectType() ){
                ReflectedObjectMapBuilder builder = new ReflectedObjectMapBuilder(propertyValue, cfg);
                builder.init();
                map = builder.buildReflectedObjectMap();
            }
            appendObjectPropertyValue(map, json, cfg);
        }

        if ( detectDataStructureLoops ){
            loopDetector.popDataStructureStack();
        }
    }

    /**
     * Append a simple property value to the given JSON buffer. This method is
     * used for numbers, strings and any other object that
     * {@link #appendPropertyValue(Object, Writer, JSONConfig)} doesn't know
     * about. There is some risk of infinite recursion if the object has a
     * toString() method that references objects above this in the data
     * structure, so be careful about that.
     *
     * @param propertyValue The value to append.
     * @param json Something to write the JSON data to.
     * @param cfg A configuration object to use to set various options.
     * @param jsonType Information about the type of JSON to generate for this propertyValue
     * @throws IOException If there is an error on output.
     */
    private static void appendSimplePropertyValue( Object propertyValue, Writer json, JSONConfig cfg, JSONType jsonType ) throws IOException
    {
        if ( propertyValue instanceof Number ){
            appendNumber((Number)propertyValue, json, cfg);
        }else if ( propertyValue instanceof Boolean ){
            // boolean values go literal -- no quotes.
            json.write(propertyValue.toString());
        }else if ( propertyValue instanceof Date && cfg.isFormatDates() ){
            appendDate((Date)propertyValue, json, cfg);
        }else if ( propertyValue instanceof CharSequence || propertyValue instanceof Character ||
                   propertyValue.getClass().isEnum() || ! cfg.isReflectUnknownObjects() ){
            // Use the toString() method for the value and write it out as a string.
            boolean checkNum = true;
            writeString(propertyValue.toString(), json, cfg, checkNum);
        }else{
            // unknown object and reflection requested.
            jsonType.forceReflectType();
            appendRecursiblePropertyValue(propertyValue, json, cfg, jsonType);
        }
    }

    /**
     * Append a number to the output.
     *
     * @param num The number to append.
     * @param json Something to write the JSON data to.
     * @param cfg A configuration object to use to set various options.
     * @throws IOException If there is an error on output.
     */
    private static void appendNumber( Number num, Writer json, JSONConfig cfg ) throws IOException
    {
        NumberFormat fmt = cfg.getNumberFormat(num);
        if ( fmt == null  ){
            String numericString = num.toString();
            if ( isSafeJsonNumber(num, null, cfg) ){
                json.write(numericString);
            }else{
                fastWriteString(numericString, json);
            }
        }else{
            String numericString = fmt.format(num, new StringBuffer(), new FieldPosition(0)).toString();
            if ( isValidJSONNumber(numericString, cfg, num) ){
                json.write(numericString);
            }else{
                // no way to know what the format did.
                boolean checkNum = false;
                writeString(numericString, json, cfg, checkNum);
            }
        }
    }

    /**
     * Append a date value to the given JSON buffer.
     *
     * @param propertyValue The value to append.
     * @param json Something to write the JSON data to.
     * @param cfg A configuration object to use to set various options.
     * @throws IOException If there is an error on output.
     */
    private static void appendDate( Date date, Writer json, JSONConfig cfg ) throws IOException
    {
        if ( cfg.isEncodeDatesAsObjects() ){
            json.write("new Date(");
        }

        boolean checkNum = false;
        writeString(cfg.getDateGenFormat().format(date), json, cfg, checkNum);

        if ( cfg.isEncodeDatesAsObjects() ){
            json.write(')');
        }
    }

    /**
     * Append a value that will be a JSON array. That is, a {@link Iterable},
     * {@link Enumeration} or array.
     *
     * @param propertyValue an {@link Iterable}, {@link Enumeration} or array to append.
     * @param json Something to write the JSON data to.
     * @param cfg A configuration object to use to set various options.
     * @throws IOException If there is an error on output.
     */
    private static void appendArrayPropertyValue( Object propertyValue, Writer json, JSONConfig cfg ) throws IOException
    {
        boolean didStart = false;

        json.write('[');
        IndentPadding.incPadding(cfg);
        for ( Object value : new JSONArrayData(propertyValue) ){
            if ( didStart ){
                json.write(',');
            }else{
                didStart = true;
            }
            IndentPadding.appendPadding(cfg, json);
            appendPropertyValue(value, json, cfg);      // recurse on the value.
        }
        IndentPadding.decAppendPadding(cfg, json);
        json.write(']');
    }

    /**
     * Append a value that will be a JSON object. That is, a {@link Map} or
     * {@link ResourceBundle}.
     *
     * @param propertyValue A {@link Map} or {@link ResourceBundle}.
     * @param json Something to write the JSON data to.
     * @param cfg A configuration object to use to set various options.
     * @throws IOException If there is an error on output.
     */
    private static void appendObjectPropertyValue( Map<?,?> map, Writer json, JSONConfig cfg ) throws IOException
    {
        Set<String> propertyNames = cfg.isValidatePropertyNames() ? new HashSet<String>(map.size()) : null;
        boolean didStart = false;
        boolean quoteIdentifier = cfg.isQuoteIdentifier();
        boolean havePadding = cfg.getIndentPadding() != null;

        // make a Javascript object with the keys used to generate the property names.
        json.write('{');
        IndentPadding.incPadding(cfg);
        for ( Entry<?,?> property : map.entrySet() ){
            String propertyName = getPropertyName(property.getKey(), cfg, propertyNames);
            Object value = property.getValue();
            boolean extraIndent = havePadding && value != null && new JSONType(value, cfg).isRecursible();
            if ( didStart ){
                json.write(',');
            }else{
                didStart = true;
            }
            IndentPadding.appendPadding(cfg, json);
            appendPropertyName(propertyName, json, quoteIdentifier);
            IndentPadding.incAppendPadding(cfg, json, extraIndent);
            appendPropertyValue(value, json, cfg);      // recurse on the value.
            IndentPadding.decAppendPadding(cfg, json, extraIndent);
        }
        IndentPadding.decAppendPadding(cfg, json);
        json.write('}');
    }

    /**
     * Get the ResourceBundle for a JSON object as a Map.
     *
     * @param bundle A ResourceBundle.
     * @return The map.
     */
    private static Map<?,?> resourceBundleToMap( ResourceBundle bundle )
    {
        // make it a map so that code can use an EntrySet.
        Set<String> keySet = bundle.keySet();
        Map<Object,Object> result = new FixedPseudoMap(keySet.size());
        for ( String key : keySet ){
            result.put(key, bundle.getObject(key));
        }
        return result;
    }

    /**
     * Get the property name with escaping options applied as needed
     * and validate the property name.
     *
     * @param key The map/bundle key to become the property name.
     * @param cfg The config object with the flags.
     * @param propertyNames The set of property names.  Used to detect duplicate property names.
     * @return the escaped validated property name.
     */
    private static String getPropertyName( Object key, JSONConfig cfg, Set<String> propertyNames )
    {
        String propertyName = key == null ? null : key.toString();

        if ( propertyName == null || propertyName.length() < 1 ){
            throw new BadPropertyNameException(propertyName, cfg);
        }

        /*
         * NOTE: I used to have unescape where possible here but after thinking
         * it through, I realized that it can unescape something that needed to
         * be Unicode escaped making a valid property name into an invalid one.
         */

        // handle escaping options.
        if ( cfg.isEscapeBadIdentifierCodePoints() ){
            propertyName = escapeBadIdentifierCodePoints(propertyName, cfg);
        }else if ( cfg.isEscapeNonAscii() ){
            propertyName = escapeNonAscii(propertyName, cfg);
        }else if ( cfg.isEscapeSurrogates() ){
            propertyName = escapeSurrogates(propertyName, cfg);
        }

        // handle validation.
        if ( cfg.isValidatePropertyNames() ){
            if ( propertyNames.contains(propertyName) ){
                // very unlikely.  two key objects that are not equal would
                // have to produce identical toString() results.
                throw new DuplicatePropertyNameException(propertyName, cfg);
            }
            checkValidJavascriptPropertyName(propertyName, cfg);
            propertyNames.add(propertyName);
        }

        return propertyName;
    }

    /**
     * Write a property name to the output.  Includes the colon afterwards.
     *
     * @param propertyName the property name.
     * @param json the writer.
     * @param quoteIdentifier if true, then force quotes
     * @throws IOException if there's an I/O error.
     */
    private static void appendPropertyName( String propertyName, Writer json, boolean quoteIdentifier ) throws IOException
    {
        boolean doQuote = quoteIdentifier ||
                                isReservedWord(propertyName) ||
                                hasSurrogates(propertyName);

        if ( doQuote ){
            json.write('"');
        }

        json.write(propertyName);

        if ( doQuote ){
            json.write('"');
        }
        json.write(':');
    }

    /**
     * Escape bad identifier code points if the config object requires it.
     *
     * @param propertyName the name to escape.
     * @param cfg The config object.
     * @return the escaped property name.
     */
    private static String escapeBadIdentifierCodePoints( String propertyName, JSONConfig cfg )
    {
        StringBuilder buf = new StringBuilder(propertyName.length());
        boolean useSingleLetterEscapes = cfg.isFullJSONIdentifierCodePoints();
        boolean processInlineEscapes = true;

        CodePointData cp = new CodePointData(propertyName, cfg, useSingleLetterEscapes, processInlineEscapes);
        while ( cp.nextReady() ){
            if ( cp.getEsc() != null ){
                buf.append(cp.getEsc());                     // have valid escape
            }else if ( cp.getIndex() > 0 && isValidIdentifierPart(cp.getCodePoint(), cfg) ){
                cp.appendChars(buf);
            }else if ( cp.getIndex() == 0 && isValidIdentifierStart(cp.getCodePoint(), cfg) ){
                cp.appendChars(buf);
            }else{
                buf.append(cp.getEscapeString());       // Bad code point for an identifier.
            }
        }

        return buf.toString();
    }

    /**
     * Escape non-ascii if the config object requires it.
     *
     * @param str The input string.
     * @param cfg The config object for flags.
     * @return The escaped string.
     */
    private static String escapeNonAscii( String str, JSONConfig cfg )
    {
        StringBuilder buf = new StringBuilder(str.length());
        CodePointData cp = new CodePointData(str, cfg);
        while ( cp.nextReady() ){
            if ( cp.getCodePoint() > 127 ){
                buf.append(cp.getEscapeString());
            }else{
                cp.appendChars(buf);
            }
        }
        return buf.toString();
    }

    /**
     * Escape surrogate pairs if the config object requires it.
     *
     * @param str The input string.
     * @param cfg the config object for flags.
     * @return The escaped string.
     */
    private static String escapeSurrogates( String str, JSONConfig cfg )
    {
        StringBuilder buf = new StringBuilder(str.length());
        CodePointData cp = new CodePointData(str, cfg);
        while ( cp.nextReady() ){
            if ( cp.getCharCount() > 1 ){
                buf.append(cp.getEscapeString());
            }else{
                cp.appendChars(buf);
            }
        }
        return buf.toString();
    }

    /**
     * Return true of if the given input contains UTF-16 surrogates.
     *
     * @param str the input string.
     * @return true if the input string contains UTF-16 surrogates. Otherwise false.
     */
    private static boolean hasSurrogates( String str )
    {
        for ( int i = 0, len = str.length(); i < len; i++ ){
            if ( Character.isSurrogate(str.charAt(i)) ){
                return true;
            }
        }
        return false;
    }

    /**
     * Write a string to the output using escapes as needed.
     *
     * @param strValue The value to write.
     * @param json Something to write the JSON data to.
     * @param cfg A configuration object to use.
     * @param checkNum if true, then check isEncodeNumericStringsAsNumbers()
     * @throws IOException If there is an error on output.
     */
    private static void writeString( String strValue, Writer json, JSONConfig cfg, boolean checkNum ) throws IOException
    {
        if ( checkNum && cfg.isEncodeNumericStringsAsNumbers() && isValidJSONNumber(strValue, cfg, null) ){
            // no quotes.
            json.write(strValue);
        }else if ( cfg.isFastStrings() ){
            fastWriteString(strValue, json);
        }else{
            boolean useSingleLetterEscapes = true;
            boolean processInlineEscapes = cfg.isPassThroughEscapes();
            if ( cfg.isUnEscapeWherePossible() ){
                strValue = CodePointData.unEscape(strValue, cfg);
            }

            json.write('"');
            CodePointData cp = new CodePointData(strValue, cfg, useSingleLetterEscapes, processInlineEscapes);
            while ( cp.nextReady() ){
                if ( cp.getEsc() != null ){
                    json.write(cp.getEsc());    // valid escape.
                }else{
                    cp.writeChars(json);        // Pass it through -- usual case.
                }
            }
            json.write('"');
        }
    }

    /**
     * Write a string out with quotes but no checking or validation.
     *
     * @param strValue The string.
     * @param json the writer.
     * @throws IOException If there is an error on output.
     */
    private static void fastWriteString( String strValue, Writer json ) throws IOException
    {
        json.write('"');
        json.write(strValue);
        json.write('"');
    }

    /**
     * Return true if the input looks like a valid JSON number and can be
     * represented by a non-infinity double.
     *
     * @param numericString the string.
     * @param cfg the config object.
     * @param num the number
     * @return true if the string can be treated as a number in JSON.
     */
    private static boolean isValidJSONNumber( String numericString, JSONConfig cfg, Number num )
    {
        return JSON_NUMBER_PAT.matcher(numericString).matches() &&
               ! OCTAL_NUMBER_PAT.matcher(numericString).matches() &&
               isSafeJsonNumber(num, numericString, cfg);
    }

    /**
     * Return true if the given number can be represented as 64-bit floating point.
     *
     * @param num the number.
     * @param numericString the number in string form.
     * @param cfg the config object.
     * @return true if the number is OK for 64-bit floating point.
     */
    private static boolean isSafeJsonNumber( Number num, String numericString, JSONConfig cfg )
    {
<<<<<<< HEAD
        BigDecimal b = new BigDecimal(numericString);
        Double d = b.doubleValue();

        // All valid JSON numbers must be representable as finite 64-bit floating point.
        boolean isSafeJavascriptNumber = !(d.isInfinite() || d.isNaN());

        if ( isSafeJavascriptNumber && cfg.isPreciseNumbers() ){
            // precise numbers requested.  return false if it loses precision in double.
            if ( JSON_INTEGER_PAT.matcher(numericString).matches() ){
                // make sure that it stays the same when converted to double and back.
                try{
                    long x = new BigDecimal(numericString).longValueExact();
                    // check if any precision was lost.
                    isSafeJavascriptNumber = x == d.longValue();
                }catch ( ArithmeticException e ){
                    // overflowed a long.
                    isSafeJavascriptNumber = false;
=======
        boolean isSafeJsonNumber = true;

        if ( num == null ){
            num = new BigDecimal(numericString);
        }

        if ( num instanceof Integer ){
            // stop checking types.
        }else if ( num instanceof Double ){
            isSafeJsonNumber = Double.isFinite((Double)num);
        }else if ( num instanceof Long ){
            if ( cfg.isPreciseNumbers() ){
                // precise numbers requested.  return false if it loses precision in double.
                long x = (Long)num;
                double d = x;
                long y = (long)d;
                isSafeJsonNumber = x == y;
            }
        }else if ( num instanceof Float ){
            isSafeJsonNumber = Float.isFinite((Float)num);
        }else{
            boolean isBigDecimal = num instanceof BigDecimal;
            if ( isBigDecimal || num instanceof BigInteger ){
                Double d = num.doubleValue();

                isSafeJsonNumber = Double.isFinite(d);

                if ( isSafeJsonNumber && cfg.isPreciseNumbers() ){
                    BigDecimal bigDec = isBigDecimal ? (BigDecimal)num : new BigDecimal((BigInteger)num);

                    // precise numbers requested.  return false if it loses precision in double.
                    isSafeJsonNumber = bigDec.compareTo(new BigDecimal(d.toString())) == 0;
>>>>>>> 12cfd34c
                }
            }
        }

        return isSafeJsonNumber;
    }

    /**
     * Return the resource bundle for this package.
     *
     * @param locale A locale to use.
     * @return The resource bundle.
     */
    static ResourceBundle getBundle( Locale locale )
    {
        String bundleName = JSONUtil.class.getPackage().getName() + ".JSON";
        return ResourceBundle.getBundle(bundleName, locale);
    }

    /**
     * Get the list of reserved words.
     *
     * @return the set of reserved words.
     */
    public static Set<String> getJavascriptReservedWords()
    {
        // sorts them and preserves the original Set.
        return new TreeSet<>(RESERVED_WORDS);
    }

    /**
     * Check if the given string is a reserved word.
     *
     * @param name The name to check.
     * @return true if the name is a reserved word.
     */
    public static boolean isReservedWord( String name )
    {
        return RESERVED_WORDS.contains(name);
    }

    /**
     * Return true if the codePoint is a valid code point to start an
     * identifier.
     *
     * @param codePoint The code point.
     * @param cfg config object used for the ECMA 6 flag.
     * @return true if it's a valid code point to start an identifier.
     */
    static boolean isValidIdentifierStart( int codePoint, JSONConfig cfg )
    {
        if ( cfg.isFullJSONIdentifierCodePoints() ){
            return isValidIdentifierPart(codePoint, cfg);
        }else{
            return codePoint == '_' || codePoint == '$' ||
                    (cfg.isUseECMA6() ? Character.isUnicodeIdentifierStart(codePoint)
                                      : Character.isLetter(codePoint));
        }
    }

    /**
     * Return true if the codePoint is a valid code point for part of an
     * identifier but not necessarily the start of an identifier.
     *
     * @param codePoint The code point.
     * @param cfg config object used for the ECMA 6 flag.
     * @return true if the codePoint is a valid code point for part of an
     *         identifier but not the start of an identifier.
     */
    static boolean isValidIdentifierPart( int codePoint, JSONConfig cfg )
    {
        if ( cfg.isFullJSONIdentifierCodePoints() ){
            return codePoint >= ' ' &&
                    Character.isDefined(codePoint) &&
                    ! (codePoint <= '\\' && CodePointData.haveJsonEsc((char)codePoint));
        }else{
            return cfg.isUseECMA6() ? Character.isUnicodeIdentifierPart(codePoint)
                                    : (isValidIdentifierStart(codePoint, cfg) ||
                                       Character.isDigit(codePoint) ||
                        ((((1 << Character.NON_SPACING_MARK) | (1 << Character.COMBINING_SPACING_MARK) |
                        (1 << Character.CONNECTOR_PUNCTUATION) ) >> Character.getType(codePoint)) & 1) != 0 ||
                        codePoint == 0x200C || codePoint == 0x200D);
        }
    }

    /**
     * Checks if the input string represents a valid Javascript property name.
     *
     * @param propertyName A Javascript property name to check.
     * @param cfg A JSONConfig to use for locale and identifier options.  If null, defaults will be used.
     * @throws BadPropertyNameException If the propertyName is not a valid Javascript property name.
     */
    public static void checkValidJavascriptPropertyName( String propertyName, JSONConfig cfg ) throws BadPropertyNameException
    {
        JSONConfig jcfg = cfg != null ? cfg : new JSONConfig();
        Pattern validationPat = getPropertyNameValidationPattern(jcfg);

        if ( propertyName == null ||
                (isReservedWord(propertyName) && !jcfg.isAllowReservedWordsInIdentifiers()) ||
                ! validationPat.matcher(propertyName).matches() ){
            throw new BadPropertyNameException(propertyName, jcfg);
        }
    }

    /**
     * Checks if the input string represents a valid Javascript property name.
     *
     * @param propertyName A Javascript property name to check.
     * @throws BadPropertyNameException If the propertyName is not a valid Javascript property name.
     */
    public static void checkValidJavascriptPropertyName( String propertyName ) throws BadPropertyNameException
    {
        checkValidJavascriptPropertyName(propertyName, null);
    }

    /**
     * Get the appropriate validation pattern given the config flags.
     *
     * @param cfg A JSONConfig to use to decide which validation pattern to use.
     * @return A Pattern used for validating property names.
     */
    private static Pattern getPropertyNameValidationPattern( JSONConfig cfg )
    {
        Pattern validationPat;

        if ( cfg.isFullJSONIdentifierCodePoints() ){
            // allows a lot of characters not allowed in ECMAScript identifiers.
            validationPat = cfg.isUseECMA6() ? VALID_JSON6_PROPERTY_NAME_PAT : VALID_JSON5_PROPERTY_NAME_PAT;
        }else{
            // requires ECMAScript compliant identifiers.
            validationPat = cfg.isUseECMA6() ? VALID_ECMA6_PROPERTY_NAME_PAT : VALID_ECMA5_PROPERTY_NAME_PAT;
        }

        return validationPat;
    }

    /**
     * Constructor is private because this class should never be instantiated.
     */
    private JSONUtil()
    {
    }
}<|MERGE_RESOLUTION|>--- conflicted
+++ resolved
@@ -853,25 +853,6 @@
      */
     private static boolean isSafeJsonNumber( Number num, String numericString, JSONConfig cfg )
     {
-<<<<<<< HEAD
-        BigDecimal b = new BigDecimal(numericString);
-        Double d = b.doubleValue();
-
-        // All valid JSON numbers must be representable as finite 64-bit floating point.
-        boolean isSafeJavascriptNumber = !(d.isInfinite() || d.isNaN());
-
-        if ( isSafeJavascriptNumber && cfg.isPreciseNumbers() ){
-            // precise numbers requested.  return false if it loses precision in double.
-            if ( JSON_INTEGER_PAT.matcher(numericString).matches() ){
-                // make sure that it stays the same when converted to double and back.
-                try{
-                    long x = new BigDecimal(numericString).longValueExact();
-                    // check if any precision was lost.
-                    isSafeJavascriptNumber = x == d.longValue();
-                }catch ( ArithmeticException e ){
-                    // overflowed a long.
-                    isSafeJavascriptNumber = false;
-=======
         boolean isSafeJsonNumber = true;
 
         if ( num == null ){
@@ -881,7 +862,8 @@
         if ( num instanceof Integer ){
             // stop checking types.
         }else if ( num instanceof Double ){
-            isSafeJsonNumber = Double.isFinite((Double)num);
+            Double d = (Double)num;
+            isSafeJsonNumber = !(d.isInfinite() || d.isNaN());
         }else if ( num instanceof Long ){
             if ( cfg.isPreciseNumbers() ){
                 // precise numbers requested.  return false if it loses precision in double.
@@ -891,20 +873,20 @@
                 isSafeJsonNumber = x == y;
             }
         }else if ( num instanceof Float ){
-            isSafeJsonNumber = Float.isFinite((Float)num);
+            Float f = (Float)num;
+            isSafeJsonNumber = !(f.isInfinite() || f.isNaN());
         }else{
             boolean isBigDecimal = num instanceof BigDecimal;
             if ( isBigDecimal || num instanceof BigInteger ){
                 Double d = num.doubleValue();
 
-                isSafeJsonNumber = Double.isFinite(d);
+                isSafeJsonNumber = !(d.isInfinite() || d.isNaN());
 
                 if ( isSafeJsonNumber && cfg.isPreciseNumbers() ){
                     BigDecimal bigDec = isBigDecimal ? (BigDecimal)num : new BigDecimal((BigInteger)num);
 
                     // precise numbers requested.  return false if it loses precision in double.
                     isSafeJsonNumber = bigDec.compareTo(new BigDecimal(d.toString())) == 0;
->>>>>>> 12cfd34c
                 }
             }
         }
