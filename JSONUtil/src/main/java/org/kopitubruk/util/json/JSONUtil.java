/*
 * Copyright 2015-2016 Bill Davidson
 *
 * Licensed under the Apache License, Version 2.0 (the "License");
 * you may not use this file except in compliance with the License.
 * You may obtain a copy of the License at
 *
 *    http://www.apache.org/licenses/LICENSE-2.0
 *
 * Unless required by applicable law or agreed to in writing, software
 * distributed under the License is distributed on an "AS IS" BASIS,
 * WITHOUT WARRANTIES OR CONDITIONS OF ANY KIND, either express or implied.
 * See the License for the specific language governing permissions and
 * limitations under the License.
 */
package org.kopitubruk.util.json;

import java.io.IOException;
import java.io.StringWriter;
import java.io.Writer;
import java.math.BigDecimal;
import java.math.BigInteger;
import java.text.FieldPosition;
import java.text.NumberFormat;
import java.util.Arrays;
import java.util.Collection;
import java.util.Date;
import java.util.Enumeration;
import java.util.HashSet;
import java.util.LinkedHashMap;
import java.util.Locale;
import java.util.Map;
import java.util.Map.Entry;
import java.util.ResourceBundle;
import java.util.Set;
import java.util.TreeSet;
import java.util.regex.Pattern;

/**
 * <p>
 *   This class converts certain common types of objects into JSON using the
 *   static methods {@link #toJSON(Object)}, {@link #toJSON(Object,JSONConfig)},
 *   {@link #toJSON(Object,Writer)} and {@link #toJSON(Object,JSONConfig,Writer)}.
 *   Collections are traversed and encoded, allowing complex data graphs to
 *   be encoded in one call. It's more flexible than the org.json library and in
 *   many cases may allow the use of existing data structures directly without
 *   modification which should reduce both memory and CPU usage.
 * </p>
 * <p>
 *   There are a number of configuration options available by passing a
 *   {@link JSONConfig} object to the toJSON methods.  In most cases, the defaults
 *   are adequate so you don't need to pass a {@link JSONConfig} object if you
 *   don't want to.  You can also change the defaults for some of the options
 *   so that you don't have to pass the object even if you want non-default
 *   behavior.  Keep in mind that doing that affects all new {@link JSONConfig}
 *   objects that are created after that in the same class loader.
 * </p>
 * <p>
 *   This implementation validates property names by default using the
 *   specification from ECMAScript and ECMA JSON standards.  The validation
 *   can be disabled for faster performance.  See {@link JSONConfig}.  Leaving it
 *   on during development and testing is probably advisable.  Note that the
 *   ECMAScript standard for identifiers is more strict than the JSON standard
 *   for identifiers.  If you need full JSON identifiers, then you should
 *   enable fullJSONIdentifierCodePoints in your {@link JSONConfig}.  Keep
 *   in mind that JSON generated that way may not evaluate properly in
 *   Javascript eval().
 * </p>
 * <p>
 *   There is some effort to detect loops in the data structure that would cause
 *   infinite recursion and throw an exception.  This detection is not perfect and
 *   there are some ways to fool it, so try to be careful and not make loops in
 *   your data structures.
 * </p>
 * <h3>
 *   Top level objects which can be sent to the toJSON methods:
 * </h3>
 * <dl>
 *   <dt>{@link Map}s</dt>
 *   <dd>
 *     In most cases, this will be what you will send to the toJSON method. The
 *     {@link Map} becomes a Javascript object with the property names being the
 *     result of the key's toString() method and the values being property values.
 *     The key's toString() must produce valid Javascript/JSON identifiers and the
 *     values can be almost anything.  Note that this is different than
 *     the org.json library which requires the keys to actually be Strings.  If your
 *     key's toString() method does not produce valid Javascript/JSON identifiers
 *     then you can use {@link JSONConfig#setEscapeBadIdentifierCodePoints(boolean)}
 *     to make it so that they are valid identifiers.
 *   </dd>
 *   <dt>{@link ResourceBundle}</dt>
 *   <dd>
 *     Converted to a Javascript object with the keys being the property names
 *     and the values being from {@link ResourceBundle#getObject(String)}.
 *   </dd>
 *   <dt>{@link Iterable}s, {@link Enumeration}s and arrays</dt>
 *   <dd>
 *     These are encoded as Javascript arrays. These can also be top level if you
 *     want an array as your top level structure.  Note that {@link Collection}
 *     is a sub-interface of {@link Iterable}, so all collections are covered by
 *     this.
 *   </dd>
 *   <dt>{@link JSONAble}s</dt>
 *   <dd>
 *     These are objects that know how to convert themselves to JSON. This just
 *     calls their {@link JSONAble#toJSON(JSONConfig,Writer)} method. It is possible
 *     to use these as top level objects or as values inside other objects but it's
 *     kind of redundant to use them as top level.
 *   </dd>
 *   <dt>Reflected Objects</dt>
 *   <dd>
 *     Any object that has been added to the JSONConfig as an object to use
 *     reflection for encoding.  See {@link JSONConfig#addReflectClass(Object)}
 *     and {@link JSONConfig#addReflectClasses(Collection)}.  If
 *     {@link JSONConfig#isReflectUnknownObjects()} returns true, then any
 *     unrecognized object will become a reflected object.
 *   </dd>
 * </dl>
 * <h3>
 *   Other objects which can commonly be values in {@link Map}s, {@link Iterable}s,
 *   {@link Enumeration}s, arrays and reflected objects.
 * </h3>
 * <dl>
 *   <dt>{@link Number}s</dt>
 *   <dd>
 *     Anything that implements the {@link Number} interface, which is all of the
 *     wrapper objects for primitive numbers and {@link BigInteger} and
 *     {@link BigDecimal}. They normally have their toString() methods called.
 *     Primitive versions of these are also allowed in arrays and will be converted
 *     to their wrapper objects.  These get whatever their object's toString() method
 *     gives.  It is possible to set number formats for any number type in the
 *     JSONConfig. If those are set then they will be used instead of toString().
 *   </dd>
 *   <dt>{@link Boolean}s</dt>
 *   <dd>
 *     Encoded as boolean literals.
 *   </dd>
 *   <dt>{@link Date}s</dt>
 *   <dd>
 *     If {@link JSONConfig#isEncodeDatesAsStrings()} returns true, then {@link Date}s
 *     will be encoded as ISO 8601 date strings, suitable for handing to new Date(String)
 *     in Javascript.  The date format can be changed to something else by
 *     {@link JSONConfig#setDateGenFormat(java.text.DateFormat)}.
 *     <p>
 *     If {@link JSONConfig#isEncodeDatesAsObjects()} returns true, then {@link Date}s
 *     will be encoded as a call to the Date constructor in Javascript using an ISO 8601
 *     date string.  This works with Javascript eval().  It probably won't work in most
 *     strict JSON parsers.  The date format can be changed to something else by
 *     {@link JSONConfig#setDateGenFormat(java.text.DateFormat)}.
 *   </dd>
 *   <dt>{@link CharSequence}s</dt>
 *   <dd>
 *     {@link CharSequence}s such as {@link String} and {@link StringBuilder} are encoded as
 *     Javascript strings with escapes used as needed according to the ECMA JSON standard
 *     and escape options from JSONConfig.
 *   </dd>
 *   <dt>Any other object</dt>
 *   <dd>
 *     If reflection is disabled (which it is by default), then any other object just gets
 *     its toString() method called and it's encoded like any other {@link String}.
 *     <p>
 *     If reflection is enabled for the specific type or for all unknown types then
 *     The package will attempt to figure out how to encode the fields of the given object
 *     according to the privacy level set by {@link JSONConfig#setReflectionPrivacy(int)}
 *     using JavaBeans compliant getters if available or accessing fields directly if not.
 *     See {@link JSONConfig#addReflectClass(Object)},
 *     {@link JSONConfig#addReflectClasses(Collection)} and
 *     {@link JSONConfig#setReflectUnknownObjects(boolean)} for ways to enable reflection.
 *     These methods are also available in {@link JSONConfigDefaults} if you want to make
 *     them the default behavior.
 *   </dd>
 *   <dt>null</dt>
 *   <dd>
 *     Encoded as the Javascript literal null.
 *   </dd>
 * </dl>
 *
 * @see JSONAble
 * @see JSONConfig
 * @see JSONConfigDefaults
 * @author Bill Davidson
 */
public class JSONUtil
{
    /**
     * For strings that are really numbers.  ECMA JSON spec doesn't allow octal,
     * hexadecimal, NaN or Infinity in JSON.  It also doesn't allow for a "+"
     * sign to start a number.
     */
    private static final Pattern JSON_NUMBER_PAT = Pattern.compile("^-?(?:(?:\\d+(?:\\.\\d+)?)|(?:\\.\\d+))(?:[eE][-+]?\\d+)?$");

    /**
     * Valid JSON integer pattern.
     */
    private static final Pattern JSON_INTEGER_PAT = Pattern.compile("^-?\\d+");

    /**
     * Check for octal numbers, which aren't allowed in JSON.
     */
    private static final Pattern OCTAL_NUMBER_PAT = Pattern.compile("^-?0[0-7]+$");

    /**
     * <p>
     *   Regular expression which should cover all valid Javascript property
     *   names. Notice the \p{x} notation, which uses
     *   <a href="http://unicode.org/reports/tr18/#General_Category_Property">
     *   Unicode Regular Expressions</a> which are supported by Java regular
     *   expressions. This allows the code to support all valid Unicode characters
     *   which are allowed to be used in Javascript identifiers. The last I
     *   checked that was over 103,000 code points covering pretty much every
     *   conceivable language. About 101,000 of those are covered just by matching
     *   \p{L} (any letter).
     * </p>
     * <p>
     *   The permitted characters are specified by ECMAScript 5.1, Section 7.6.
     * </p>
     * <p>
     *   Permitted starting characters.
     * </p>
     * <ul>
     *   <li>_ - Underscore</li>
     *   <li>$ - Dollar sign</li>
     *   <li>\p{L} - Any Letter</li>
     *   <li>\\u\p{XDigit}{4} - Unicode code unit escape.</li>
     * </ul>
     * <p>
     *   Permitted subsequent characters.
     * </p>
     * <ul>
     *   <li>_ - Underscore</li>
     *   <li>$ - Dollar sign</li>
     *   <li>\p{L} - Any Letter</li>
     *   <li>\p{Nd} - Any decimal digit</li>
     *   <li>\p{Mn} - Non-Spacing Mark</li>
     *   <li>\p{Mc} - Spacing Combining Mark</li>
     *   <li>\p{Pc} - Connector Punctuation</li>
     *   <li>&#92;u200C - Zero Width Non-Joiner</li>
     *   <li>&#92;u200D - Zero Width Joiner</li>
     *   <li>\\u\p{XDigit}{4} - Unicode code unit escape.</li>
     * </ul>
     */
    private static final Pattern VALID_ECMA5_PROPERTY_NAME_PAT =
            Pattern.compile("^(?:[_\\$\\p{L}]|\\\\u\\p{XDigit}{4})" +
                             "(?:[_\\$\\p{L}\\p{Nd}\\p{Mn}\\p{Mc}\\p{Pc}\\u200C\\u200D]|\\\\u\\p{XDigit}{4})*$");

    /**
     * ECMAScript 6 version of VALID_ECMA5_PROPERTY_NAME_PAT.
     * <p>
     *   Adds permitted starting and subsequent characters not allowed in
     *   ECMAScript 5 identifiers.
     * </p>
     * <ul>
     *   <li>\p{Nl} - Any Letter Number</li>
     *   <li>\\u\{\p{XDigit}+\} - Unicode code point escape.</li>
     * </ul>
     */
    static final Pattern VALID_ECMA6_PROPERTY_NAME_PAT =
            Pattern.compile("^(?:[_\\$\\p{L}\\p{Nl}]|\\\\u\\p{XDigit}{4}|\\\\u\\{\\p{XDigit}+\\})" +
                             "(?:[_\\$\\p{L}\\p{Nl}\\p{Nd}\\p{Mn}\\p{Mc}\\p{Pc}\\u200C\\u200D]|\\\\u\\p{XDigit}{4}|\\\\u\\{\\p{XDigit}+\\})*$");

    /**
     * This pattern is for full JSON identifier names. This is much more
     * permissive than the ECMAScript 5 standard. Property names that use
     * characters not permitted by the ECMAScript standard will not work with
     * Javascript eval() but will work with Javascript JSON.parse().
     */
    private static final Pattern VALID_JSON5_PROPERTY_NAME_PAT =
            Pattern.compile("^([^\u0000-\u001F\\p{Cn}\"/\\\\]|\\\\[bfnrt\\\\/\"]|\\\\u\\p{XDigit}{4})+$");

    /**
     * This pattern is for full JSON identifier names. This is much more
     * permissive than the ECMAScript 6 standard. Property names that use
     * characters not permitted by the ECMAScript standard will not work with
     * Javascript eval() but will work with Javascript JSON.parse().
     */
    private static final Pattern VALID_JSON6_PROPERTY_NAME_PAT =
            Pattern.compile("^([^\u0000-\u001F\\p{Cn}\"/\\\\]|\\\\[bfnrt\\\\/\"]|\\\\u\\p{XDigit}{4}|\\\\u\\{\\p{XDigit}+\\})+$");

    /**
     * This is the set of reserved words from ECMAScript 6. It's a bad practice
     * to use these as property names and not permitted by the JSON standard.
     * They will work as property names with Javascript eval() but not with a
     * strict JSON parser.
     */
    private static final Set<String> RESERVED_WORDS =
            new HashSet<>(Arrays.asList(
                                    /* keywords for ECMAScript 5.1 */
                          "break", "case", "catch", "continue", "debugger",
                          "default", "delete", "do", "else", "finally", "for",
                          "function", "if", "in", "instanceof", "new", "return",
                          "switch", "this", "throw", "try", "typeof", "var",
                          "void", "while", "with",
                                    /* future reserved words for ECMAScript 5.1 */
                          "class", "const", "enum", "export", "extends",
                          "implements", "import",  "interface", "let", "package",
                          "private", "protected", "public", "static",
                          "super", "yield",
                                    /* future reserved words for ECMAScript 6 */
                          "await",
                                    /* literals */
                          "true", "false", "null", "undefined", "Infinity", "NaN"));

    /**
     * Convert an object to JSON and return it as a {@link String}. All options
     * will use defaults.
     *
     * @param obj An object to be converted to JSON.
     * @return A JSON string representation of the object.
     */
    public static String toJSON( Object obj )
    {
        return toJSON(obj, (JSONConfig)null);
    }

    /**
     * Convert an object to JSON and return it as a {@link String}.
     *
     * @param obj An object to be converted to JSON.
     * @param cfg A configuration object to use.
     * @return A JSON string representation of the object.
     */
    public static String toJSON( Object obj, JSONConfig cfg )
    {
        Writer json = new StringWriter();
        try{
            toJSON(obj, cfg, json);
        }catch ( IOException e ){
            // won't happen because StringWriter is really just a wrapper around a StringBuffer.
        }
        return json.toString();
    }

    /**
     * Convert an object to JSON and write it to the given {@link Writer}. All
     * options will be default. Using a {@link Writer} may be preferable in
     * servlets, particularly if the data is large because it can use a lot less
     * memory than a {@link java.lang.StringBuffer} by sending the data to the
     * browser via a {@link java.io.BufferedWriter} on the output stream as it
     * is being generated. The downside of that is that you could have an error
     * after data begins being sent, which could result in corrupted partial
     * data being sent to the caller.
     *
     * @param obj An object to be converted to JSON.
     * @param json Something to write the JSON data to.
     * @throws IOException If there is an error on output.
     */
    public static void toJSON( Object obj, Writer json ) throws IOException
    {
        toJSON(obj, null, json);
    }

    /**
     * Convert an object to JSON and write it to the given {@link Writer}. Using
     * a {@link Writer} may be preferable in servlets, particularly if the data
     * is large because it can use a lot less memory than a
     * {@link java.lang.StringBuffer} by sending the data to the browser via a
     * {@link java.io.BufferedWriter} on the output stream as it is being
     * generated. The downside of that is that you could have an error after
     * data begins being sent, which could result in corrupted partial data
     * being sent to the caller.
     *
     * @param obj An object to be converted to JSON.
     * @param cfg A configuration object to use to set various options. If null then defaults will be used.
     * @param json Something to write the JSON data to.
     * @throws IOException If there is an error on output.
     */
    public static void toJSON( Object obj, JSONConfig cfg, Writer json ) throws IOException
    {
        JSONConfig jcfg = cfg == null ? new JSONConfig() : cfg;
        try{
            appendPropertyValue(obj, json, jcfg);
        }catch ( Exception e ){
            // in case the original calling code catches the exception and reuses the JSONConfig.
            jcfg.clearObjStack();
            IndentPadding.reset(jcfg);
            throw e;
        }
    }

    /**
     * <p>
     *   Append the given value to the given writer. There is special handling for
     *   null, {@link Number}s, {@link JSONAble}s, {@link Map}s,
     *   {@link ResourceBundle}s, {@link Iterable}s, {@link Enumeration}s and arrays.
     *   Booleans and null are encoded as Javascript literals.
     *   All other objects just get their toString() methods called, surrounded by
     *   double quotes with internal double quotes escaped.
     * </p>
     * <p>
     *   This method is recursively called on values when handling {@link Map}s,
     *   {@link Iterable}s, {@link Enumeration}s, {@link ResourceBundle}s and arrays.
     * </p>
     *
     * @param propertyValue The value to append.
     * @param json Something to write the JSON data to.
     * @param cfg A configuration object to use to set various options.
     * @throws IOException If there is an error on output.
     */
    private static void appendPropertyValue( Object propertyValue, Writer json, JSONConfig cfg ) throws IOException
    {
        if ( propertyValue == null ){
            json.write("null");
        }else{
            JSONType jsonType = new JSONType(propertyValue, cfg);
            if ( jsonType.isRecursible() ){
                appendRecursiblePropertyValue(propertyValue, json, cfg, jsonType);
            }else{
                appendSimplePropertyValue(propertyValue, json, cfg, jsonType);
            }
        }
    }

    /**
     * Append a recursible property value to the given JSON writer.  This method
     * will be called if and only if isRecursible(propertyValue) returns true.
     *
     * @param propertyValue The value to append.
     * @param json Something to write the JSON data to.
     * @param cfg A configuration object to use to set various options.
     * @param jsonType Information about the type of JSON to generate for this propertyValue
     * @throws IOException If there is an error on output.
     */
    private static void appendRecursiblePropertyValue( Object propertyValue, Writer json, JSONConfig cfg, JSONType jsonType ) throws IOException
    {
        // check for loops.
        DataStructureLoopDetector loopDetector = new DataStructureLoopDetector(cfg, propertyValue);

        if ( jsonType.isJSONAble() ){
            JSONAble jsonAble = (JSONAble)propertyValue;
            jsonAble.toJSON(cfg, json);
        }else if ( jsonType.isArrayType() ){
            appendArrayPropertyValue(propertyValue, json, cfg);
        }else{
            Map<?,?> map;
            if ( jsonType.isResourceBundle() ){
                ResourceBundle bundle = (ResourceBundle)propertyValue;
                map = resourceBundleToMap(bundle);
            }else if ( jsonType.isReflectType() ){
                map = ReflectUtil.getReflectedObject(propertyValue, cfg);
            }else{
                map = (Map<?,?>)propertyValue;
            }
            appendObjectPropertyValue(map, json, cfg);
        }

        loopDetector.popDataStructureStack();
    }

    /**
     * Append a simple property value to the given JSON buffer. This method is
     * used for numbers, strings and any other object that
     * {@link #appendPropertyValue(Object, Writer, JSONConfig)} doesn't know
     * about. There is some risk of infinite recursion if the object has a
     * toString() method that references objects above this in the data
     * structure, so be careful about that.
     *
     * @param propertyValue The value to append.
     * @param json Something to write the JSON data to.
     * @param cfg A configuration object to use to set various options.
     * @param jsonType Information about the type of JSON to generate for this propertyValue
     * @throws IOException If there is an error on output.
     */
    private static void appendSimplePropertyValue( Object propertyValue, Writer json, JSONConfig cfg, JSONType jsonType ) throws IOException
    {
        if ( propertyValue instanceof Number ){
            Number num = (Number)propertyValue;
            NumberFormat fmt = cfg.getNumberFormat(num);
            String numericString = fmt == null ? num.toString()
                                               : fmt.format(num, new StringBuffer(), new FieldPosition(0)).toString();
            if ( isValidJSONNumber(numericString, cfg) ){
                json.write(numericString);
            }else{
                // Something isn't a kosher number for JSON, which is more
                // restrictive than ECMAScript for numbers.
                writeString(numericString, json, cfg);
            }
        }else if ( propertyValue instanceof Boolean ){
            // boolean values go literal -- no quotes.
            json.write(propertyValue.toString());
        }else if ( propertyValue instanceof Date && cfg.isFormatDates() ){
            if ( cfg.isEncodeDatesAsObjects() ){
                json.write("new Date(");
            }
            writeString(cfg.getDateGenFormat().format((Date)propertyValue), json, cfg);
            if ( cfg.isEncodeDatesAsObjects() ){
                json.write(')');
            }
        }else if ( propertyValue instanceof CharSequence || propertyValue.getClass().isEnum() || ! cfg.isReflectUnknownObjects() ){
            // Use the toString() method for the value and write it out as a string.
            writeString(propertyValue.toString(), json, cfg);
        }else{
            // unknown object and reflection requested.
            jsonType.forceReflectType();
            appendRecursiblePropertyValue(propertyValue, json, cfg, jsonType);
        }
    }

    /**
     * Append a value that will be a JSON array. That is, a {@link Iterable},
     * {@link Enumeration} or array.
     *
     * @param propertyValue an {@link Iterable}, {@link Enumeration} or array to append.
     * @param json Something to write the JSON data to.
     * @param cfg A configuration object to use to set various options.
     * @throws IOException If there is an error on output.
     */
    private static void appendArrayPropertyValue( Object propertyValue, Writer json, JSONConfig cfg ) throws IOException
    {
        boolean didStart = false;

        json.write('[');
        IndentPadding.incPadding(cfg);
        for ( Object value : new JSONArrayData(propertyValue) ){
            if ( didStart ){
                json.write(',');
            }else{
                didStart = true;
            }
            IndentPadding.appendPadding(cfg, json);
            appendPropertyValue(value, json, cfg);      // recurse on the value.
        }
        IndentPadding.decAppendPadding(cfg, json);
        json.write(']');
    }

    /**
     * Append a value that will be a JSON object. That is, a {@link Map} or
     * {@link ResourceBundle}.
     *
     * @param propertyValue A {@link Map} or {@link ResourceBundle}.
     * @param json Something to write the JSON data to.
     * @param cfg A configuration object to use to set various options.
     * @throws IOException If there is an error on output.
     */
    private static void appendObjectPropertyValue( Map<?,?> map, Writer json, JSONConfig cfg ) throws IOException
    {
        Set<String> propertyNames = cfg.isValidatePropertyNames() ? new HashSet<String>(map.size()) : null;
        boolean didStart = false;
        boolean quoteIdentifier = cfg.isQuoteIdentifier();
        boolean havePadding = cfg.getIndentPadding() != null;

        // make a Javascript object with the keys used to generate the property names.
        json.write('{');
        IndentPadding.incPadding(cfg);
        for ( Entry<?,?> property : map.entrySet() ){
            String propertyName = getPropertyName(property.getKey(), cfg, propertyNames);
            Object value = property.getValue();
            boolean extraIndent = havePadding && value != null && new JSONType(value, cfg).isRecursible();
            if ( didStart ){
                json.write(',');
            }else{
                didStart = true;
            }
            IndentPadding.appendPadding(cfg, json);
            appendPropertyName(propertyName, json, quoteIdentifier);
            IndentPadding.incAppendPadding(cfg, json, extraIndent);
            appendPropertyValue(value, json, cfg);      // recurse on the value.
            IndentPadding.decAppendPadding(cfg, json, extraIndent);
        }
        IndentPadding.decAppendPadding(cfg, json);
        json.write('}');
    }

    /**
     * Get the ResourceBundle for a JSON object as a Map.
     *
     * @param bundle A ResourceBundle.
     * @return The map.
     */
    private static Map<?,?> resourceBundleToMap( ResourceBundle bundle )
    {
        // make it a map so that code can use an EntrySet.
        Map<Object,Object> result = new LinkedHashMap<>();
        for ( String key : bundle.keySet() ){
            result.put(key, bundle.getObject(key));
        }
        return new LinkedHashMap<>(result);
    }

    /**
     * Get the property name with escaping options applied as needed
     * and validate the property name.
     *
     * @param key The map/bundle key to become the property name.
     * @param cfg The config object with the flags.
     * @param propertyNames The set of property names.  Used to detect duplicate property names.
     * @return the escaped validated property name.
     */
    private static String getPropertyName( Object key, JSONConfig cfg, Set<String> propertyNames )
    {
        String propertyName = key == null ? null : key.toString();

        if ( propertyName == null || propertyName.length() < 1 ){
            throw new BadPropertyNameException(propertyName, cfg);
        }

        /*
         * NOTE: I used to have unescape where possible here but after thinking
         * it through, I realized that it can unescape something that needed to
         * be Unicode escaped making a valid property name into an invalid one.
         */

        // handle escaping options.
        if ( cfg.isEscapeBadIdentifierCodePoints() ){
            propertyName = escapeBadIdentifierCodePoints(propertyName, cfg);
        }else if ( cfg.isEscapeNonAscii() ){
            propertyName = escapeNonAscii(propertyName, cfg);
        }else if ( cfg.isEscapeSurrogates() ){
            propertyName = escapeSurrogates(propertyName, cfg);
        }

        // handle validation.
        if ( cfg.isValidatePropertyNames() ){
            if ( propertyNames.contains(propertyName) ){
                // very unlikely.  two key objects that are not equal would
                // have to produce identical toString() results.
                throw new DuplicatePropertyNameException(propertyName, cfg);
            }
            checkValidJavascriptPropertyName(propertyName, cfg);
            propertyNames.add(propertyName);
        }

        return propertyName;
    }

    /**
     * Write a property name to the output.  Includes the colon afterwards.
     *
     * @param propertyName the property name.
     * @param json the writer.
     * @param quoteIdentifier if true, then force quotes
     * @throws IOException if there's an I/O error.
     */
    private static void appendPropertyName( String propertyName, Writer json, boolean quoteIdentifier ) throws IOException
    {
        boolean doQuote = quoteIdentifier ||
                                isReservedWord(propertyName) ||
                                hasSurrogates(propertyName);

        if ( doQuote ){
            json.write('"');
        }

        json.write(propertyName);

        if ( doQuote ){
            json.write('"');
        }
        json.write(':');
    }

    /**
     * Escape bad identifier code points if the config object requires it.
     *
     * @param propertyName the name to escape.
     * @param cfg The config object.
     * @return the escaped property name.
     */
    private static String escapeBadIdentifierCodePoints( String propertyName, JSONConfig cfg )
    {
        StringBuilder buf = new StringBuilder(propertyName.length());
        boolean useSingleLetterEscapes = cfg.isFullJSONIdentifierCodePoints();
        boolean processInlineEscapes = true;

        CodePointData cp = new CodePointData(propertyName, cfg, useSingleLetterEscapes, processInlineEscapes);
        while ( cp.nextReady() ){
            if ( cp.getEsc() != null ){
                buf.append(cp.getEsc());                     // have valid escape
            }else if ( cp.getIndex() > 0 && isValidIdentifierPart(cp.getCodePoint(), cfg) ){
                cp.appendChars(buf);
            }else if ( cp.getIndex() == 0 && isValidIdentifierStart(cp.getCodePoint(), cfg) ){
                cp.appendChars(buf);
            }else{
                buf.append(cp.getEscapeString());       // Bad code point for an identifier.
            }
        }

        return buf.toString();
    }

    /**
     * Escape non-ascii if the config object requires it.
     *
     * @param str The input string.
     * @param cfg The config object for flags.
     * @return The escaped string.
     */
    private static String escapeNonAscii( String str, JSONConfig cfg )
    {
        StringBuilder buf = new StringBuilder(str.length());
        CodePointData cp = new CodePointData(str, cfg);
        while ( cp.nextReady() ){
            if ( cp.getCodePoint() > 127 ){
                buf.append(cp.getEscapeString());
            }else{
                cp.appendChars(buf);
            }
        }
        return buf.toString();
    }

    /**
     * Escape surrogate pairs if the config object requires it.
     *
     * @param str The input string.
     * @param cfg the config object for flags.
     * @return The escaped string.
     */
    private static String escapeSurrogates( String str, JSONConfig cfg )
    {
        StringBuilder buf = new StringBuilder(str.length());
        CodePointData cp = new CodePointData(str, cfg);
        while ( cp.nextReady() ){
            if ( cp.getCharCount() > 1 ){
                buf.append(cp.getEscapeString());
            }else{
                cp.appendChars(buf);
            }
        }
        return buf.toString();
    }

    /**
     * Return true of if the given input contains UTF-16 surrogates.
     *
     * @param str the input string.
     * @return true if the input string contains UTF-16 surrogates. Otherwise false.
     */
    private static boolean hasSurrogates( String str )
    {
        for ( int i = 0, len = str.length(); i < len; i++ ){
            if ( Character.isSurrogate(str.charAt(i)) ){
                return true;
            }
        }
        return false;
    }

    /**
     * Write a string to the output using escapes as needed.
     *
     * @param strValue The value to write.
     * @param json Something to write the JSON data to.
     * @param cfg A configuration object to use.
     * @throws IOException If there is an error on output.
     */
    private static void writeString( String strValue, Writer json, JSONConfig cfg ) throws IOException
    {
        if ( cfg.isEncodeNumericStringsAsNumbers() && isValidJSONNumber(strValue, cfg) ){
            // no quotes.
            json.write(strValue);
        }else{
            boolean useSingleLetterEscapes = true;
            boolean processInlineEscapes = cfg.isPassThroughEscapes();
            if ( cfg.isUnEscapeWherePossible() ){
                strValue = CodePointData.unEscape(strValue, cfg);
            }

            json.write('"');
            CodePointData cp = new CodePointData(strValue, cfg, useSingleLetterEscapes, processInlineEscapes);
            while ( cp.nextReady() ){
                if ( cp.getEsc() != null ){
                    json.write(cp.getEsc());    // valid escape.
                }else{
                    cp.writeChars(json);        // Pass it through -- usual case.
                }
            }
            json.write('"');
        }
    }

    /**
     * Return true if the input looks like a valid JSON number and can be
     * represented by a non-infinity double.
     *
     * @param numericString the string.
     * @param cfg the config object.
     * @return true if the string can be treated as a number in JSON.
     */
    private static boolean isValidJSONNumber( String numericString, JSONConfig cfg )
    {
        return JSON_NUMBER_PAT.matcher(numericString).matches() &&
               ! OCTAL_NUMBER_PAT.matcher(numericString).matches() &&
               isSafeJavascriptNumber(numericString, cfg);
    }

    /**
     * Check range and precision of a JSON number according to flags.
     *
     * @param numericString The numeric string to check.
     * @param cfg the config object.
     * @return true if the number is valid for 64-bit floating point and flags.
     */
    private static boolean isSafeJavascriptNumber( String numericString, JSONConfig cfg )
    {
        BigDecimal b = new BigDecimal(numericString);
        Double d = b.doubleValue();

        // All valid JSON numbers must be representable as finite 64-bit floating point.
        boolean isSafeJavascriptNumber = !(d.isInfinite() || d.isNaN());

        if ( isSafeJavascriptNumber && cfg.isPreciseNumbers() ){
            // precise numbers requested.  return false if it loses precision in double.
            if ( JSON_INTEGER_PAT.matcher(numericString).matches() ){
<<<<<<< HEAD
                if ( cfg.isPreciseIntegers() ){
                    // make sure that it stays the same when converted to double and back.
                    try{
                        long x = new BigDecimal(numericString).longValueExact();
                        // check if any precision was lost.
                        isSafeJavascriptNumber = x == new Double(x).longValue();
                    }catch ( ArithmeticException e ){
                        // overflowed a long.
                        isSafeJavascriptNumber = false;
                    }
=======
                // make sure that it stays the same when converted to double and back.
                try{
                    long x = new BigInteger(numericString).longValueExact();
                    // check if any precision was lost.
                    isSafeJavascriptNumber = x == d.longValue();
                }catch ( ArithmeticException e ){
                    // overflowed a long.
                    isSafeJavascriptNumber = false;
>>>>>>> d133f0b4
                }
            }else{
                // if they don't compare equal then precision was lost.
                isSafeJavascriptNumber = b.compareTo(new BigDecimal(d.toString())) == 0;
            }
        }

        return isSafeJavascriptNumber;
    }

    /**
     * Return the resource bundle for this package.
     *
     * @param locale A locale to use.
     * @return The resource bundle.
     */
    static ResourceBundle getBundle( Locale locale )
    {
        String bundleName = JSONUtil.class.getPackage().getName() + ".JSON";
        return ResourceBundle.getBundle(bundleName, locale);
    }

    /**
     * Get the list of reserved words.
     *
     * @return the set of reserved words.
     */
    public static Set<String> getJavascriptReservedWords()
    {
        // sorts them and preserves the original Set.
        return new TreeSet<>(RESERVED_WORDS);
    }

    /**
     * Check if the given string is a reserved word.
     *
     * @param name The name to check.
     * @return true if the name is a reserved word.
     */
    public static boolean isReservedWord( String name )
    {
        return RESERVED_WORDS.contains(name);
    }

    /**
     * Return true if the codePoint is a valid code point to start an
     * identifier.
     *
     * @param codePoint The code point.
     * @param cfg config object used for the ECMA 6 flag.
     * @return true if it's a valid code point to start an identifier.
     */
    static boolean isValidIdentifierStart( int codePoint, JSONConfig cfg )
    {
        if ( cfg.isFullJSONIdentifierCodePoints() ){
            return isValidIdentifierPart(codePoint, cfg);
        }else{
            return codePoint == '_' || codePoint == '$' ||
                    (cfg.isUseECMA6() ? Character.isUnicodeIdentifierStart(codePoint)
                                      : Character.isLetter(codePoint));
        }
    }

    /**
     * Return true if the codePoint is a valid code point for part of an
     * identifier but not necessarily the start of an identifier.
     *
     * @param codePoint The code point.
     * @param cfg config object used for the ECMA 6 flag.
     * @return true if the codePoint is a valid code point for part of an
     *         identifier but not the start of an identifier.
     */
    static boolean isValidIdentifierPart( int codePoint, JSONConfig cfg )
    {
        if ( cfg.isFullJSONIdentifierCodePoints() ){
            return codePoint >= ' ' &&
                    Character.isDefined(codePoint) &&
                    ! (codePoint <= '\\' && CodePointData.haveJsonEsc((char)codePoint));
        }else{
            return cfg.isUseECMA6() ? Character.isUnicodeIdentifierPart(codePoint)
                                    : (isValidIdentifierStart(codePoint, cfg) ||
                                       Character.isDigit(codePoint) ||
                        ((((1 << Character.NON_SPACING_MARK) | (1 << Character.COMBINING_SPACING_MARK) |
                        (1 << Character.CONNECTOR_PUNCTUATION) ) >> Character.getType(codePoint)) & 1) != 0 ||
                        codePoint == 0x200C || codePoint == 0x200D);
        }
    }

    /**
     * Checks if the input string represents a valid Javascript property name.
     *
     * @param propertyName A Javascript property name to check.
     * @param cfg A JSONConfig to use for locale and identifier options.  If null, defaults will be used.
     * @throws BadPropertyNameException If the propertyName is not a valid Javascript property name.
     */
    public static void checkValidJavascriptPropertyName( String propertyName, JSONConfig cfg ) throws BadPropertyNameException
    {
        JSONConfig jcfg = cfg != null ? cfg : new JSONConfig();
        Pattern validationPat = getPropertyNameValidationPattern(jcfg);

        if ( propertyName == null ||
                (isReservedWord(propertyName) && !jcfg.isAllowReservedWordsInIdentifiers()) ||
                ! validationPat.matcher(propertyName).matches() ){
            throw new BadPropertyNameException(propertyName, jcfg);
        }
    }

    /**
     * Checks if the input string represents a valid Javascript property name.
     *
     * @param propertyName A Javascript property name to check.
     * @throws BadPropertyNameException If the propertyName is not a valid Javascript property name.
     */
    public static void checkValidJavascriptPropertyName( String propertyName ) throws BadPropertyNameException
    {
        checkValidJavascriptPropertyName(propertyName, null);
    }

    /**
     * Get the appropriate validation pattern given the config flags.
     *
     * @param cfg A JSONConfig to use to decide which validation pattern to use.
     * @return A Pattern used for validating property names.
     */
    private static Pattern getPropertyNameValidationPattern( JSONConfig cfg )
    {
        Pattern validationPat;

        if ( cfg.isFullJSONIdentifierCodePoints() ){
            // allows a lot of characters not allowed in ECMAScript identifiers.
            validationPat = cfg.isUseECMA6() ? VALID_JSON6_PROPERTY_NAME_PAT : VALID_JSON5_PROPERTY_NAME_PAT;
        }else{
            // requires ECMAScript compliant identifiers.
            validationPat = cfg.isUseECMA6() ? VALID_ECMA6_PROPERTY_NAME_PAT : VALID_ECMA5_PROPERTY_NAME_PAT;
        }

        return validationPat;
    }

    /**
     * Constructor is private because this class should never be instantiated.
     */
    private JSONUtil()
    {
    }
}<|MERGE_RESOLUTION|>--- conflicted
+++ resolved
@@ -802,27 +802,14 @@
         if ( isSafeJavascriptNumber && cfg.isPreciseNumbers() ){
             // precise numbers requested.  return false if it loses precision in double.
             if ( JSON_INTEGER_PAT.matcher(numericString).matches() ){
-<<<<<<< HEAD
-                if ( cfg.isPreciseIntegers() ){
-                    // make sure that it stays the same when converted to double and back.
-                    try{
-                        long x = new BigDecimal(numericString).longValueExact();
-                        // check if any precision was lost.
-                        isSafeJavascriptNumber = x == new Double(x).longValue();
-                    }catch ( ArithmeticException e ){
-                        // overflowed a long.
-                        isSafeJavascriptNumber = false;
-                    }
-=======
                 // make sure that it stays the same when converted to double and back.
                 try{
-                    long x = new BigInteger(numericString).longValueExact();
+                    long x = new BigDecimal(numericString).longValueExact();
                     // check if any precision was lost.
                     isSafeJavascriptNumber = x == d.longValue();
                 }catch ( ArithmeticException e ){
                     // overflowed a long.
                     isSafeJavascriptNumber = false;
->>>>>>> d133f0b4
                 }
             }else{
                 // if they don't compare equal then precision was lost.
