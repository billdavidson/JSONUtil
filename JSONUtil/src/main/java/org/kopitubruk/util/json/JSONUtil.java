--- conflicted
+++ resolved
@@ -374,16 +374,12 @@
         // these two are valid in Javascript but not JSON.
         javascriptEscMap.put("\\'", '\'');
         javascriptEscMap.put("\\v", (char)0xB);
-<<<<<<< HEAD
         JAVASCRIPT_ESC_MAP = new HashMap<String,Character>(javascriptEscMap);
-=======
-        JAVASCRIPT_ESC_MAP = new HashMap<>(javascriptEscMap);
-
-        Set<Character> evalEscSet = new HashSet<>();
+
+        Set<Character> evalEscSet = new HashSet<Character>();
         evalEscSet.add((char)0x2028);              // line separator
         evalEscSet.add((char)0x2029);              // paragraph separator
-        EVAL_ESC_SET = new HashSet<>(evalEscSet);
->>>>>>> 4bb42ec3
+        EVAL_ESC_SET = new HashSet<Character>(evalEscSet);
     }
 
     /**
