/*
 * Copyright 2015-2016 Bill Davidson
 *
 * Licensed under the Apache License, Version 2.0 (the "License");
 * you may not use this file except in compliance with the License.
 * You may obtain a copy of the License at
 *
 *    http://www.apache.org/licenses/LICENSE-2.0
 *
 * Unless required by applicable law or agreed to in writing, software
 * distributed under the License is distributed on an "AS IS" BASIS,
 * WITHOUT WARRANTIES OR CONDITIONS OF ANY KIND, either express or implied.
 * See the License for the specific language governing permissions and
 * limitations under the License.
 */
package org.kopitubruk.util.json;

import java.io.IOException;
import java.io.Writer;
import java.math.BigDecimal;
import java.math.BigInteger;
import java.text.FieldPosition;
import java.text.NumberFormat;
import java.util.Arrays;
import java.util.Collection;
import java.util.Date;
import java.util.Enumeration;
import java.util.HashSet;
import java.util.Locale;
import java.util.Map;
import java.util.Map.Entry;
import java.util.ResourceBundle;
import java.util.Set;
import java.util.TreeSet;
import java.util.regex.Pattern;

/**
 * <p>
 *   This class converts certain common types of objects into JSON using the
 *   static methods {@link #toJSON(Object)}, {@link #toJSON(Object,JSONConfig)},
 *   {@link #toJSON(Object,Writer)} and {@link #toJSON(Object,JSONConfig,Writer)}.
 *   Collections are traversed and encoded, allowing complex data graphs to
 *   be encoded in one call. It's more flexible than the org.json library and in
 *   many cases may allow the use of existing data structures directly without
 *   modification which should reduce both memory and CPU usage.
 * </p>
 * <p>
 *   There are a number of configuration options available by passing a
 *   {@link JSONConfig} object to the toJSON methods.  In most cases, the defaults
 *   are adequate so you don't need to pass a {@link JSONConfig} object if you
 *   don't want to.  You can also change the defaults for some of the options
 *   so that you don't have to pass the object even if you want non-default
 *   behavior.  Keep in mind that doing that affects all new {@link JSONConfig}
 *   objects that are created after that in the same class loader.
 * </p>
 * <p>
 *   This implementation validates property names by default using the
 *   specification from ECMAScript and ECMA JSON standards.  The validation
 *   can be disabled for faster performance.  See {@link JSONConfig}.  Leaving it
 *   on during development and testing is probably advisable.  Note that the
 *   ECMAScript standard for identifiers is more strict than the JSON standard
 *   for identifiers.  If you need full JSON identifiers, then you should
 *   enable fullJSONIdentifierCodePoints in your {@link JSONConfig}.  Keep
 *   in mind that JSON generated that way may not evaluate properly in
 *   Javascript eval().
 * </p>
 * <p>
 *   There is some effort to detect loops in the data structure that would cause
 *   infinite recursion and throw an exception.  This detection is not perfect and
 *   there are some ways to fool it, so try to be careful and not make loops in
 *   your data structures.
 * </p>
 * <h3>
 *   Top level objects which can be sent to the toJSON methods:
 * </h3>
 * <dl>
 *   <dt>{@link Map}s</dt>
 *   <dd>
 *     In most cases, this will be what you will send to the toJSON method. The
 *     {@link Map} becomes a Javascript object with the property names being the
 *     result of the key's toString() method and the values being property values.
 *     The key's toString() must produce valid Javascript/JSON identifiers and the
 *     values can be almost anything.  Note that this is different than
 *     the org.json library which requires the keys to actually be Strings.  If your
 *     key's toString() method does not produce valid Javascript/JSON identifiers
 *     then you can use {@link JSONConfig#setEscapeBadIdentifierCodePoints(boolean)}
 *     to make it so that they are valid identifiers.
 *   </dd>
 *   <dt>{@link ResourceBundle}</dt>
 *   <dd>
 *     Converted to a Javascript object with the keys being the property names
 *     and the values being from {@link ResourceBundle#getObject(String)}.
 *   </dd>
 *   <dt>{@link Iterable}s, {@link Enumeration}s and arrays</dt>
 *   <dd>
 *     These are encoded as Javascript arrays. These can also be top level if you
 *     want an array as your top level structure.  Note that {@link Collection}
 *     is a sub-interface of {@link Iterable}, so all collections are covered by
 *     this.
 *   </dd>
 *   <dt>{@link JSONAble}s</dt>
 *   <dd>
 *     These are objects that know how to convert themselves to JSON. This just
 *     calls their {@link JSONAble#toJSON(JSONConfig,Writer)} method. It is possible
 *     to use these as top level objects or as values inside other objects but it's
 *     kind of redundant to use them as top level.  A class called {@link JsonObject}
 *     is included with this package that implements {@link JSONAble} and provides
 *     a few conveniences for creating JSON object data.
 *   </dd>
 *   <dt>Reflected Objects</dt>
 *   <dd>
 *     Any object that has been added to the JSONConfig as an object to use
 *     reflection for encoding.  See {@link JSONConfig#addReflectClass(Object)}
 *     and {@link JSONConfig#addReflectClasses(Collection)}.  If
 *     {@link JSONConfig#isReflectUnknownObjects()} returns true, then any
 *     unrecognized object will become a reflected object.
 *   </dd>
 * </dl>
 * <h3>
 *   Other objects which can commonly be values in {@link Map}s, {@link Iterable}s,
 *   {@link Enumeration}s, arrays and reflected objects.
 * </h3>
 * <dl>
 *   <dt>{@link Number}s</dt>
 *   <dd>
 *     Anything that implements the {@link Number} interface, which is all of the
 *     wrapper objects for primitive numbers and {@link BigInteger} and
 *     {@link BigDecimal}. They normally have their toString() methods called.
 *     Primitive versions of these are also allowed in arrays and will be converted
 *     to their wrapper objects.  These get whatever their object's toString() method
 *     gives.  It is possible to set number formats for any number type in the
 *     JSONConfig. If those are set then they will be used instead of toString().
 *   </dd>
 *   <dt>{@link Boolean}s</dt>
 *   <dd>
 *     Encoded as boolean literals.
 *   </dd>
 *   <dt>{@link Date}s</dt>
 *   <dd>
 *     If {@link JSONConfig#isEncodeDatesAsStrings()} returns true, then {@link Date}s
 *     will be encoded as ISO 8601 date strings, suitable for handing to new Date(String)
 *     in Javascript.  The date format can be changed to something else by
 *     {@link JSONConfig#setDateGenFormat(java.text.DateFormat)}.
 *     <p>
 *     If {@link JSONConfig#isEncodeDatesAsObjects()} returns true, then {@link Date}s
 *     will be encoded as a call to the Date constructor in Javascript using an ISO 8601
 *     date string.  This works with Javascript eval().  It probably won't work in most
 *     strict JSON parsers.  The date format can be changed to something else by
 *     {@link JSONConfig#setDateGenFormat(java.text.DateFormat)}.
 *   </dd>
 *   <dt>{@link CharSequence}s</dt>
 *   <dd>
 *     {@link CharSequence}s such as {@link String} and {@link StringBuilder} are encoded as
 *     Javascript strings with escapes used as needed according to the ECMA JSON standard
 *     and escape options from JSONConfig.
 *   </dd>
 *   <dt>Any other object</dt>
 *   <dd>
 *     If reflection is disabled (which it is by default), then any other object just gets
 *     its toString() method called and it's encoded like any other {@link String}.
 *     <p>
 *     If reflection is enabled for the specific type or for all unknown types then
 *     The package will attempt to figure out how to encode the fields of the given object
 *     according to the privacy level set by {@link JSONConfig#setReflectionPrivacy(int)}
 *     using JavaBeans compliant getters if available or accessing fields directly if not.
 *     See {@link JSONConfig#addReflectClass(Object)},
 *     {@link JSONConfig#addReflectClasses(Collection)} and
 *     {@link JSONConfig#setReflectUnknownObjects(boolean)} for ways to enable reflection.
 *     These methods are also available in {@link JSONConfigDefaults} if you want to make
 *     them the default behavior.
 *   </dd>
 *   <dt>null</dt>
 *   <dd>
 *     Encoded as the Javascript literal null.
 *   </dd>
 * </dl>
 *
 * @see JSONAble
 * @see JSONConfig
 * @see JSONConfigDefaults
 * @author Bill Davidson
 */
public class JSONUtil
{
    /**
     * For strings that are really numbers.  ECMA JSON spec doesn't allow octal,
     * hexadecimal, NaN or Infinity in JSON.  It also doesn't allow for a "+"
     * sign to start a number.
     */
    private static final Pattern JSON_NUMBER_PAT = Pattern.compile("^-?(?:(?:\\d+(?:\\.\\d+)?)|(?:\\.\\d+))(?:[eE][-+]?\\d+)?$");

    /**
     * Check for octal numbers, which aren't allowed in JSON.
     */
    private static final Pattern OCTAL_NUMBER_PAT = Pattern.compile("^-?0[0-7]+$");

    /**
     * <p>
     *   Regular expression which should cover all valid Javascript property
     *   names. Notice the \p{x} notation, which uses
     *   <a href="http://unicode.org/reports/tr18/#General_Category_Property">
     *   Unicode Regular Expressions</a> which are supported by Java regular
     *   expressions. This allows the code to support all valid Unicode characters
     *   which are allowed to be used in Javascript identifiers. The last I
     *   checked that was over 103,000 code points covering pretty much every
     *   conceivable language. About 101,000 of those are covered just by matching
     *   \p{L} (any letter).
     * </p>
     * <p>
     *   The permitted characters are specified by ECMAScript 5.1, Section 7.6.
     * </p>
     * <p>
     *   Permitted starting characters.
     * </p>
     * <ul>
     *   <li>_ - Underscore</li>
     *   <li>$ - Dollar sign</li>
     *   <li>\p{L} - Any Letter</li>
     *   <li>\\u\p{XDigit}{4} - Unicode code unit escape.</li>
     * </ul>
     * <p>
     *   Permitted subsequent characters.
     * </p>
     * <ul>
     *   <li>_ - Underscore</li>
     *   <li>$ - Dollar sign</li>
     *   <li>\p{L} - Any Letter</li>
     *   <li>\p{Nd} - Any decimal digit</li>
     *   <li>\p{Mn} - Non-Spacing Mark</li>
     *   <li>\p{Mc} - Spacing Combining Mark</li>
     *   <li>\p{Pc} - Connector Punctuation</li>
     *   <li>&#92;u200C - Zero Width Non-Joiner</li>
     *   <li>&#92;u200D - Zero Width Joiner</li>
     *   <li>\\u\p{XDigit}{4} - Unicode code unit escape.</li>
     * </ul>
     */
    private static final Pattern VALID_ECMA5_PROPERTY_NAME_PAT =
            Pattern.compile("^(?:[_\\$\\p{L}]|\\\\u\\p{XDigit}{4})" +
                             "(?:[_\\$\\p{L}\\p{Nd}\\p{Mn}\\p{Mc}\\p{Pc}\\u200C\\u200D]|\\\\u\\p{XDigit}{4})*$");

    /**
     * ECMAScript 6 version of VALID_ECMA5_PROPERTY_NAME_PAT.
     * <p>
     *   Adds permitted starting and subsequent characters not allowed in
     *   ECMAScript 5 identifiers.
     * </p>
     * <ul>
     *   <li>\p{Nl} - Any Letter Number</li>
     *   <li>\\u\{\p{XDigit}+\} - Unicode code point escape.</li>
     * </ul>
     */
    static final Pattern VALID_ECMA6_PROPERTY_NAME_PAT =
            Pattern.compile("^(?:[_\\$\\p{L}\\p{Nl}]|\\\\u\\p{XDigit}{4}|\\\\u\\{\\p{XDigit}+\\})" +
                             "(?:[_\\$\\p{L}\\p{Nl}\\p{Nd}\\p{Mn}\\p{Mc}\\p{Pc}\\u200C\\u200D]|\\\\u\\p{XDigit}{4}|\\\\u\\{\\p{XDigit}+\\})*$");

    /**
     * This pattern is for full JSON identifier names. This is much more
     * permissive than the ECMAScript 5 standard. Property names that use
     * characters not permitted by the ECMAScript standard will not work with
     * Javascript eval() but will work with Javascript JSON.parse().
     */
    private static final Pattern VALID_JSON5_PROPERTY_NAME_PAT =
            Pattern.compile("^([^\u0000-\u001F\\p{Cn}\"/\\\\]|\\\\[bfnrt\\\\/\"]|\\\\u\\p{XDigit}{4})+$");

    /**
     * This pattern is for full JSON identifier names. This is much more
     * permissive than the ECMAScript 6 standard. Property names that use
     * characters not permitted by the ECMAScript standard will not work with
     * Javascript eval() but will work with Javascript JSON.parse().
     */
    private static final Pattern VALID_JSON6_PROPERTY_NAME_PAT =
            Pattern.compile("^([^\u0000-\u001F\\p{Cn}\"/\\\\]|\\\\[bfnrt\\\\/\"]|\\\\u\\p{XDigit}{4}|\\\\u\\{\\p{XDigit}+\\})+$");

    /**
     * This is the set of reserved words from ECMAScript 6. It's a bad practice
     * to use these as property names and not permitted by the JSON standard.
     * They will work as property names with Javascript eval() but not with a
     * strict JSON parser.
     */
    private static final Set<String> RESERVED_WORDS =
            new HashSet<String>(Arrays.asList(
                                    /* keywords for ECMAScript 5.1 */
                          "break", "case", "catch", "continue", "debugger",
                          "default", "delete", "do", "else", "finally", "for",
                          "function", "if", "in", "instanceof", "new", "return",
                          "switch", "this", "throw", "try", "typeof", "var",
                          "void", "while", "with",
                                    /* future reserved words for ECMAScript 5.1 */
                          "class", "const", "enum", "export", "extends",
                          "implements", "import",  "interface", "let", "package",
                          "private", "protected", "public", "static",
                          "super", "yield",
                                    /* future reserved words for ECMAScript 6 */
                          "await",
                                    /* literals */
                          "true", "false", "null", "undefined", "Infinity", "NaN"));

    /**
     * Convert an object to JSON and return it as a {@link String}. All options
     * will use defaults.
     *
     * @param obj An object to be converted to JSON.
     * @return A JSON string representation of the object.
     */
    public static String toJSON( Object obj )
    {
        return toJSON(obj, (JSONConfig)null);
    }

    /**
     * Convert an object to JSON and return it as a {@link String}.
     *
     * @param obj An object to be converted to JSON.
     * @param cfg A configuration object to use.
     * @return A JSON string representation of the object.
     */
    public static String toJSON( Object obj, JSONConfig cfg )
    {
        Writer json = new StringWriter();
        try{
            toJSON(obj, cfg, json);
        }catch ( IOException e ){
            // Won't happen because StringWriter doesn't throw IOException
        }
        return json.toString();
    }

    /**
     * Convert an object to JSON and write it to the given {@link Writer}. All
     * options will be default. Using a {@link Writer} may be preferable in
     * servlets, particularly if the data is large because it can use a lot less
     * memory than a {@link java.lang.StringBuffer} by sending the data to the
     * browser via a {@link java.io.BufferedWriter} on the output stream as it
     * is being generated. The downside of that is that you could have an error
     * after data begins being sent, which could result in corrupted partial
     * data being sent to the caller.
     *
     * @param obj An object to be converted to JSON.
     * @param json Something to write the JSON data to.
     * @throws IOException If there is an error on output.
     */
    public static void toJSON( Object obj, Writer json ) throws IOException
    {
        toJSON(obj, null, json);
    }

    /**
     * Convert an object to JSON and write it to the given {@link Writer}. Using
     * a {@link Writer} may be preferable in servlets, particularly if the data
     * is large because it can use a lot less memory than a
     * {@link StringWriter} by sending the data to the browser via a
     * {@link java.io.BufferedWriter} on the output stream as it is being
     * generated. The downside of that is that you could have an error after
     * data begins being sent, which could result in corrupted partial data
     * being sent to the caller.
     *
     * @param obj An object to be converted to JSON.
     * @param cfg A configuration object to use to set various options. If null then defaults will be used.
     * @param json Something to write the JSON data to.
     * @throws IOException If there is an error on output.
     */
    public static void toJSON( Object obj, JSONConfig cfg, Writer json ) throws IOException
    {
        JSONConfig jcfg = cfg == null ? new JSONConfig() : cfg;
        try{
            appendPropertyValue(obj, json, jcfg);
<<<<<<< HEAD
        }catch ( IOException e ){
            // in case the original calling code catches the exception and reuses the JSONConfig.
            jcfg.clearObjStack();
            throw e;
        }catch ( RuntimeException e ){
            // in case the original calling code catches the exception and reuses the JSONConfig.
=======
        }catch ( Throwable e ){
            // in case the calling code catches the Throwable and reuses the JSONConfig.
>>>>>>> 6f0817ae
            jcfg.clearObjStack();
            IndentPadding.reset(jcfg);
            throw e;
        }
    }

    /**
     * <p>
     *   Append the given value to the given writer. There is special handling for
     *   null, {@link Number}s, {@link JSONAble}s, {@link Map}s,
     *   {@link ResourceBundle}s, {@link Iterable}s, {@link Enumeration}s, arrays
     *   and reflected objects.
     *   Booleans and null are encoded as Javascript literals.
     *   All other objects just get their toString() methods called, surrounded by
     *   double quotes with internal double quotes escaped.
     * </p>
     * <p>
     *   This method is recursively called on values when handling {@link Map}s,
     *   {@link Iterable}s, {@link Enumeration}s, {@link ResourceBundle}s and arrays
     *   or when reflection is enabled for the object.
     * </p>
     *
     * @param propertyValue The value to append.
     * @param json Something to write the JSON data to.
     * @param cfg A configuration object to use to set various options.
     * @throws IOException If there is an error on output.
     */
    private static void appendPropertyValue( Object propertyValue, Writer json, JSONConfig cfg ) throws IOException
    {
        if ( propertyValue == null ){
            json.write("null");
        }else{
            JSONType jsonType = new JSONType(propertyValue, cfg);
            if ( jsonType.isRecursible() ){
                appendRecursiblePropertyValue(propertyValue, json, cfg, jsonType);
            }else{
                appendSimplePropertyValue(propertyValue, json, cfg, jsonType);
            }
        }
    }

    /**
     * Append a recursible property value to the given JSON writer.  This method
     * will be called if and only if isRecursible(propertyValue) returns true.
     *
     * @param propertyValue The value to append.
     * @param json Something to write the JSON data to.
     * @param cfg A configuration object to use to set various options.
     * @param jsonType Information about the type of JSON to generate for this propertyValue
     * @throws IOException If there is an error on output.
     */
    private static void appendRecursiblePropertyValue( Object propertyValue, Writer json, JSONConfig cfg, JSONType jsonType ) throws IOException
    {
        // check for loops.
        DataStructureLoopDetector loopDetector = null;
        boolean detectDataStructureLoops = cfg.isDetectDataStructureLoops();
        if ( detectDataStructureLoops ){
            loopDetector = new DataStructureLoopDetector(cfg, propertyValue);
        }

        if ( jsonType.isJSONAble() ){
            JSONAble jsonAble = (JSONAble)propertyValue;
            jsonAble.toJSON(cfg, json);
        }else if ( jsonType.isArrayType() ){
            appendArrayPropertyValue(propertyValue, json, cfg);
        }else{
            Map<?,?> map = null;
            if ( jsonType.isResourceBundle() ){
                ResourceBundle bundle = (ResourceBundle)propertyValue;
                map = resourceBundleToMap(bundle);
            }else if ( jsonType.isMapType() ){
                map = (Map<?,?>)propertyValue;
            }else if ( jsonType.isReflectType() ){
                ReflectedObjectMapBuilder builder = new ReflectedObjectMapBuilder(propertyValue, cfg);
                builder.init();
                map = builder.buildReflectedObjectMap();
            }
            appendObjectPropertyValue(map, json, cfg);
        }

        if ( detectDataStructureLoops ){
            loopDetector.popDataStructureStack();
        }
    }

    /**
     * Append a simple property value to the given JSON buffer. This method is
     * used for numbers, strings and any other object that
     * {@link #appendPropertyValue(Object, Writer, JSONConfig)} doesn't know
     * about. There is some risk of infinite recursion if the object has a
     * toString() method that references objects above this in the data
     * structure, so be careful about that.
     *
     * @param propertyValue The value to append.
     * @param json Something to write the JSON data to.
     * @param cfg A configuration object to use to set various options.
     * @param jsonType Information about the type of JSON to generate for this propertyValue
     * @throws IOException If there is an error on output.
     */
    private static void appendSimplePropertyValue( Object propertyValue, Writer json, JSONConfig cfg, JSONType jsonType ) throws IOException
    {
        if ( propertyValue instanceof Number ){
            appendNumber((Number)propertyValue, json, cfg);
        }else if ( propertyValue instanceof Boolean ){
            // boolean values go literal -- no quotes.
            json.write(propertyValue.toString());
        }else if ( propertyValue instanceof Date && cfg.isFormatDates() ){
            appendDate((Date)propertyValue, json, cfg);
        }else if ( propertyValue instanceof CharSequence || propertyValue instanceof Character ||
                   propertyValue.getClass().isEnum() || ! cfg.isReflectUnknownObjects() ){
            // Use the toString() method for the value and write it out as a string.
            boolean checkNum = true;
            writeString(propertyValue.toString(), json, cfg, checkNum);
        }else{
            // unknown object and reflection requested.
            jsonType.forceReflectType();
            appendRecursiblePropertyValue(propertyValue, json, cfg, jsonType);
        }
    }

    /**
     * Append a number to the output.
     *
     * @param num The number to append.
     * @param json Something to write the JSON data to.
     * @param cfg A configuration object to use to set various options.
     * @throws IOException If there is an error on output.
     */
    private static void appendNumber( Number num, Writer json, JSONConfig cfg ) throws IOException
    {
        NumberFormat fmt = cfg.getNumberFormat(num);
        if ( fmt == null  ){
            String numericString = num.toString();
            if ( isSafeJsonNumber(num, null, cfg) ){
                json.write(numericString);
            }else{
                fastWriteString(numericString, json);
            }
        }else{
            String numericString = fmt.format(num, new StringBuffer(), new FieldPosition(0)).toString();
            if ( isValidJSONNumber(numericString, cfg, num) ){
                json.write(numericString);
            }else{
                // no way to know what the format did.
                boolean checkNum = false;
                writeString(numericString, json, cfg, checkNum);
            }
        }
    }

    /**
     * Append a date value to the given JSON buffer.
     *
     * @param propertyValue The value to append.
     * @param json Something to write the JSON data to.
     * @param cfg A configuration object to use to set various options.
     * @throws IOException If there is an error on output.
     */
    private static void appendDate( Date date, Writer json, JSONConfig cfg ) throws IOException
    {
        if ( cfg.isEncodeDatesAsObjects() ){
            json.write("new Date(");
        }

        boolean checkNum = false;
        writeString(cfg.getDateGenFormat().format(date), json, cfg, checkNum);

        if ( cfg.isEncodeDatesAsObjects() ){
            json.write(')');
        }
    }

    /**
     * Append a value that will be a JSON array. That is, a {@link Iterable},
     * {@link Enumeration} or array.
     *
     * @param propertyValue an {@link Iterable}, {@link Enumeration} or array to append.
     * @param json Something to write the JSON data to.
     * @param cfg A configuration object to use to set various options.
     * @throws IOException If there is an error on output.
     */
    private static void appendArrayPropertyValue( Object propertyValue, Writer json, JSONConfig cfg ) throws IOException
    {
        boolean didStart = false;

        json.write('[');
        IndentPadding.incPadding(cfg);
        for ( Object value : new JSONArrayData(propertyValue) ){
            if ( didStart ){
                json.write(',');
            }else{
                didStart = true;
            }
            IndentPadding.appendPadding(cfg, json);
            appendPropertyValue(value, json, cfg);      // recurse on the value.
        }
        IndentPadding.decAppendPadding(cfg, json);
        json.write(']');
    }

    /**
     * Append a value that will be a JSON object. That is, a {@link Map} or
     * {@link ResourceBundle}.
     *
     * @param propertyValue A {@link Map} or {@link ResourceBundle}.
     * @param json Something to write the JSON data to.
     * @param cfg A configuration object to use to set various options.
     * @throws IOException If there is an error on output.
     */
    private static void appendObjectPropertyValue( Map<?,?> map, Writer json, JSONConfig cfg ) throws IOException
    {
        Set<String> propertyNames = cfg.isValidatePropertyNames() ? new HashSet<String>(map.size()) : null;
        boolean didStart = false;
        boolean quoteIdentifier = cfg.isQuoteIdentifier();
        boolean havePadding = cfg.getIndentPadding() != null;

        // make a Javascript object with the keys used to generate the property names.
        json.write('{');
        IndentPadding.incPadding(cfg);
        for ( Entry<?,?> property : map.entrySet() ){
            String propertyName = getPropertyName(property.getKey(), cfg, propertyNames);
            Object value = property.getValue();
            boolean extraIndent = havePadding && value != null && new JSONType(value, cfg).isRecursible();
            if ( didStart ){
                json.write(',');
            }else{
                didStart = true;
            }
            IndentPadding.appendPadding(cfg, json);
            appendPropertyName(propertyName, json, quoteIdentifier);
            IndentPadding.incAppendPadding(cfg, json, extraIndent);
            appendPropertyValue(value, json, cfg);      // recurse on the value.
            IndentPadding.decAppendPadding(cfg, json, extraIndent);
        }
        IndentPadding.decAppendPadding(cfg, json);
        json.write('}');
    }

    /**
     * Get the ResourceBundle for a JSON object as a Map.
     *
     * @param bundle A ResourceBundle.
     * @return The map.
     */
    private static Map<?,?> resourceBundleToMap( ResourceBundle bundle )
    {
        // make it a map so that code can use an EntrySet.
        Set<String> keySet = bundle.keySet();
        Map<Object,Object> result = new FixedPseudoMap(keySet.size());
        for ( String key : keySet ){
            result.put(key, bundle.getObject(key));
        }
        return result;
    }

    /**
     * Get the property name with escaping options applied as needed
     * and validate the property name.
     *
     * @param key The map/bundle key to become the property name.
     * @param cfg The config object with the flags.
     * @param propertyNames The set of property names.  Used to detect duplicate property names.
     * @return the escaped validated property name.
     */
    private static String getPropertyName( Object key, JSONConfig cfg, Set<String> propertyNames )
    {
        String propertyName = key == null ? null : key.toString();

        if ( propertyName == null || propertyName.length() < 1 ){
            throw new BadPropertyNameException(propertyName, cfg);
        }

        /*
         * NOTE: I used to have unescape where possible here but after thinking
         * it through, I realized that it can unescape something that needed to
         * be Unicode escaped making a valid property name into an invalid one.
         */

        // handle escaping options.
        if ( cfg.isEscapeBadIdentifierCodePoints() ){
            propertyName = escapeBadIdentifierCodePoints(propertyName, cfg);
        }else if ( cfg.isEscapeNonAscii() ){
            propertyName = escapeNonAscii(propertyName, cfg);
        }else if ( cfg.isEscapeSurrogates() ){
            propertyName = escapeSurrogates(propertyName, cfg);
        }

        // handle validation.
        if ( cfg.isValidatePropertyNames() ){
            if ( propertyNames.contains(propertyName) ){
                // very unlikely.  two key objects that are not equal would
                // have to produce identical toString() results.
                throw new DuplicatePropertyNameException(propertyName, cfg);
            }
            checkValidJavascriptPropertyNameImpl(propertyName, cfg);
            propertyNames.add(propertyName);
        }

        return propertyName;
    }

    /**
     * Write a property name to the output.  Includes the colon afterwards.
     *
     * @param propertyName the property name.
     * @param json the writer.
     * @param quoteIdentifier if true, then force quotes
     * @throws IOException if there's an I/O error.
     */
    private static void appendPropertyName( String propertyName, Writer json, boolean quoteIdentifier ) throws IOException
    {
        boolean doQuote = quoteIdentifier ||
                                isReservedWord(propertyName) ||
                                hasSurrogates(propertyName);

        if ( doQuote ){
            fastWriteString(propertyName, json);
        }else{
            json.write(propertyName);
        }

        json.write(':');
    }

    /**
     * Escape bad identifier code points if the config object requires it.
     *
     * @param propertyName the name to escape.
     * @param cfg The config object.
     * @return the escaped property name.
     */
    private static String escapeBadIdentifierCodePoints( String propertyName, JSONConfig cfg )
    {
        boolean useSingleLetterEscapes = cfg.isFullJSONIdentifierCodePoints();
        boolean processInlineEscapes = true;

        StringProcessor cp = new StringProcessor(propertyName, cfg, useSingleLetterEscapes, processInlineEscapes);
        if ( cp.isNoProcessing() && isValidJavascriptPropertyNameImpl(propertyName, cfg) ){
            return propertyName;
        }
        StringBuilder buf = new StringBuilder(propertyName.length()+20);
        while ( cp.nextReady() ){
            String esc = cp.getEscape();
            if ( esc != null ){
                buf.append(esc);                        // have valid escape
            }else if ( cp.getIndex() > 0 && isValidIdentifierPart(cp.getCodePoint(), cfg) ){
                cp.appendChars(buf);
            }else if ( cp.getIndex() == 0 && isValidIdentifierStart(cp.getCodePoint(), cfg) ){
                cp.appendChars(buf);
            }else{
                buf.append(cp.getEscapeString());       // Bad code point for an identifier.
            }
        }

        return buf.toString();
    }

    /**
     * Escape non-ascii if the config object requires it.
     *
     * @param str The input string.
     * @param cfg The config object for flags.
     * @return The escaped string.
     */
    private static String escapeNonAscii( String str, JSONConfig cfg )
    {
        boolean noNonAscii = true;
        for ( int i = 0, len = str.length(); noNonAscii && i < len; i++ ){
            noNonAscii = str.charAt(i) <= StringProcessor.MAX_ASCII;;
        }
        if ( noNonAscii ){
            return str;
        }else{
            StringBuilder buf = new StringBuilder(str.length()+20);
            StringProcessor cp = new StringProcessor(str, cfg);
            while ( cp.nextReady() ){
                if ( cp.getCodePoint() > StringProcessor.MAX_ASCII ){
                    buf.append(cp.getEscapeString());
                }else{
                    cp.appendChars(buf);
                }
            }
            return buf.toString();
        }
    }

    /**
     * Escape surrogate pairs if the config object requires it.
     *
     * @param str The input string.
     * @param cfg the config object for flags.
     * @return The escaped string.
     */
    private static String escapeSurrogates( String str, JSONConfig cfg )
    {
        if ( hasSurrogates(str) ){
            StringBuilder buf = new StringBuilder(str.length());
            StringProcessor cp = new StringProcessor(str, cfg);
            while ( cp.nextReady() ){
                if ( cp.getCharCount() > 1 ){
                    buf.append(cp.getEscapeString());
                }else{
                    cp.appendChars(buf);
                }
            }
            return buf.toString();
        }else{
            return str;
        }
    }

    /**
     * Return true of if the given input contains UTF-16 surrogates.
     *
     * @param str the input string.
     * @return true if the input string contains UTF-16 surrogates. Otherwise false.
     */
    private static boolean hasSurrogates( String str )
    {
        for ( int i = 0, len = str.length(); i < len; i++ ){
            if ( isSurrogate(str.charAt(i)) ){
                return true;
            }
        }
        return false;
    }

    /**
     * Return true if the given character is a UTF-16 surrogate.
     * <p>
     * Replacement since this method wasn't in the JRE until JDK 7.
     *
     * @param ch the char to test.
     * @return true if ch is a surrogate.
     */
    static boolean isSurrogate( char ch )
    {
        return ch >= Character.MIN_SURROGATE && ch < (1 + Character.MAX_SURROGATE);
    }

    /**
     * Write a string to the output using escapes as needed.
     *
     * @param strValue The value to write.
     * @param json Something to write the JSON data to.
     * @param cfg A configuration object to use.
     * @param checkNum if true, then check isEncodeNumericStringsAsNumbers()
     * @throws IOException If there is an error on output.
     */
    private static void writeString( String strValue, Writer json, JSONConfig cfg, boolean checkNum ) throws IOException
    {
        if ( checkNum && cfg.isEncodeNumericStringsAsNumbers() && isValidJSONNumber(strValue, cfg, null) ){
            // no quotes.
            json.write(strValue);
        }else if ( cfg.isFastStrings() ){
            fastWriteString(strValue, json);
        }else{
            if ( cfg.isUnEscapeWherePossible() ){
                strValue = StringProcessor.unEscape(strValue, cfg);
            }

            json.write('"');
            new StringProcessor(strValue, cfg, cfg.isPassThroughEscapes()).writeString(json);
            json.write('"');
        }
    }

    /**
     * Write a string out with quotes but no checking or validation.
     *
     * @param strValue The string.
     * @param json the writer.
     * @throws IOException If there is an error on output.
     */
    private static void fastWriteString( String strValue, Writer json ) throws IOException
    {
        json.write('"');
        json.write(strValue);
        json.write('"');
    }

    /**
     * Return true if the input looks like a valid JSON number and can be
     * represented by a non-infinity double.
     *
     * @param numericString the string.
     * @param cfg the config object.
     * @param num the number
     * @return true if the string can be treated as a number in JSON.
     */
    private static boolean isValidJSONNumber( String numericString, JSONConfig cfg, Number num )
    {
        return JSON_NUMBER_PAT.matcher(numericString).matches() &&
               ! OCTAL_NUMBER_PAT.matcher(numericString).matches() &&
               isSafeJsonNumber(num, numericString, cfg);
    }

    /**
     * Return true if the given number can be represented as 64-bit floating point.
     *
     * @param num the number.
     * @param numericString the number in string form.
     * @param cfg the config object.
     * @return true if the number is OK for 64-bit floating point.
     */
    private static boolean isSafeJsonNumber( Number num, String numericString, JSONConfig cfg )
    {
        boolean isSafeJsonNumber = true;

        if ( num == null ){
            num = new BigDecimal(numericString);
        }

        if ( num instanceof Integer ){
            // Don't need any checking.
        }else if ( num instanceof Double ){
            Double d = (Double)num;
            isSafeJsonNumber = !(d.isInfinite() || d.isNaN());
        }else if ( num instanceof Long ){
            if ( cfg.isPreciseNumbers() ){
                // precise numbers requested.  return false if it loses precision in double.
                long x = (Long)num;
                double d = x;
                long y = (long)d;
                isSafeJsonNumber = x == y;
            }
        }else if ( num instanceof Float ){
            Float f = (Float)num;
            isSafeJsonNumber = !(f.isInfinite() || f.isNaN());
        }else{
            boolean isBigDecimal = num instanceof BigDecimal;
            if ( isBigDecimal || num instanceof BigInteger ){
                Double d = num.doubleValue();

                isSafeJsonNumber = !(d.isInfinite() || d.isNaN());

                if ( isSafeJsonNumber && cfg.isPreciseNumbers() ){
                    BigDecimal bigDec = isBigDecimal ? (BigDecimal)num : new BigDecimal((BigInteger)num);

                    // precise numbers requested.  return false if it loses precision in double.
                    isSafeJsonNumber = bigDec.compareTo(new BigDecimal(d.toString())) == 0;
                }
            }
        }
        // else Byte or Short which don't need any checking

        return isSafeJsonNumber;
    }

    /**
     * Return the resource bundle for this package.
     *
     * @param locale A locale to use.
     * @return The resource bundle.
     */
    static ResourceBundle getBundle( Locale locale )
    {
        String bundleName = JSONUtil.class.getPackage().getName() + ".JSON";
        return ResourceBundle.getBundle(bundleName, locale);
    }

    /**
     * Get the list of reserved words.
     *
     * @return the set of reserved words.
     */
    public static Set<String> getJavascriptReservedWords()
    {
        // sorts them and preserves the original Set.
        return new TreeSet<String>(RESERVED_WORDS);
    }

    /**
     * Check if the given string is a reserved word.
     *
     * @param name The name to check.
     * @return true if the name is a reserved word.
     */
    public static boolean isReservedWord( String name )
    {
        return RESERVED_WORDS.contains(name);
    }

    /**
     * Return true if the codePoint is a valid code point to start an
     * identifier.
     *
     * @param codePoint The code point.
     * @param cfg config object used for the ECMA 6 flag.
     * @return true if it's a valid code point to start an identifier.
     */
    static boolean isValidIdentifierStart( int codePoint, JSONConfig cfg )
    {
        if ( cfg.isFullJSONIdentifierCodePoints() ){
            return isValidIdentifierPart(codePoint, cfg);
        }else{
            return codePoint == '_' || codePoint == '$' ||
                    (cfg.isUseECMA6() ? Character.isUnicodeIdentifierStart(codePoint)
                                      : Character.isLetter(codePoint));
        }
    }

    /**
     * Return true if the codePoint is a valid code point for part of an
     * identifier but not necessarily the start of an identifier.
     *
     * @param codePoint The code point.
     * @param cfg config object used for the ECMA 6 flag.
     * @return true if the codePoint is a valid code point for part of an
     *         identifier but not the start of an identifier.
     */
    static boolean isValidIdentifierPart( int codePoint, JSONConfig cfg )
    {
        if ( cfg.isFullJSONIdentifierCodePoints() ){
            return codePoint >= ' ' &&
                    Character.isDefined(codePoint) &&
                    ! (codePoint <= '\\' && StringProcessor.haveJsonEsc((char)codePoint));
        }else{
            return cfg.isUseECMA6() ? Character.isUnicodeIdentifierPart(codePoint)
                                    : (isValidIdentifierStart(codePoint, cfg) ||
                                       Character.isDigit(codePoint) ||
                        ((((1 << Character.NON_SPACING_MARK) | (1 << Character.COMBINING_SPACING_MARK) |
                        (1 << Character.CONNECTOR_PUNCTUATION) ) >> Character.getType(codePoint)) & 1) != 0 ||
                        codePoint == 0x200C || codePoint == 0x200D);
        }
    }

    /**
     * Checks if the input string represents a valid Javascript property name.
     *
     * @param propertyName A Javascript property name to check.
     * @param cfg A JSONConfig to use for locale and identifier options.  If null, defaults will be used.
     * @throws BadPropertyNameException If the propertyName is not a valid Javascript property name.
     */
    public static void checkValidJavascriptPropertyName( String propertyName, JSONConfig cfg ) throws BadPropertyNameException
    {
        JSONConfig jcfg = cfg != null ? cfg : new JSONConfig();
        checkValidJavascriptPropertyNameImpl(propertyName, jcfg);
    }

    /**
     * Checks if the input string represents a valid Javascript property name
     * using default identifier options.
     *
     * @param propertyName A Javascript property name to check.
     * @throws BadPropertyNameException If the propertyName is not a valid Javascript property name.
     */
    public static void checkValidJavascriptPropertyName( String propertyName ) throws BadPropertyNameException
    {
        checkValidJavascriptPropertyNameImpl(propertyName, new JSONConfig());
    }

    /**
     * Checks if the input string represents a valid Javascript property name.
     *
     * @param propertyName A Javascript property name to check.
     * @param cfg A JSONConfig to use for locale and identifier options.
     * @throws BadPropertyNameException If the propertyName is not a valid Javascript property name.
     */
    private static void checkValidJavascriptPropertyNameImpl( String propertyName, JSONConfig cfg ) throws BadPropertyNameException
    {
        if ( ! isValidJavascriptPropertyNameImpl(propertyName, cfg) ){
            throw new BadPropertyNameException(propertyName, cfg);
        }
    }

    /**
     * Return true if the input string is a valid Javascript property name.
     *
     * @param propertyName A Javascript property name to check.
     * @param cfg A JSONConfig to use for locale and identifier options.  If null, defaults will be used.
     * @return true if the input string represents a valid Javascript property name.
     */
    public static boolean isValidJavascriptPropertyName( String propertyName, JSONConfig cfg )
    {
        JSONConfig jcfg = cfg != null ? cfg : new JSONConfig();
        return isValidJavascriptPropertyNameImpl(propertyName, jcfg);
    }

    /**
     * Return true if the input string is a valid Javascript property name
     * using default identifier options.
     *
     * @param propertyName A Javascript property name to check.
     * @return true if the input string represents a valid Javascript property name.
     */
    public static boolean isValidJavascriptPropertyName( String propertyName )
    {
        return isValidJavascriptPropertyNameImpl(propertyName, new JSONConfig());
    }

    /**
     * Return true if the input string is a valid Javascript property name.
     *
     * @param propertyName A Javascript property name to check.
     * @param cfg A JSONConfig to use for locale and identifier options.
     * @return true if the input string represents a valid Javascript property name.
     */
    private static boolean isValidJavascriptPropertyNameImpl( String propertyName, JSONConfig cfg )
    {
        return (!(propertyName == null || (isReservedWord(propertyName) && ! cfg.isAllowReservedWordsInIdentifiers()))) &&
                cfg.getPropertyNameValidationPattern().matcher(propertyName).matches();
    }

    /**
     * Get the appropriate validation pattern given the config flags.
     *
     * @param cfg A JSONConfig to use to decide which validation pattern to use.
     * @return A Pattern used for validating property names.
     */
    static Pattern getPropertyNameValidationPattern( JSONConfig cfg )
    {
        Pattern validationPat;

        if ( cfg.isFullJSONIdentifierCodePoints() ){
            // allows a lot of characters not allowed in ECMAScript identifiers.
            validationPat = cfg.isUseECMA6() ? VALID_JSON6_PROPERTY_NAME_PAT : VALID_JSON5_PROPERTY_NAME_PAT;
        }else{
            // requires ECMAScript compliant identifiers.
            validationPat = cfg.isUseECMA6() ? VALID_ECMA6_PROPERTY_NAME_PAT : VALID_ECMA5_PROPERTY_NAME_PAT;
        }

        return validationPat;
    }

    /**
     * Constructor is private because this class should never be instantiated.
     */
    private JSONUtil()
    {
    }
}<|MERGE_RESOLUTION|>--- conflicted
+++ resolved
@@ -364,20 +364,21 @@
         JSONConfig jcfg = cfg == null ? new JSONConfig() : cfg;
         try{
             appendPropertyValue(obj, json, jcfg);
-<<<<<<< HEAD
         }catch ( IOException e ){
             // in case the original calling code catches the exception and reuses the JSONConfig.
             jcfg.clearObjStack();
+            IndentPadding.reset(jcfg);
             throw e;
         }catch ( RuntimeException e ){
-            // in case the original calling code catches the exception and reuses the JSONConfig.
-=======
-        }catch ( Throwable e ){
             // in case the calling code catches the Throwable and reuses the JSONConfig.
->>>>>>> 6f0817ae
             jcfg.clearObjStack();
             IndentPadding.reset(jcfg);
             throw e;
+        }catch ( Throwable e ){
+            // in case the calling code catches the Throwable and reuses the JSONConfig.
+            jcfg.clearObjStack();
+            IndentPadding.reset(jcfg);
+            throw new RuntimeException(e);
         }
     }
 
