/*
 * Copyright 2015 Bill Davidson
 *
 * Licensed under the Apache License, Version 2.0 (the "License");
 * you may not use this file except in compliance with the License.
 * You may obtain a copy of the License at
 *
 *    http://www.apache.org/licenses/LICENSE-2.0
 *
 * Unless required by applicable law or agreed to in writing, software
 * distributed under the License is distributed on an "AS IS" BASIS,
 * WITHOUT WARRANTIES OR CONDITIONS OF ANY KIND, either express or implied.
 * See the License for the specific language governing permissions and
 * limitations under the License.
 */
package org.kopitubruk.util.json;

import java.io.IOException;
import java.io.StringWriter;
import java.io.Writer;
import java.lang.reflect.Array;
import java.math.BigDecimal;
import java.math.BigInteger;
import java.text.FieldPosition;
import java.text.NumberFormat;
import java.util.Arrays;
import java.util.Collection;
import java.util.Enumeration;
import java.util.HashSet;
import java.util.List;
import java.util.Locale;
import java.util.Map;
import java.util.ResourceBundle;
import java.util.Set;
import java.util.TreeSet;
import java.util.regex.Matcher;
import java.util.regex.Pattern;

/**
 * <p>
 *   This class converts certain common types of objects into JSON using the
 *   static methods {@link #toJSON(Object)}, {@link #toJSON(Object,JSONConfig)},
 *   {@link #toJSON(Object,Writer)} and {@link #toJSON(Object,JSONConfig,Writer)}.
 *   Collections are traversed and encoded, allowing complex data graphs to
 *   be encoded in one call. It's more flexible than the org.json library and in
 *   many cases may allow the use of existing data structures directly without
 *   modification which should reduce both memory and CPU usage.
 * </p>
 * <p>
 *   There are a number of configuration options available by passing a
 *   {@link JSONConfig} object to the toJSON methods.  In most cases, the defaults
 *   are adequate so you don't need to pass a {@link JSONConfig} object if you
 *   don't want to.  You can also change the defaults for some of the options
 *   so that you don't have to pass the object even if you want non-default
 *   behavior.  Keep in mind that doing that affects all new {@link JSONConfig}
 *   objects that are created after that in the same class loader.
 * </p>
 * <p>
 *   This implementation validates property names by default using the
 *   specification from ECMAScript 5.1 and the ECMA JSON standard.  The validation
 *   can be disabled for faster performance.  See {@link JSONConfig}.  Leaving it
 *   on during development and testing is probably advisable.
 * </p>
 * <p>
 *   There is some effort to detect loops in the data structure that would cause
 *   infinite recursion and throw an exception.  This detection is not perfect and
 *   there are some ways to fool it, so try to be careful and not make loops in
 *   your data structures.
 * </p>
 * <h3>
 *   Top level objects which can be sent to the toJSON methods:
 * </h3>
 * <dl>
 *   <dt>{@link Map}s</dt>
 *   <dd>
 *     In most cases, this will be what you will send to the toJSON method. The
 *     {@link Map} becomes a Javascript object with the property names being the
 *     result of the key's toString() method and the values being property values.
 *     The key's toString() must produce valid Javascript identifiers and the
 *     values can be almost anything.  Note that this is different than
 *     the org.json library which requires the keys to actually be Strings.
 *   </dd>
 *   <dt>{@link ResourceBundle}</dt>
 *   <dd>
 *     Converted to a Javascript object with the keys being the property names
 *     and the values being from {@link ResourceBundle#getObject(String)}.
 *   </dd>
 *   <dt>{@link Iterable}s, {@link Enumeration}s and arrays</dt>
 *   <dd>
 *     These are encoded as Javascript arrays. These can also be top level if you
 *     want an array as your top level structure.  Note that {@link Collection}
 *     is a sub-interface of {@link Iterable}, so all collections are covered by
 *     this.
 *   </dd>
 *   <dt>{@link JSONAble}s</dt>
 *   <dd>
 *     These are objects that know how to convert themselves to JSON. This just
 *     calls their {@link JSONAble#toJSON(JSONConfig,Writer)} method. It is possible
 *     to use these as top level objects or as values inside other objects but it's
 *     kind of redundant to use them as top level.
 *   </dd>
 * </dl>
 * <h3>
 *   Other objects which can commonly be values in {@link Map}s, {@link Iterable}s,
 *   {@link Enumeration}s and arrays.
 * </h3>
 * <dl>
 *   <dt>{@link Number}s</dt>
 *   <dd>
 *     Anything that implements the {@link Number} interface, which is all of the
 *     wrapper objects for primitive numbers and {@link BigInteger} and
 *     {@link BigDecimal}. They normally have their toString() methods called.
 *     Primitive versions of these are also allowed in arrays and will be converted
 *     to their wrapper objects.  These get whatever their object's toString() method
 *     gives.  It is possible to set number formats for any number type in the
 *     JSONConfig. If those are set then they will be used instead of toString().
 *   </dd>
 *   <dt>Any other object</dt>
 *   <dd>
 *     Any other object just gets its toString() method called and it's surrounded
 *     by quotes with escapes used as needed according to the ECMA JSON standard.
 *     Usually this will just be for String objects, but anything that has a
 *     toString() that gives you what you want will work.
 *   </dd>
 *   <dt>null</dt>
 *   <dd>
 *     Encoded as the Javascript literal null.
 *   </dd>
 * </dl>
 *
 * @see JSONAble
 * @see JSONConfig
 * @see JSONConfigDefaults
 * @author Bill Davidson
 */
public class JSONUtil
{
    /*
     * Multi-use strings.
     */
    private static final String NULL = "null";
    private static final String CODE_UNIT_FMT = "\\u%04X";
    private static final String CODE_POINT_FMT = "\\u{%X}";

    /**
     * For strings that are really numbers.  ECMA JSON spec doesn't allow octal,
     * hexadecimal, NaN or Infinity in JSON.  It also doesn't allow for a "+"
     * sign to start a number.
     */
    private static final Pattern JAVASCRIPT_NUMBER_PAT = Pattern.compile("^-?((\\d+(\\.\\d+)?)|(\\.\\d+))([eE][-+]?\\d+)?$");

    /**
     * Check for octal numbers, which aren't allowed in JSON.
     */
    private static final Pattern OCTAL_NUMBER_PAT = Pattern.compile("^-?0[0-7]+$");

    /**
     * Check for escapes.  This is used to pass escape sequences through
     * unchanged.  Some are illegal for JSON, but that's an issue for the
     * person who makes those strings in the first place.
     */
    private static final Pattern ESC_PAT =
            Pattern.compile("^(\\\\u\\p{XDigit}{4}|\\\\u\\{\\p{XDigit}+\\}|\\\\x\\p{XDigit}{2}|\\\\[0-7]{1,4}|\\\\[bfnrtv\\\\/'\"])");

    /**
     * Parse octal escape.
     */
    private static final Pattern OCTAL_ESC_PAT = Pattern.compile("^\\\\([0-7]{1,4})$");

    /**
     * Parse a hexadecimal escape.
     */
    private static final Pattern HEX_ESC_PAT = Pattern.compile("^\\\\x(\\p{XDigit}{2})$");

    /**
     * Recognize other character escapes.
     */
    private static final Pattern OTHER_ESC_PAT = Pattern.compile("^\\\\[bfnrtv\\\\/'\"]$");

    /**
     * Some characters break lines which breaks quotes.  Recognize them so that they
     * can be escaped properly.
     * <ul>
     *   <li>\p{Zl} - Line Separator</li>
     *   <li>\p{Zp} - Paragraph Separator</li>
     * </ul>
     */
    private static final Pattern FORCE_ESCAPE_PAT = Pattern.compile("[\\p{Zl}\\p{Zp}]");

    /**
     * Parse a Unicode code unit escape.
     */
    private static final Pattern CODE_UNIT_PAT = Pattern.compile("^\\\\u(\\p{XDigit}{4})$");

    /**
     * Parse a Unicode code unit escape without the anchors.
     */
    static final Pattern FREE_CODE_UNIT_PAT = Pattern.compile("\\\\u(\\p{XDigit}{4})");

    /**
     * Parse an ECMAScript 6 Unicode code point escaoe.
     */
    private static final Pattern CODE_POINT_PAT = Pattern.compile("^\\\\u\\{(\\p{XDigit}+)\\}$");

    /**
     * Match either a code point or a code unit.
     */
    static final Pattern CODE_UNIT_OR_POINT_PAT = Pattern.compile("(\\\\u\\p{XDigit}{4}|\\\\u\\{\\p{XDigit}+\\})");

    /**
     * <p>
     *   Regular expression which should cover all valid Javascript property
     *   names. Notice the \p{x} notation, which uses
     *   <a href="http://unicode.org/reports/tr18/#General_Category_Property">
     *   Unicode Regular Expressions</a> which are supported by Java regular
     *   expressions. This allows the code to support all valid Unicode characters
     *   which are allowed to be used in Javascript identifiers. The last I
     *   checked that was over 103,000 code points covering pretty much every
     *   conceivable language. About 101,000 of those are covered just by matching
     *   \p{L} (any letter).
     * </p>
     * <p>
     *   The permitted characters are specified by ECMAScript 5.1, Section 7.6
     * </p>
     * <p>
     *   Permitted starting characters.
     * </p>
     * <ul>
     *   <li>_ - Underscore</li>
     *   <li>$ - Dollar sign</li>
     *   <li>\p{L} - Any Letter</li>
     *   <li>\p{Nl} - Any Letter number (ECMAScript 6)</li>
     *   <li>\\u\p{XDigit}{4} - Unicode code unit escape.</li>
     *   <li>\\u\{\p{XDigit}+\} - Unicode code point escape. (ECMAScript 6)</li>
     * </ul>
     * <p>
     *   Permitted subsequent characters.
     * </p>
     * <ul>
     *   <li>_ - Underscore</li>
     *   <li>$ - Dollar sign</li>
     *   <li>\p{L} - Any Letter</li>
     *   <li>\p{Nl} - Any Letter number (ECMAScript 6)</li>
     *   <li>\p{Nd} - Any decimal digit</li>
     *   <li>\p{Mn} - Non-Spacing Mark</li>
     *   <li>\p{Mc} - Spacing Combining Mark</li>
     *   <li>\p{Pc} - Connector Punctuation</li>
     *   <li>&#92;u200C - Zero Width Non-Joiner</li>
     *   <li>&#92;u200D - Zero Width Joiner</li>
     *   <li>\\u\p{XDigit}{4} - Unicode code unit escape.</li>
     *   <li>\\u\{\p{XDigit}+\} - Unicode code point escape. (ECMAScript 6)</li>
     * </ul>
     */
    private static final Pattern VALID_ECMA5_PROPERTY_NAME_PAT =
            Pattern.compile("^([_\\$\\p{L}]|\\\\u\\p{XDigit}{4})([_\\$\\p{L}\\p{Nd}\\p{Mn}\\p{Mc}\\p{Pc}\\u200C\\u200D]|\\\\u\\p{XDigit}{4})*$");

    /**
     * ECMAScript 6 version of VALID_ECMA5_PROPERTY_NAME_PAT
     */
    private static final Pattern VALID_ECMA6_PROPERTY_NAME_PAT =
            Pattern.compile("^([_\\$\\p{L}\\p{Nl}]|\\\\u\\p{XDigit}{4}|\\\\u\\{\\p{XDigit}+\\})([_\\$\\p{L}\\p{Nl}\\p{Nd}\\p{Mn}\\p{Mc}\\p{Pc}\\u200C\\u200D]|\\\\u\\p{XDigit}{4}|\\\\u\\{\\p{XDigit}+\\})*$");

    /**
     * This is the set of reserved words from ECMAScript 6. It's a bad practice
     * to use these as property names and not permitted by the JSON standard.
     */
    private static final Set<String> RESERVED_WORDS =
<<<<<<< HEAD
            new HashSet<String>(Arrays.asList(
                                    /* keywords */
=======
            new HashSet<>(Arrays.asList(
                                    /* keywords for ECMAScript 5.1 */
>>>>>>> 897283dc
                          "break", "case", "catch", "continue", "debugger",
                          "default", "delete", "do", "else", "finally", "for",
                          "function", "if", "in", "instanceof", "new", "return",
                          "switch", "this", "throw", "try", "typeof", "var",
                          "void", "while", "with",
                                    /* future reserved words for ECMAScript 5.1 */
                          "class", "const", "enum", "export", "extends",
                          "implements", "import",  "interface", "let", "package",
                          "private", "protected", "public", "static",
                          "super", "yield",
                                    /* future reserved words for ECMAScript 6 */
                          "await",
                                    /* literals */
                          "true", "false", NULL, "undefined", "Infinity", "NaN"));

    /**
     * Convert an object to JSON and return it as a {@link String}. All options
     * will use defaults.
     *
     * @param obj An object to be converted to JSON.
     * @return A JSON string representation of the object.
     */
    public static String toJSON( Object obj )
    {
        return toJSON(obj, (JSONConfig)null);
    }

    /**
     * Convert an object to JSON and return it as a {@link String}.
     *
     * @param obj An object to be converted to JSON.
     * @param jsonConfig A configuration object to use.
     * @return A JSON string representation of the object.
     */
    public static String toJSON( Object obj, JSONConfig jsonConfig )
    {
        Writer json = new StringWriter();
        try{
            toJSON(obj, jsonConfig, json);
        }catch ( IOException e ){
            // won't happen because StringWriter is really just a wrapper around a StringBuffer.
        }
        return json.toString();
    }

    /**
     * Convert an object to JSON and write it to the given {@link Writer}.
     * All options will be default.
     *
     * @param obj An object to be converted to JSON.
     * @param json Something to write the JSON data to.
     * @throws IOException If there is an error on output.
     */
    public static void toJSON( Object obj, Writer json ) throws IOException
    {
        toJSON(obj, null, json);
    }

    /**
     * Convert an object to JSON and write it to the given {@link Writer}. Using
     * a {@link Writer} may be preferable in servlets, particularly if the data
     * is large because it can use a lot less memory than a
     * {@link java.lang.StringBuffer} by sending the data to the browser via a
     * {@link java.io.BufferedWriter} on the output stream as it is being
     * generated.  The downside of that is that you could have an error after
     * data begins being sent, which could result in corrupted partial data being
     * sent to the caller.
     *
     * @param obj An object to be converted to JSON.
     * @param jsonConfig A configuration object to use to set various options.  If null then defaults will be used.
     * @param json Something to write the JSON data to.
     * @throws IOException If there is an error on output.
     */
    public static void toJSON( Object obj, JSONConfig jsonConfig, Writer json ) throws IOException
    {
        JSONConfig cfg = jsonConfig == null ? new JSONConfig() : jsonConfig;
        try{
            appendPropertyValue(obj, json, cfg);
        }catch ( IOException e ){
            // in case the original calling code catches the exception and reuses the JSONConfig.
            cfg.clearObjStack();
            throw e;
        }catch ( RuntimeException e ){
            // in case the original calling code catches the exception and reuses the JSONConfig.
            cfg.clearObjStack();
            throw e;
        }
    }

    /**
     * <p>
     *   Append the given value to the given writer. There is special handling for
     *   null, {@link Number}s, {@link JSONAble}s, {@link Map}s,
     *   {@link ResourceBundle}s, {@link Iterable}s, {@link Enumeration}s and arrays.
     *   All other objects just get their toString() methods called, surrounded by
     *   double quotes with internal double quotes escaped.
     * </p>
     * <p>
     *   This method is recursively called on values when handling {@link Map}s,
     *   {@link Iterable}s, {@link Enumeration}s, {@link ResourceBundle}s and arrays.
     * </p>
     *
     * @param propertyValue The value to append.
     * @param json Something to write the JSON data to.
     * @param jsonConfig A configuration object.
     * @throws IOException If there is an error on output.
     */
    private static void appendPropertyValue( Object propertyValue, Writer json, JSONConfig jsonConfig ) throws IOException
    {
        if ( propertyValue == null ){
            json.write(NULL);
        }else if ( isRecursible(propertyValue) ){
            appendRecursiblePropertyValue(propertyValue, json, jsonConfig);
        }else{
            appendSimplePropertyValue(propertyValue, json, jsonConfig);
        }
    }

    /**
     * Return true if the object is recurisble.
     *
     * @param propertyValue The value to check.
     * @return true if the object is recurisble.
     */
    private static boolean isRecursible( Object propertyValue )
    {
        return propertyValue instanceof Iterable ||
               propertyValue instanceof Map ||
               propertyValue instanceof JSONAble ||
               propertyValue instanceof Enumeration ||
               propertyValue instanceof ResourceBundle ||       // typically not recursed but code same as Map.
               propertyValue.getClass().isArray();
    }

    /**
     * Append a recursible property value to the given JSON writer.  This method
     * will be called if and only if isRecursible(propertyValue) returns true.
     *
     * @param propertyValue The value to append.
     * @param json Something to write the JSON data to.
     * @param jsonConfig A configuration object to use.
     * @throws IOException If there is an error on output.
     */
    private static void appendRecursiblePropertyValue( Object propertyValue, Writer json, JSONConfig jsonConfig ) throws IOException
    {
        // check for loops.
        int stackIndex = 0;
        List<Object> objStack = null;
        boolean detectDataStructureLoops = jsonConfig.isDetectDataStructureLoops();
        if ( detectDataStructureLoops ){
            objStack = jsonConfig.getObjStack();
            for ( Object o : objStack ){
                // reference comparison.
                if ( o == propertyValue ){
                    throw new DataStructureLoopException(propertyValue, jsonConfig);
                }
            }
            stackIndex = objStack.size();
            objStack.add(propertyValue);
        }

        if ( propertyValue instanceof JSONAble ){
            JSONAble jsonAble = (JSONAble)propertyValue;
            jsonAble.toJSON(jsonConfig, json);
        }else{
            boolean isMap = propertyValue instanceof Map;

            if ( isMap || propertyValue instanceof ResourceBundle ){
                // Maps and ResourceBundles use almost the same logic.
                Map<?,?> map = null;
                ResourceBundle bundle = null;
                Set<?> keys;

                if ( isMap ){
                    map = (Map<?,?>)propertyValue;
                    keys = map.keySet();
                }else{
                    bundle = (ResourceBundle)propertyValue;
                    keys = bundle.keySet();
                }

                // make a Javascript object with the keys as the property names.

                boolean quoteIdentifier = jsonConfig.isQuoteIdentifier();

                Set<String> propertyNames = null;
<<<<<<< HEAD
                if ( validatePropertyNames ){
                    propertyNames = new HashSet<String>(keys.size());
=======
                if ( jsonConfig.isValidatePropertyNames() ){
                    propertyNames = new HashSet<>(keys.size());
>>>>>>> 897283dc
                }

                json.write('{');
                boolean didStart = false;
                for ( Object key : keys ){
                    if ( didStart ){
                        json.write(',');
                    }else{
                        didStart = true;
                    }
                    String propertyName = getPropertyName(key, jsonConfig, propertyNames);
                    boolean doQuote = quoteIdentifier || isReservedWord(propertyName) || hasSurrogates(propertyName);
                    if ( doQuote ){
                        json.write('"');
                    }
                    json.write(propertyName);
                    if ( doQuote ){
                        json.write('"');
                    }
                    json.write(':');
                    Object value = isMap ? map.get(key) : bundle.getObject((String)key);
                    appendPropertyValue(value, json, jsonConfig);
                }
                json.write('}');
            }else{
                // make an array.
                json.write('[');
                boolean didStart = false;
                if ( propertyValue instanceof Iterable ){
                    Iterable<?> iterable = (Iterable<?>)propertyValue;
                    for ( Object value : iterable ){
                        if ( didStart ){
                            json.write(',');
                        }else{
                            didStart = true;
                        }
                        appendPropertyValue(value, json, jsonConfig);
                    }
                }else if ( propertyValue instanceof Enumeration ){
                    Enumeration<?> enumeration = (Enumeration<?>)propertyValue;
                    while ( enumeration.hasMoreElements() ){
                        if ( didStart ){
                            json.write(',');
                        }else{
                            didStart = true;
                        }
                        appendPropertyValue(enumeration.nextElement(), json, jsonConfig);
                    }
                }else{
                    // propertyValue.getClass().isArray() == true
                    Object array = propertyValue;
                    // Don't know the type of the array so can't cast it.  Use reflection.
                    for ( int i = 0, len = Array.getLength(array); i < len; i++ ){
                        if ( i > 0 ){
                            json.write(',');
                        }
                        appendPropertyValue(Array.get(array, i), json, jsonConfig);
                    }
                }
                json.write(']');
            }
        }

        if ( detectDataStructureLoops ){
            // remove this value from the stack.
            if ( objStack.size() == (stackIndex+1) && objStack.get(stackIndex) == propertyValue ){
                // current propertyValue is the last value in the list.
                objStack.remove(stackIndex);
            }else{
                // this should never happen.
                throw new LoopDetectionFailureException(stackIndex, jsonConfig);
            }
        }
    }

    /**
     * Append a simple property value to the given JSON buffer. This method is
     * used for numbers, strings and any other object that
     * {@link #appendPropertyValue(Object, Writer, JSONConfig)} doesn't
     * know about.  There is some risk of infinite recursion if the object
     * has a toString() method that references objects above this in the
     * data structure, so be careful about that.
     *
     * @param propertyValue The value to append.
     * @param json Something to write the JSON data to.
     * @param jsonConfig A configuration object to use.
     * @throws IOException If there is an error on output.
     */
    private static void appendSimplePropertyValue( Object propertyValue, Writer json, JSONConfig jsonConfig ) throws IOException
    {
        if ( propertyValue instanceof Number ){
            Number num = (Number)propertyValue;
            NumberFormat fmt = jsonConfig.getNumberFormat(num.getClass());
            String numericString = fmt == null ? num.toString() : fmt.format(num, new StringBuffer(), new FieldPosition(0)).toString();
            if ( isValidJSONNumber(numericString) ){
                json.write(numericString);
            }else{
                // Something isn't a kosher number for JSON, which is more
                // restrictive than Javascript for numbers.
                writeString(numericString, json, jsonConfig);
            }
        }else{
            writeString(propertyValue.toString(), json, jsonConfig);
        }
    }

    /**
     * Write a string to the output using escapes as needed.
     *
     * @param strValue The value to write.
     * @param json Something to write the JSON data to.
     * @param jsonConfig A configuration object to use.
     * @throws IOException If there is an error on output.
     */
    private static void writeString( String strValue, Writer json, JSONConfig jsonConfig ) throws IOException
    {
        if ( jsonConfig.isEncodeNumericStringsAsNumbers() && isValidJSONNumber(strValue) ){
            // no quotes.
            json.write(strValue);
        }else{
            // need to do escapes as required by ECMA JSON spec.
            json.write('"');
            boolean escapeNonAscii = jsonConfig.isEscapeNonAscii();
            boolean escapeSurrogates = jsonConfig.isEscapeSurrogates();
            boolean useECMA6 = jsonConfig.isUseECMA6();
            if ( jsonConfig.isUnEscapeWherePossible() ){
                strValue = unEscape(strValue);
            }
            int i = 0;
            int len = strValue.length();
            while ( i < len ){
                int codePoint = strValue.codePointAt(i);
                int charCount = Character.charCount(codePoint);
                switch ( codePoint ){
                    // escape characters as needed.
                    case '"':  json.append('\\').write('"'); break;
                    case '/':  json.append('\\').write('/'); break;
                    case '\b': json.append('\\').write('b'); break;
                    case '\f': json.append('\\').write('f'); break;
                    case '\n': json.append('\\').write('n'); break;
                    case '\r': json.append('\\').write('r'); break;
                    case '\t': json.append('\\').write('t'); break;
                    case '\\':
                        // check for escapes.
                        Matcher matcher = ESC_PAT.matcher(strValue.substring(i));
                        if ( matcher.find() && matcher.start() == 0 ){
                            // pass it through unchanged.
                            String esc = matcher.group(1);
                            json.write(esc);
                            i += esc.length() - 1;
                        }else{
                            // no valid escape found.  escape it.
                            json.append('\\').write('\\');
                        }
                        break;
                    default:
                        boolean doEscape = (escapeNonAscii && codePoint > 127)
                                            || (escapeSurrogates && charCount > 1)
                                            || codePoint < 0x20                     // JSON standard.
                                            || ! Character.isDefined(codePoint)
                                            || FORCE_ESCAPE_PAT.matcher(strValue.substring(i, i+charCount)).find();
                        if ( doEscape ){
                            if ( useECMA6 && (codePoint < 0x10 || codePoint > 0xFFFF) ){
                                // only very low or very high code points see an advantage.
                                json.write(String.format(CODE_POINT_FMT, codePoint));
                            }else{
                                json.write(String.format(CODE_UNIT_FMT, (int)strValue.charAt(i)));
                                if ( charCount > 1 ){
                                    json.write(String.format(CODE_UNIT_FMT, (int)strValue.charAt(i+1)));
                                }
                            }
                        }else{
                            json.write(strValue.charAt(i));
                            if ( charCount > 1 ){
                                json.write(strValue.charAt(i+1));
                            }
                        }
                        break;
                }
                i += charCount;
            }
            json.write('"');
        }
    }

    /**
     * Get the property name with escaping options applied as needed
     * and validate the property name.
     *
     * @param key The map/bundle key to become the property name.
     * @param jsonConfig The config object with the flags.
     * @param propertyNames The set of property names.  Used to detect duplicate property names.
     * @return the escaped validated property name.
     */
    private static String getPropertyName( Object key, JSONConfig jsonConfig, Set<String> propertyNames )
    {
        if ( key == null ){
            throw new BadPropertyNameException(null, jsonConfig);
        }

        String propertyName = key.toString();

        if ( propertyName == null ){
            throw new BadPropertyNameException(null, jsonConfig);
        }

        /*
         * NOTE: I used to have unescape where possible here but after thinking
         * it through, I realized that it can unescape something that needed to
         * be Unicode escaped making a valid property name into an invalid one.
         */

        // handle escaping options.
        try{
            if ( jsonConfig.isEscapeNonAscii() ){
                propertyName = escapeNonAscii(propertyName, jsonConfig);
            }else if ( jsonConfig.isEscapeSurrogates() ){
                propertyName = escapeSurrogates(propertyName, jsonConfig);
            }
            if ( jsonConfig.isEscapeBadIdentifierCodePoints() ){
                propertyName = escapeBadIdentifierCodePoints(propertyName, jsonConfig);
            }
        }catch ( Exception e ){
            jsonConfig.clearObjStack();
            throw e;
        }

        // handle validation.
        if ( jsonConfig.isValidatePropertyNames() ){
            if ( propertyNames.contains(propertyName) ){
                // very unlikely.  two key objects that are not equal would
                // have to produce identical toString() results.
                throw new DuplicatePropertyNameException(propertyName, jsonConfig);
            }
            checkValidJavascriptPropertyName(propertyName, jsonConfig);
            propertyNames.add(propertyName);
        }

        return propertyName;
    }

    /**
     * Escape bad identifier code points.
     *
     * @param propertyname the name to escape.
     * @param jsonConfig The config object.
     * @return the escaped property name.
     */
    private static String escapeBadIdentifierCodePoints( String propertyName, JSONConfig jsonConfig )
    {
        StringBuilder buf = new StringBuilder();
        int i = 0;
        int len = propertyName.length();
        boolean useECMA6 = jsonConfig.isUseECMA6();
        Pattern unicodeEscapePat = useECMA6 ? CODE_UNIT_OR_POINT_PAT : FREE_CODE_UNIT_PAT;

        while ( i < len ){
            int codePoint = propertyName.codePointAt(i);
            int charCount = Character.charCount(codePoint);
            if ( isValidIdentifierStart(codePoint, jsonConfig) ){
                buf.appendCodePoint(codePoint);
            }else if ( i > 0 && isValidIdentifierPart(codePoint, jsonConfig) ){
                buf.appendCodePoint(codePoint);
            }else{
                // bad code point for an identifier.
                Matcher matcher = unicodeEscapePat.matcher(propertyName.substring(i));
                if ( matcher.find() && matcher.start() == 0 ){
                    // skip unicode escape.
                    String esc = matcher.group(1);
                    buf.append(esc);
                    i += esc.length() - 1;
                }else if ( useECMA6 && (codePoint < 0x10 || codePoint > 0xFFFF) ){
                    // ECMAScript 6 code point escape.
                    // only very low or very high code points see an advantage.
                    buf.append(String.format(CODE_POINT_FMT, codePoint));
                }else{
                    // normal escape.
                    buf.append(String.format(CODE_UNIT_FMT, (int)propertyName.charAt(i)));
                    if ( charCount > 1 ){
                        buf.append(String.format(CODE_UNIT_FMT, (int)propertyName.charAt(i+1)));
                    }
                }
            }
            i += charCount;
        }

        return buf.toString();
    }

    /**
     * Return true if the input looks like a valid JSON number.
     *
     * @param numericString the string.
     * @return true if the string can be treated as a number in JSON.
     */
    private static boolean isValidJSONNumber( String numericString )
    {
        return JAVASCRIPT_NUMBER_PAT.matcher(numericString).matches() && ! OCTAL_NUMBER_PAT.matcher(numericString).matches();
    }

    /**
     * Return true of if the given input contains UTF-16 surrogates.
     *
     * @param str the input string.
     * @return true if the input string contains UTF-16 surrogates. Otherwise false.
     */
    private static boolean hasSurrogates( String str )
    {
        for ( int i = 0, len = str.length(); i < len; i++ ){
            if ( isSurrogate(str.charAt(i)) ){
                return true;
            }
        }
        return false;
    }

    static boolean isSurrogate( char ch )
    {
        return ch >= Character.MIN_SURROGATE && ch < (Character.MAX_SURROGATE + 1);
    }

    /**
     * Escape surrogate pairs.
     *
     * @param str The input string.
     * @param jsonConfig the config object for flags.
     * @return The escaped string.
     */
    private static String escapeSurrogates( String str, JSONConfig jsonConfig )
    {
        if ( hasSurrogates(str) ){
            StringBuilder buf = new StringBuilder();
            int i = 0;
            int len = str.length();
            boolean useECMA6 = jsonConfig.isUseECMA6();
            while ( i < len ){
                int codePoint = str.codePointAt(i);
                int charCount = Character.charCount(codePoint);
                if ( charCount > 1 ){
                    if ( useECMA6 ){
                        buf.append(String.format(CODE_POINT_FMT, codePoint));
                    }else{
                        buf.append(String.format(CODE_UNIT_FMT, (int)str.charAt(i)));
                        buf.append(String.format(CODE_UNIT_FMT, (int)str.charAt(i+1)));
                    }
                }else{
                    buf.appendCodePoint(codePoint);
                }
                i += charCount;
            }
            return buf.toString();
        }else{
            return str;
        }
    }

    /**
     * Escape non-ascii.
     *
     * @param str The input string.
     * @param jsonConfig The config object for flags.
     * @return The escaped string.
     */
    private static String escapeNonAscii( String str, JSONConfig jsonConfig )
    {
        StringBuilder buf = new StringBuilder();
        int i = 0;
        int len = str.length();
        boolean useECMA6 = jsonConfig.isUseECMA6();
        while ( i < len ){
            int codePoint = str.codePointAt(i);
            int charCount = Character.charCount(codePoint);
            if ( codePoint > 127 ){
                if ( useECMA6 && codePoint > 0xFFFF ){
                    buf.append(String.format(CODE_POINT_FMT, codePoint));
                }else{
                    buf.append(String.format(CODE_UNIT_FMT, (int)str.charAt(i)));
                    if ( charCount > 1 ){
                        buf.append(String.format(CODE_UNIT_FMT, (int)str.charAt(i+1)));
                    }
                }
            }else{
                buf.appendCodePoint(codePoint);
            }
            i += charCount;
        }
        return buf.toString();
    }

    /**
     * Undo escapes in input strings before formatting a string. This will get
     * rid of octal escapes and hex escapes and any unnecessary escapes. If the
     * characters still need to be escaped, then they will be re-escaped by the
     * caller. This will also convert ECMAScript 6 code point escapes to regular
     * code unit escapes assuming that you haven't enabled ECMAScript 6 code
     * point escapes on output.
     *
     * @param strValue Input string.
     * @return Unescaped string.
     */
    private static String unEscape( String strValue )
    {
        if ( strValue.indexOf('\\') < 0 ){
            // nothing to do.
            return strValue;
        }

        StringBuilder buf = new StringBuilder();
        int i = 0;
        int len = strValue.length();
        while ( i < len ){
            int codePoint = strValue.codePointAt(i);
            int charCount = Character.charCount(codePoint);
            if ( codePoint == '\\' ){
                // check for escapes.
                boolean unEscape = false;
                String esc = null;
                Matcher matcher = ESC_PAT.matcher(strValue.substring(i));
                if ( matcher.find() && matcher.start() == 0 ){
                    unEscape = true;
                    esc = matcher.group(1);
                    matcher = OCTAL_ESC_PAT.matcher(esc);
                    if ( matcher.matches() ){
                        String oct = matcher.group(1);
                        char ch = (char)Integer.parseInt(oct, 8);
                        if ( ch > 0xFF ){
                            unEscape = false;
                        }else{
                            buf.append(ch);
                        }
                    }
                }
                if ( unEscape ){
                    matcher = CODE_UNIT_PAT.matcher(esc);
                    if ( matcher.matches() ){
                        // some risk if escape does bad surrogate pairs.
                        buf.append((char)Integer.parseInt(matcher.group(1),16));
                    }else if ( OTHER_ESC_PAT.matcher(esc).matches() ){
                        if ( esc.equals("\\v") ){
                            // Java doesn't understand \v, which is probably why it isn't allowed in JSON.
                            buf.appendCodePoint(0xB);
                        }else{
                            buf.append(String.format(esc));
                        }
                    }else{
                        matcher = CODE_POINT_PAT.matcher(esc);
                        if ( matcher.matches() ){
                            buf.appendCodePoint(Integer.parseInt(matcher.group(1),16));
                        }else{
                            matcher = HEX_ESC_PAT.matcher(esc);
                            if ( matcher.matches() ){
                                buf.append((char)Integer.parseInt(matcher.group(1),16));
                            }
                            // else octal, already handled.
                        }
                    }
                    i += esc.length() - 1;
                }else{
                    // have '\' but nothing looks like a valid escape, just pass it through.
                    buf.appendCodePoint(codePoint);
                }
            }else{
                // not an escape.
                buf.appendCodePoint(codePoint);
            }
            i += charCount;
        }
        return buf.toString();
    }

    /**
     * Return the resource bundle for this package.
     *
     * @param locale A locale to use.  May be null.
     * @return The resource bundle.
     */
    static ResourceBundle getBundle( Locale locale )
    {
        String bundleName = JSONUtil.class.getPackage().getName() + ".JSON";
        return ResourceBundle.getBundle(bundleName, locale);
    }

    /**
     * Get the list of reserved words.
     *
     * @return the set of reserved words.
     */
    public static Set<String> getJavascriptReservedWords()
    {
        // sorts them and preserves the original Set.
        return new TreeSet<String>(RESERVED_WORDS);
    }

    /**
     * Check if the given string is a reserved word.
     *
     * @param name The name to check.
     * @return true if the name is a reserved word.
     */
    public static boolean isReservedWord( String name )
    {
        return RESERVED_WORDS.contains(name);
    }

    /**
     * Return true if the codePoint is a valid code point to start an
     * identifier.
     *
     * @param codePoint The code point.
     * @param jsonConfig config object used for the ECMA 6 flag.
     * @return true if it's a valid code point to start an identifier.
     */
    static boolean isValidIdentifierStart( int codePoint, JSONConfig jsonConfig )
    {
        return codePoint == '_' || codePoint == '$' ||
                (jsonConfig.isUseECMA6() ? Character.isUnicodeIdentifierStart(codePoint)
                                         : Character.isLetter(codePoint));
    }


    /**
     * Return true if the codePoint is a valid code point for part of an
     * identifier but not the start of an identifier.
     *
     * @param codePoint The code point.
     * @param jsonConfig config object used for the ECMA 6 flag.
     * @return true if the codePoint is a valid code point for part of an
     *         identifier but not the start of an identifier.
     */
    static boolean isValidIdentifierPart( int codePoint, JSONConfig jsonConfig )
    {
        return jsonConfig.isUseECMA6() ? Character.isUnicodeIdentifierPart(codePoint)
                                       : (Character.isDigit(codePoint) ||
                ((((1 << Character.NON_SPACING_MARK) | (1 << Character.COMBINING_SPACING_MARK) |
                (1 << Character.CONNECTOR_PUNCTUATION) ) >> Character.getType(codePoint)) & 1) != 0 ||
                codePoint == 0x200C || codePoint == 0x200D);
    }

    /**
     * Checks if the input string represents a valid Javascript property name.
     *
     * @param propertyName A Javascript property name to check.
     * @param jsonConfig A JSONConfig to use for locale.
     * @throws BadPropertyNameException If the propertyName is not a valid Javascript property name.
     */
    public static void checkValidJavascriptPropertyName( String propertyName, JSONConfig jsonConfig ) throws BadPropertyNameException
    {
        JSONConfig cfg = jsonConfig != null ? jsonConfig : new JSONConfig();
        Pattern validationPat = cfg.isUseECMA6() ? VALID_ECMA6_PROPERTY_NAME_PAT : VALID_ECMA5_PROPERTY_NAME_PAT;
        if ( propertyName == null || (isReservedWord(propertyName) && !jsonConfig.isAllowReservedWordsInIdentifiers()) ||
                ! validationPat.matcher(propertyName).matches() ){
            throw new BadPropertyNameException(propertyName, jsonConfig);
        }
    }

    /**
     * Checks if the input string represents a valid Javascript property name.
     *
     * @param propertyName A Javascript property name to check.
     * @throws BadPropertyNameException If the propertyName is not a valid Javascript property name.
     */
    public static void checkValidJavascriptPropertyName( String propertyName ) throws BadPropertyNameException
    {
        checkValidJavascriptPropertyName(propertyName, null);
    }

    /**
     * Constructor is private because this class should never be instantiated.
     */
    private JSONUtil()
    {
    }
}<|MERGE_RESOLUTION|>--- conflicted
+++ resolved
@@ -265,13 +265,8 @@
      * to use these as property names and not permitted by the JSON standard.
      */
     private static final Set<String> RESERVED_WORDS =
-<<<<<<< HEAD
             new HashSet<String>(Arrays.asList(
-                                    /* keywords */
-=======
-            new HashSet<>(Arrays.asList(
                                     /* keywords for ECMAScript 5.1 */
->>>>>>> 897283dc
                           "break", "case", "catch", "continue", "debugger",
                           "default", "delete", "do", "else", "finally", "for",
                           "function", "if", "in", "instanceof", "new", "return",
@@ -458,13 +453,8 @@
                 boolean quoteIdentifier = jsonConfig.isQuoteIdentifier();
 
                 Set<String> propertyNames = null;
-<<<<<<< HEAD
-                if ( validatePropertyNames ){
+                if ( jsonConfig.isValidatePropertyNames() ){
                     propertyNames = new HashSet<String>(keys.size());
-=======
-                if ( jsonConfig.isValidatePropertyNames() ){
-                    propertyNames = new HashSet<>(keys.size());
->>>>>>> 897283dc
                 }
 
                 json.write('{');
@@ -687,7 +677,7 @@
             if ( jsonConfig.isEscapeBadIdentifierCodePoints() ){
                 propertyName = escapeBadIdentifierCodePoints(propertyName, jsonConfig);
             }
-        }catch ( Exception e ){
+        }catch ( RuntimeException e ){
             jsonConfig.clearObjStack();
             throw e;
         }
