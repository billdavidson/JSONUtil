--- conflicted
+++ resolved
@@ -172,9 +172,9 @@
         boolean registerMBean = Boolean.parseBoolean(System.getProperty(pkgName+'.'+registerMBeanName, trueStr));
         logging = Boolean.parseBoolean(System.getProperty(pkgName+'.'+".logging", trueStr));
 
-        if ( logging ){
-            s_log = LogFactory.getLog(JSONConfigDefaults.class);
-        }
+        //if ( logging ){
+        //    s_log = LogFactory.getLog(JSONConfigDefaults.class);
+        //}
 
         if ( useJNDI ){
             // Look for defaults in JNDI.
@@ -207,15 +207,10 @@
                 }
             }catch ( Exception e ){
                 // Nothing set in JNDI.  Use code defaults.  Not a problem.
-<<<<<<< HEAD
                 //ResourceBundle bundle = JSONUtil.getBundle(getLocale());
-                //s_log.debug(bundle.getString("badJNDIforConfig"), e);
-=======
-                ResourceBundle bundle = JSONUtil.getBundle(getLocale());
-                if ( logging ){
-                    s_log.debug(bundle.getString("badJNDIforConfig"), e);
-                }
->>>>>>> b5eb05f9
+                //if ( logging ){
+                //    s_log.debug(bundle.getString("badJNDIforConfig"), e);
+                //}
             }
         }
 
@@ -231,13 +226,9 @@
                 //s_log.debug(String.format(bundle.getString("registeredMbean"), mBeanName));
             }catch ( Exception e ){
                 // No MBean server.  Not a problem.
-<<<<<<< HEAD
-                //s_log.debug(bundle.getString("couldntRegisterMBean"), e);
-=======
-                if ( logging ){
-                    s_log.debug(bundle.getString("couldntRegisterMBean"), e);
-                }
->>>>>>> b5eb05f9
+                //if ( logging ){
+                //    s_log.debug(bundle.getString("couldntRegisterMBean"), e);
+                //}
             }
         }
     }
@@ -291,19 +282,13 @@
             try{
                 MBeanServer mBeanServer = ManagementFactory.getPlatformMBeanServer();
                 mBeanServer.unregisterMBean(mBeanName);
-<<<<<<< HEAD
-                //s_log.debug(String.format(bundle.getString("unregistered"), mBeanName));
+                //if ( logging ){
+                //    s_log.debug(String.format(bundle.getString("unregistered"), mBeanName));
+                //}
             }catch ( Exception e ){
-                //s_log.error(String.format(bundle.getString("couldntUnregister"), mBeanName), e);
-=======
-                if ( logging ){
-                    s_log.debug(String.format(bundle.getString("unregistered"), mBeanName));
-                }
-            }catch ( Exception e ){
-                if ( logging ){
-                    s_log.error(String.format(bundle.getString("couldntUnregister"), mBeanName), e);
-                }
->>>>>>> b5eb05f9
+                //if ( logging ){
+                //    s_log.error(String.format(bundle.getString("couldntUnregister"), mBeanName), e);
+                //}
             }finally{
                 // don't try again.
                 mBeanName = null;
