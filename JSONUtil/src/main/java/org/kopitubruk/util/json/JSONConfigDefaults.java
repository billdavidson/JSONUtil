/*
 * Copyright 2015-2016 Bill Davidson
 *
 * Licensed under the Apache License, Version 2.0 (the "License");
 * you may not use this file except in compliance with the License.
 * You may obtain a copy of the License at
 *
 *    http://www.apache.org/licenses/LICENSE-2.0
 *
 * Unless required by applicable law or agreed to in writing, software
 * distributed under the License is distributed on an "AS IS" BASIS,
 * WITHOUT WARRANTIES OR CONDITIONS OF ANY KIND, either express or implied.
 * See the License for the specific language governing permissions and
 * limitations under the License.
 */
package org.kopitubruk.util.json;

import static org.kopitubruk.util.json.JNDIUtil.getBoolean;
import static org.kopitubruk.util.json.JNDIUtil.getInt;
import static org.kopitubruk.util.json.JNDIUtil.getString;

import java.io.Serializable;
import java.lang.management.ManagementFactory;
import java.text.DateFormat;
import java.text.NumberFormat;
import java.text.SimpleDateFormat;
import java.util.ArrayList;
import java.util.Arrays;
import java.util.Collection;
import java.util.Collections;
import java.util.Date;
import java.util.HashMap;
import java.util.LinkedHashSet;
import java.util.List;
import java.util.Locale;
import java.util.Map;
import java.util.Map.Entry;
import java.util.ResourceBundle;
import java.util.Set;

import javax.management.MBeanException;
import javax.management.MBeanServer;
import javax.management.ObjectName;
import javax.naming.Context;

import org.apache.commons.logging.Log;
import org.apache.commons.logging.LogFactory;

/**
 * <p>
 * This class provides a singleton object which is used to change static
 * defaults used by {@link JSONConfig} and it is used as an MBean to
 * allow JMX clients with MBean support to view and modify the defaults.
 * <p>
 * Keep in mind that changes made with this class affect all new
 * {@link JSONConfig} objects created in the same class loader,
 * including those created by toJSON() methods which don't take a
 * {@link JSONConfig}, which could have undesirable side effects depending
 * upon your app. Use with care, if at all.  All data in this class
 * is static.  The only reason that there is an instance or instance
 * methods is to support MBean access to the defaults.  A few defaults
 * are only available programmatically.  Those are accessed statically.
 * <p>
 * It is possible to configure most of the default values
 * via JNDI such as is typically available in a web application
 * by adding values to your application's environment under
 * java:/comp/env/org/kopitubruk/util/json.  That way you can do things
 * like having all of the validation turned on in development and testing
 * servers and turn it off in production servers for faster performance,
 * without changing any code.
 * <p>
 * Example for Tomcat, assuming your app is named "MyApp", and your host
 * is named "host", put this into your
 * <code>$CATALINA_BASE/conf/Catalina/<i>host</i>/MyApp.xml</code> file in
 * order to disable property name validation and enable using full JSON
 * identifier code points by default:
 * <pre>{@code <Context path="/MyApp">
 *   <Environment name="org/kopitubruk/util/json/validatePropertyNames" type="java.lang.Boolean" value="false" override="false" />
 *   <Environment name="org/kopitubruk/util/json/fullJSONIdentifierCodePoints" type="java.lang.Boolean" value="true" override="false" />
 * </Context>}</pre>
 * <p>
 * These are the names and their normal defaults if you don't change them.
 * See their setters for these for descriptions of what they do.
 * <h3>Validation related options.</h3>
 * <ul>
 *   <li>validatePropertyNames = true</li>
 *   <li>detectDataStructureLoops = true</li>
 *   <li>escapeBadIdentifierCodePoints = false</li>
 *   <li>fullJSONIdentifierCodePoints = false</li>
 * </ul>
 * <h3>Safe alternate encoding options.</h3>
 * <ul>
 *   <li>encodeNumericStringsAsNumbers = false</li>
 *   <li>escapeNonAscii = false</li>
 *   <li>unEscapeWherePossible = false</li>
 *   <li>escapeSurrogates = false</li>
 *   <li>passThroughEscapes = false</li>
 *   <li>encodeDatesAsStrings = false</li>
 *   <li>reflectUnknownObjects = false</li>
 *   <li>preciseIntegers = false</li>
 *   <li>smallNumbers = false</li>
 *   <li>usePrimitiveArrays = false</li>
 * </ul>
 * <h3>
 *   Allow generation of certain types of non-standard JSON.
 * </h3>
 * <p>
 *   Could cause problems for some things that take JSON.  Defaults are for
 *   standard JSON.  Be careful about changing these.
 * </p>
 * <ul>
 *   <li>quoteIdentifier = true</li>
 *   <li>useECMA6 = false</li>
 *   <li>allowReservedWordsInIdentifiers = false</li>
 *   <li>encodeDatesAsObjects = false</li>
 * </ul>
 * <p>
 * It is possible to set the default locale in JNDI using the name "locale" and
 * a String value that is a valid locale string that will be used to create a
 * {@link Locale}.  If you don't do this, then the
 * default locale will be whatever is provided by the JVM.
 * <p>
 * You can set the default date generation format in JNDI using the name
 * "dateGenFormat" and a String value that will be passed to
 * {@link SimpleDateFormat#SimpleDateFormat(String, Locale)} using the locale
 * from {@link #getLocale()}.
 * <p>
 * You can set up to 16 default date parsing formats using the names
 * "dateParseFormat0" through "dateParseFormat15" using String values as with
 * "dateGenFormat" described above.  They will be added in numeric order of
 * the name.
 * <p>
 * Classes to use for automatic reflection can be set up via JNDI.
 * You must define an integer "maxReflectIndex" which will be the index of
 * the last reflected class name to be searched for.  This class will then
 * look for String variables named "reflectClass0", "reflectClass1" and so on
 * until the number at the end up the name reaches maxReflectIndex.  The
 * class names need to load with {@link ClassLoader#loadClass(String)} or
 * they will not be added to the list of reflected classes.  If the class
 * names are followed by a commas and strings separated by commas, those
 * strings will be taken as field names to use for {@link JSONReflectedClass}
 * These classes will be added to all JSONConfig objects that are created
 * in this class loader.
 * <p>
 * Number formats and date formats are cloned when they are added because they
 * are not thread safe.  They are cloned again when applied to a new
 * {@link JSONConfig} for the same reason.  Once you add a format, you can't
 * modify it except by replacing it entirely.
 * <p>
 * It is possible to see and modify the default values of all
 * of the boolean flags at runtime if you have a JMX client
 * with MBean support connected to your server.  It will be in
 * org.kopitubruk.util.json.JSONConfigDefaults.  You can disable MBean
 * registration by setting a boolean variable named registerMBean to
 * false in the environment as shown above for the flags.  See also the
 * {@link #clearMBean()} method for information on how to remove the
 * MBean from your server when your app is unloaded or reloaded.
 * <p>
 * There is some limited logging for access of JNDI and the MBean server.
 * Most of it is debug, so you won't see it unless you have debug logging
 * enabled for this package/class.  It might be useful to enable debug
 * logging for this class if you are having trouble with those.
 * <p>
 * You can disable JNDI lookups, MBean registration or logging by defining
 * boolean system properties for org.kopitubruk.util.json.useJNDI,
 * org.kopitubruk.util.json.registerMBean or org.kopitubruk.util.json.logging
 * respectively as false.  System properties may be set on the java command
 * line using the "-D" flag or possibly programmatically if your program has
 * permission to do it and does so before this class is loaded.  If logging
 * is not set via a system property at all, then JDNI can also be used to
 * disable logging by setting the boolean named "org/kopitubruk/util/json/logging".
 * <p>
 * You can also set the appName as in "-DappName=MyApp".  The appName is used
 * in the MBean ObjectName and is recommended when this library is used with
 * multiple apps in the same web tier container.  The appName may also be set
 * via JNDI as a String in same json context as the other JNDI variables.
 *
 * @see JSONConfig
 * @author Bill Davidson
 */
public class JSONConfigDefaults implements JSONConfigDefaultsMBean, Serializable
{
    private static Log s_log = null;

    // Default flag values.
    private static volatile boolean validatePropertyNames;
    private static volatile boolean detectDataStructureLoops;
    private static volatile boolean escapeBadIdentifierCodePoints;
    private static volatile boolean fullJSONIdentifierCodePoints;

    private static volatile boolean encodeNumericStringsAsNumbers;
    private static volatile boolean escapeNonAscii;
    private static volatile boolean unEscapeWherePossible;
    private static volatile boolean escapeSurrogates;
    private static volatile boolean passThroughEscapes;
    private static volatile boolean encodeDatesAsStrings;
    private static volatile boolean reflectUnknownObjects;
    private static volatile boolean preciseIntegers;
    private static volatile boolean smallNumbers;
    private static volatile boolean usePrimitiveArrays;

    private static volatile boolean quoteIdentifier;
    private static volatile boolean useECMA6;
    private static volatile boolean allowReservedWordsInIdentifiers;
    private static volatile boolean encodeDatesAsObjects;

    // Other defaults.
    private static volatile Locale locale;
    private static volatile Map<Class<? extends Number>,NumberFormat> numberFormatMap;
    private static volatile DateFormat dateGenFormat;
    private static volatile List<DateFormat> dateParseFormats;
    private static volatile IndentPadding indentPadding = null;
    private static volatile Map<Class<?>,JSONReflectedClass> reflectClasses = null;
    private static volatile int reflectionPrivacy;

    // stored for deregistration on unload.
    private static ObjectName mBeanName = null;

    // the singleton, which has no instance data; only MBean methods.
    private static JSONConfigDefaults jsonConfigDefaults;

    // logging.
    private static boolean logging;

    // reflection support.
    private static ClassLoader classLoader;

    /*
     * Initialize static data.
     */
    static {
        // the singleton.
        jsonConfigDefaults = new JSONConfigDefaults();

        // copy reference to shorten code.
        JSONConfigDefaults d = jsonConfigDefaults;

        // annoying that there's no static equivalent to "this".
        Class<?> thisClass = d.getClass();

        // needed for loading classes for reflection.
        classLoader = thisClass.getClassLoader();

        String pkgName = thisClass.getPackage().getName();

        // allow disabling JNDI, MBean and logging from the command line and setting the appName.
        String appName = System.getProperty(pkgName+'.'+"appName", null);
        boolean useJNDI = Boolean.parseBoolean(System.getProperty(pkgName+".useJNDI", "true"));
        boolean registerMBean = Boolean.parseBoolean(System.getProperty(pkgName+'.'+"registerMBean", "true"));

        String loggingProperty = System.getProperty(pkgName+'.'+"logging");
        if ( loggingProperty != null ){
            logging = Boolean.parseBoolean(loggingProperty);
        }else{
            logging = true;
        }

        if ( !(useJNDI || registerMBean) ){
            // bundle not used and logging is only used for JNDI and MBeans.
            logging = false;
        }

        if ( logging ){
            s_log = LogFactory.getLog(thisClass);
        }

        if ( useJNDI ){
            Map<String,String> results = new HashMap<>();
            results.put("appName", appName);
            registerMBean = initJNDI(loggingProperty, registerMBean, appName, results);
            appName = results.get("appName");
        }

        if ( registerMBean ){
            initMBean(appName);
        }
    }

    /**
     * Do JNDI Initializations.
     *
     * @param loggingProperty System property for logging flag.
     * @param registerMBean boolean system property for registering the mbean.
     * @param appName the appName if any
     * @param results a map to hold additional results
     * @return the value of registerMBean which might have changed during the JNDI lookups.
     */
    private static boolean initJNDI( String loggingProperty, boolean registerMBean, String appName, Map<String,String> results )
    {
        JSONConfigDefaults d = getInstance();
        Class<?> thisClass = d.getClass();
        String pkgName = thisClass.getPackage().getName();
        ResourceBundle bundle = null;
        if ( logging ){
            bundle = JSONUtil.getBundle(getLocale());
        }
        // Look for defaults in JNDI.
        try{
            Context ctx = JNDIUtil.getEnvContext(pkgName.replaceAll("\\.", "/"));

            if ( loggingProperty == null ){
                // logging was not set by a system property. allow JNDI override.
                logging = getBoolean(ctx, "logging", logging);
                if ( logging ){
                    if ( s_log == null ){
                        s_log = LogFactory.getLog(thisClass);
                    }
                    if ( bundle == null ){
                        bundle = JSONUtil.getBundle(getLocale());
                    }
                }else{
                    s_log = null;
                }
            }

            registerMBean = getBoolean(ctx, "registerMBean", registerMBean);

            if ( registerMBean && appName == null ){
                appName = getString(ctx, "appName", null);
                results.put("appName", appName);
            }

            // locale.
            String languageTag = getString(ctx, "locale", null);
            if ( languageTag != null ){
                d.setLocale(languageTag);
                if ( logging ){
                    // possibly changed the locale.  redo the bundle.
                    bundle = JSONUtil.getBundle(getLocale());
                }
            }

            loadDateFormatsFromJNDI(ctx);
            loadReflectClassesFromJNDI(ctx);
            setFlagsFromJNDI(ctx);

            reflectionPrivacy = getInt(ctx, "reflectionPrivacy", reflectionPrivacy);
            try{
                ReflectUtil.confirmPrivacyLevel(reflectionPrivacy, new JSONConfig());
            }catch ( JSONReflectionException ex ){
                if ( logging ){
                    s_log.debug(ex.getLocalizedMessage(), ex);
                }
                reflectionPrivacy = ReflectUtil.PUBLIC;
            }
        }catch ( Exception e ){
            // Nothing set in JNDI.  Use code defaults.  Not a problem.
            if ( logging ){
                s_log.debug(bundle.getString("badJNDIforConfig"), e);
            }
        }

<<<<<<< HEAD
                // default reflection classes.
                int maxReflectIndex = getInt(ctx, "maxReflectIndex", -1);
                if ( maxReflectIndex >= 0 ){
                    List<String> classNames = new ArrayList<String>();
                    for ( int i = 0; i <= maxReflectIndex; i++ ){
                        String className = getString(ctx, "reflectClass" + i, null);
                        if ( className != null ){
                            classNames.add(className);
                        }
                    }
                    List<Class<?>> classes = new ArrayList<Class<?>>(classNames.size());
                    for ( String className : classNames ){
                        try{
                            classes.add(getClassByName(className));
                        }catch ( MBeanException e ){
                            // Not actually an MBean operation at this point.
=======
        return registerMBean;
    }

    /**
     * Load date formats from JNDI, if any.
     *
     * @param ctx The context to use.
     */
    private static void loadDateFormatsFromJNDI( Context ctx )
    {
        JSONConfigDefaults d = getInstance();

        // date generation format.
        String dgf = getString(ctx, "dateGenFormat", null);
        if ( dgf != null ){
            d.setDateGenFormat(dgf);
        }

        // date parse formats.
        for ( int i = 0; i < 16; i++ ){
            String dpf = getString(ctx, "dateParseFormat" + i, null);
            if ( dpf != null ){
                d.addDateParseFormat(dpf);
            }
        }
    }

    /**
     * Load reflection classes from JNDI, if any.
     *
     * @param ctx The context to use.
     */
    private static void loadReflectClassesFromJNDI( Context ctx )
    {
        // default reflection classes.
        int maxReflectIndex = getInt(ctx, "maxReflectIndex", -1);
        if ( maxReflectIndex >= 0 ){
            List<String> classNames = new ArrayList<>();
            for ( int i = 0; i <= maxReflectIndex; i++ ){
                String className = getString(ctx, "reflectClass" + i, null);
                if ( className != null ){
                    classNames.add(className);
                }
            }
            List<JSONReflectedClass> classes = new ArrayList<>(classNames.size());
            for ( String className : classNames ){
                String[] parts = className.split(",");
                try{
                    Class<?> clazz = getClassByName(parts[0]);
                    Set<String> fields = null;
                    if ( parts.length > 1 ){
                        fields = new LinkedHashSet<>();
                        for ( int i = 1; i < parts.length; i++ ){
                            String fieldName = parts[i].trim();
                            if ( fieldName.length() > 0 ){
                                fields.add(fieldName);
                            }
                        }
                        if ( fields.size() < 1 ){
                            fields = null;
>>>>>>> a2984f66
                        }
                        classes.add(new JSONReflectedClass(clazz, fields));
                    }
                }catch ( MBeanException e ){
                    // Not actually an MBean operation at this point.
                }
            }
            addReflectClasses(classes);
        }
    }

    /**
     * Initialize the boolean flags from JNDI.
     *
     * @param ctx The context to use.
     */
    private static void setFlagsFromJNDI( Context ctx )
    {
        JSONConfigDefaults d = getInstance();

        // validation flags.
        d.setValidatePropertyNames(getBoolean(ctx, "validatePropertyNames", validatePropertyNames));
        d.setDetectDataStructureLoops(getBoolean(ctx, "detectDataStructureLoops", detectDataStructureLoops));
        d.setEscapeBadIdentifierCodePoints(getBoolean(ctx, "escapeBadIdentifierCodePoints", escapeBadIdentifierCodePoints));
        d.setFullJSONIdentifierCodePoints(getBoolean(ctx, "fullJSONIdentifierCodePoints", fullJSONIdentifierCodePoints));

        // safe alternate encoding options.
        d.setEncodeNumericStringsAsNumbers(getBoolean(ctx, "encodeNumericStringsAsNumbers", encodeNumericStringsAsNumbers));
        d.setEscapeNonAscii(getBoolean(ctx, "escapeNonAscii", escapeNonAscii));
        d.setUnEscapeWherePossible(getBoolean(ctx, "unEscapeWherePossible", unEscapeWherePossible));
        d.setEscapeSurrogates(getBoolean(ctx, "escapeSurrogates", escapeSurrogates));
        d.setPassThroughEscapes(getBoolean(ctx, "passThroughEscapes", passThroughEscapes));
        d.setEncodeDatesAsStrings(getBoolean(ctx, "encodeDatesAsStrings", encodeDatesAsStrings));
        d.setReflectUnknownObjects(getBoolean(ctx, "reflectUnknownObjects", reflectUnknownObjects));
        d.setPreciseIntegers(getBoolean(ctx, "preciseIntegers", preciseIntegers));
        d.setSmallNumbers(getBoolean(ctx, "smallNumbers", smallNumbers));
        d.setUsePrimitiveArrays(getBoolean(ctx, "usePrimitiveArrays", usePrimitiveArrays));

        // non-standard encoding options.
        d.setQuoteIdentifier(getBoolean(ctx, "quoteIdentifier", quoteIdentifier));
        d.setUseECMA6(getBoolean(ctx, "useECMA6CodePoints", useECMA6));
        d.setAllowReservedWordsInIdentifiers(getBoolean(ctx, "allowReservedWordsInIdentifiers", allowReservedWordsInIdentifiers));
        d.setEncodeDatesAsObjects(getBoolean(ctx, "encodeDatesAsObjects", encodeDatesAsObjects));
    }

    /**
     * Initialize the JMX MBean for this class.
     *
     * @param appName The name of the app.
     */
    private static void initMBean( String appName )
    {
        JSONConfigDefaults d = getInstance();
        ResourceBundle bundle = null;
        if ( logging ){
            bundle = JSONUtil.getBundle(getLocale());
        }
        try{
            // Register an instance with MBean server if one is available.
            MBeanServer mBeanServer = ManagementFactory.getPlatformMBeanServer();

            mBeanName = JMXUtil.getObjectName(d, appName);
            mBeanServer.registerMBean(d, mBeanName);
            if ( logging ){
                s_log.debug(String.format(bundle.getString("registeredMbean"), mBeanName));
            }
        }catch ( Exception e ){
            // No MBean server.  Not a problem.
            if ( logging ){
                s_log.debug(bundle.getString("couldntRegisterMBean"), e);
            }
        }
    }

    /**
     * Return the JSONConfigDefaults singleton instance.
     *
     * @return the JSONConfigDefaults singleton instance.
     */
    public static JSONConfigDefaults getInstance()
    {
        return jsonConfigDefaults;
    }

    /**
     * This class should only be instantiated by the static block.  All others
     * should use {@link #getInstance()} to get that instance.
     */
    private JSONConfigDefaults()
    {
        setCodeDefaults();
    }

    /**
     * Reset all defaults to their original unmodified values.  This
     * overrides JNDI and previous MBean changes.
     * <p>
     * Accessible via MBean server.
     */
    @Override
    public void setCodeDefaults()
    {
        synchronized ( this.getClass() ){
            validatePropertyNames = true;
            detectDataStructureLoops = true;
            escapeBadIdentifierCodePoints = false;
            fullJSONIdentifierCodePoints = false;

            encodeNumericStringsAsNumbers = false;
            escapeNonAscii = false;
            unEscapeWherePossible = false;
            escapeSurrogates = false;
            passThroughEscapes = false;
            encodeDatesAsStrings = false;
            reflectUnknownObjects = false;
            preciseIntegers = false;
            smallNumbers = false;
            usePrimitiveArrays = false;

            quoteIdentifier = true;
            useECMA6 = false;
            allowReservedWordsInIdentifiers = false;
            encodeDatesAsObjects = false;

            locale = null;
            numberFormatMap = null;
            dateGenFormat = null;
            dateParseFormats = null;
            indentPadding = null;
            reflectClasses = null;
            reflectionPrivacy = ReflectUtil.PUBLIC;
        }
    }

    /**
     * <p>
     * When this package is used by a webapp, and you have an MBean server in your
     * environment, then you should create a ServletContextListener and call this
     * in its ServletContextListener.contextDestroyed(ServletContextEvent)
     * method to remove the MBean when the webapp is unloaded or reloaded.
     * </p>
     * <pre><code>
     * public class AppCleanUp implements ServletContextListener
     * {
     *     public void contextDestroyed( ServletContextEvent sce )
     *     {
     *         JSONConfigDefaults.clearMBean();
     *     }
     * }
     * </code></pre>
     * <p>
     * You should add it to your web.xml for your webapp like this (assuming
     * you named it org.myDomain.web.app.AppCleanUp).
     * </p>
     * <pre>{@code <listener>
     *   <listener-class>org.myDomain.web.app.AppCleanUp</listener-class>
     * </listener>}</pre>
     * <p>
     * Note that the logging from this method may not work if the logging is
     * removed/disabled before this method is called.
     */
    public static synchronized void clearMBean()
    {
        if ( mBeanName != null ){
            ResourceBundle bundle = JSONUtil.getBundle(getLocale());
            try{
                MBeanServer mBeanServer = ManagementFactory.getPlatformMBeanServer();
                mBeanServer.unregisterMBean(mBeanName);
                if ( logging ){
                    s_log.debug(String.format(bundle.getString("unregistered"), mBeanName));
                }
            }catch ( Exception e ){
                if ( logging ){
                    s_log.error(String.format(bundle.getString("couldntUnregister"), mBeanName), e);
                }
            }finally{
                // don't try again.
                mBeanName = null;
            }
        }
    }

    /**
     * Apply defaults to the given {@link JSONConfig} object.
     *
     * @param cfg The config object to initialize with defaults.
     * @param loc The locale.
     * @since 1.5
     */
    static synchronized void initJSONConfig( JSONConfig cfg, Locale loc )
    {
        cfg.setLocale(loc);

        // formats
        cfg.addNumberFormats(getNumberFormatMap());
        cfg.setDateGenFormat(getDateGenFormat());
        cfg.addDateParseFormats(getDateParseFormats());
        cfg.setReflectionPrivacy(reflectionPrivacy);

        if ( reflectClasses != null ){
            Collection<JSONReflectedClass> refClasses = reflectClasses.values();
            List<JSONReflectedClass> refCopy = new ArrayList<>(refClasses.size());
            for ( JSONReflectedClass refClass : refClasses ){
                refCopy.add(refClass.clone());
            }
            cfg.addReflectClasses(refCopy);
        }

        // validation options.
        cfg.setValidatePropertyNames(validatePropertyNames);
        cfg.setDetectDataStructureLoops(detectDataStructureLoops);
        cfg.setEscapeBadIdentifierCodePoints(escapeBadIdentifierCodePoints);
        cfg.setFullJSONIdentifierCodePoints(fullJSONIdentifierCodePoints);

        // various alternate encoding options.
        cfg.setEncodeNumericStringsAsNumbers(encodeNumericStringsAsNumbers);
        cfg.setEscapeNonAscii(escapeNonAscii);
        cfg.setUnEscapeWherePossible(unEscapeWherePossible);
        cfg.setEscapeSurrogates(escapeSurrogates);
        cfg.setPassThroughEscapes(passThroughEscapes);
        cfg.setEncodeDatesAsStrings(encodeDatesAsStrings);
        cfg.setReflectUnknownObjects(reflectUnknownObjects);
        cfg.setPreciseNumbers(preciseIntegers);
        cfg.setSmallNumbers(smallNumbers);
        cfg.setUsePrimitiveArrays(usePrimitiveArrays);

        // non-standard JSON options.
        cfg.setQuoteIdentifier(quoteIdentifier);
        cfg.setUseECMA6(useECMA6);
        cfg.setAllowReservedWordsInIdentifiers(allowReservedWordsInIdentifiers);
        cfg.setEncodeDatesAsObjects(encodeDatesAsObjects);

        // indent padding, if any.
        if ( indentPadding == null ){
            cfg.setIndentPadding(indentPadding);
        }else{
            cfg.setIndentPadding(indentPadding.clone());
        }
    }

    /**
     * Get the default locale for new {@link JSONConfig} objects.  If a
     * default locale has not been set, then the locale returned
     * by {@link Locale#getDefault()} will be returned.
     *
     * @return the default locale.
     */
    public static synchronized Locale getLocale()
    {
        return locale != null ? locale : Locale.getDefault();
    }

    /**
     * Set a default locale for new {@link JSONConfig} objects to use.
     *
     * @param loc the default locale.
     */
    public static synchronized void setLocale( Locale loc )
    {
        locale = loc;
    }

    /**
     * Set the default locale for new {@link JSONConfig} objects to use.
     * <p>
     * Accessible via MBean server.
     *
     * @param languageTag A language tag used to create a {@link Locale}
     */
    @Override
    public void setLocale( String languageTag )
    {
        if ( languageTag != null ){
            String[] loc = languageTag.split("[-_]");
            switch ( loc.length ){
                case 1: setLocale(new Locale(loc[0])); break;
                case 2: setLocale(new Locale(loc[0], loc[1])); break;
                default: setLocale(new Locale(loc[0], loc[1], loc[2])); break;
            }
        }else{
            setLocale((Locale)null);
        }
    }

    /**
     * Get the number format map.
     *
     * @return the number format map.
     */
    static Map<Class<? extends Number>,NumberFormat> getNumberFormatMap()
    {
        return numberFormatMap;
    }

    /**
     * Get the number format for the given class.
     *
     * @param numericClass A class.
     * @return A number format or null if one has not been set.
     */
    public static synchronized NumberFormat getNumberFormat( Class<? extends Number> numericClass )
    {
        return numberFormatMap != null ? numberFormatMap.get(numericClass) : null;
    }

    /**
     * Get the number format for the class of the given numeric type.
     *
     * @param num An object that implements {@link Number}.
     * @return A number format or null if one has not been set.
     */
    public static NumberFormat getNumberFormat( Number num )
    {
        return num != null ? getNumberFormat(num.getClass()) : null;
    }

    /**
     * Add a default number format for a particular type that extends Number.
     * This will be applied to all new {@link JSONConfig} objects that are created after
     * this in the same class loader.  The format is cloned for thread safety.
     *
     * @param numericClass The class.
     * @param fmt The number format.
     */
    public static void addNumberFormat( Class<? extends Number> numericClass, NumberFormat fmt )
    {
        if ( numericClass != null ){
            if ( fmt == null ){
                removeNumberFormat(numericClass);
            }else{
                Map<Class<? extends Number>,NumberFormat> numFmtMap = new HashMap<Class<? extends Number>,NumberFormat>(2);
                numFmtMap.put(numericClass, fmt);
                // handles null checking and cloning.
                addNumberFormats(numFmtMap);
            }
        }
    }

    /**
     * Add a default number format for a particular type that extends Number.
     * This will be applied to all new {@link JSONConfig} objects that are created after
     * this in the same class loader.  The format is cloned for thread safety.
     *
     * @param numericType The object.
     * @param fmt The number format.
     */
    public static void addNumberFormat( Number numericType, NumberFormat fmt )
    {
        if ( numericType != null ){
            addNumberFormat(numericType.getClass(), fmt);
        }
    }

    /**
     * Add a map of number formats to the current map of number formats.
     * The formats are cloned for thread safety.
     *
     * @param numFmtMap The input map.
     * @since 1.4
     */
    public static synchronized void addNumberFormats( Map<Class<? extends Number>,NumberFormat> numFmtMap )
    {
        numberFormatMap = mergeFormatMaps(numberFormatMap, numFmtMap);
    }

    /**
     * Merge two maps of number formats and clone the formats of the
     * source map as they are merged into the destination map.
     *
     * @param dest The destination map to be added to.
     * @param src The source map to add.
     * @return The merged map.
     */
    static Map<Class<? extends Number>,NumberFormat> mergeFormatMaps(
                                Map<Class<? extends Number>,NumberFormat> dest,
                                Map<Class<? extends Number>,NumberFormat> src )
    {
        Map<Class<? extends Number>,NumberFormat> result = dest;

        if ( src != null ){
            if ( result == null ){
                result = new HashMap<Class<? extends Number>,NumberFormat>(src);
                List<Class<? extends Number>> badKeys = null;
                // clone the formats.
                for ( Entry<Class<? extends Number>,NumberFormat> entry : result.entrySet() ){
                    if ( entry.getKey() != null && entry.getValue() != null ){
                        entry.setValue((NumberFormat)entry.getValue().clone());
                    }else{
                        // a pox on anyone who causes this to happen.
                        if ( badKeys == null ){
                            badKeys = new ArrayList<Class<? extends Number>>();
                        }
                        badKeys.add(entry.getKey());
                    }
                }
                if ( badKeys != null ){
                    // clean out the bad keys.
                    for ( Class<? extends Number> numericClass : badKeys ){
                        result.remove(numericClass);
                    }
                    if ( result.size() < 1 ){
                        result = null;
                    }else{
                        result = new HashMap<Class<? extends Number>,NumberFormat>(result);
                    }
                }
            }else{
                int size = result.size();
                for ( Entry<Class<? extends Number>,NumberFormat> entry : src.entrySet() ){
                    // only use good entries.
                    if ( entry.getKey() != null && entry.getValue() != null ){
                        result.put(entry.getKey(), (NumberFormat)entry.getValue().clone());
                    }
                }
                if ( result.size() > size ){
                    result = new HashMap<Class<? extends Number>,NumberFormat>(result);
                }
            }
        }

        return result;
    }

    /**
     * Remove the requested class from the default number formats.
     *
     * @param numericClass The class.
     */
    public static synchronized void removeNumberFormat( Class<? extends Number> numericClass )
    {
        if ( numberFormatMap != null && numericClass != null ){
            int size = numberFormatMap.size();
            numberFormatMap.remove(numericClass);
            if ( numberFormatMap.size() < 1 ){
                numberFormatMap = null;
            }else if ( numberFormatMap.size() < size ){
                numberFormatMap = new HashMap<Class<? extends Number>,NumberFormat>(numberFormatMap);
            }
        }
    }

    /**
     * Remove the requested class from the default number formats.
     *
     * @param num An object that implements {@link Number}.
     */
    public static void removeNumberFormat( Number num )
    {
        if ( num != null ){
            removeNumberFormat(num.getClass());
        }
    }

    /**
     * Clear any default number formats.
     * <p>
     * Accessible via MBean server.
     *
     * @since 1.4
     */
    @Override
    public void clearNumberFormats()
    {
        synchronized ( this.getClass() ){
            numberFormatMap = null;
        }
    }

    /**
     * Get the date string generation format.
     *
     * @return the dateFormat
     * @since 1.4
     */
    static DateFormat getDateGenFormat()
    {
        return dateGenFormat;
    }

    /**
     * Set the date string generation format used when encodeDatesAsStrings
     * or encodeDatesAsObjects is true.
     *
     * @param fmt the dateFormat to set
     * @since 1.4
     */
    public static synchronized void setDateGenFormat( DateFormat fmt )
    {
        dateGenFormat = fmt;
    }

    /**
     * Set the date format used for date string generation when
     * encodeDatesAsStrings or encodeDatesAsObjects is true.
     * <p>
     * Accessible via MBean server.
     *
     * @param fmtStr passed to the constructor for
     * {@link SimpleDateFormat#SimpleDateFormat(String,Locale)} using
     * the result of {@link #getLocale()}.
     * @return the format that is created.
     * @since 1.4
     */
    @Override
    public DateFormat setDateGenFormat( String fmtStr )
    {
        DateFormat fmt = null;
        if ( fmtStr != null ){
            fmt = new SimpleDateFormat(fmtStr, getLocale());
            setDateGenFormat(fmt);
        }else{
            setDateGenFormat((DateFormat)null);
        }
        return fmt;
    }

    /**
     * Clear date generation format. This means that if any special date
     * generation handling is enabled, then it will use the default ISO 8601
     * format.
     * <p>
     * Accessible via MBean server.
     *
     * @since 1.4
     */
    @Override
    public void clearDateGenFormat()
    {
        synchronized ( this.getClass() ){
            dateGenFormat = null;
        }
    }

    /**
     * Get the list of date parsing formats used by the parser when
     * encodeDatesAsStrings or encodeDatesAsObjects is true.
     *
     * @return the list of date parsing formats.
     * @since 1.4
     */
    static List<DateFormat> getDateParseFormats()
    {
        return dateParseFormats;
    }

    /**
     * Add a date parsing format to the list of parsing formats used
     * by the parser when encodeDatesAsStrings or encodeDatesAsObjects
     * is true.  When parsing date strings, they will be used in the
     * same order that they were added.
     *
     * @param fmt A date parsing format.
     * @since 1.4
     */
    public static void addDateParseFormat( DateFormat fmt )
    {
        if ( fmt != null ){
            addDateParseFormats(Arrays.asList(fmt));
        }
    }

    /**
     * Add a date parsing format to the list of date parsing formats
     * used by the parser when encodeDatesAsStrings or
     * encodeDatesAsObjects is true.
     * <p>
     * Accessible via MBean server.
     *
     * @param fmtStr Passed to
     * {@link SimpleDateFormat#SimpleDateFormat(String,Locale)} using
     * the result of {@link #getLocale()}.
     * @return The format that gets created.
     * @since 1.4
     */
    @Override
    public DateFormat addDateParseFormat( String fmtStr )
    {
        DateFormat fmt = new SimpleDateFormat(fmtStr, getLocale());
        addDateParseFormat(fmt);
        return fmt;
    }

    /**
     * Add a collection of date parsing format to the list of date
     * parsing formats used by the parser when encodeDatesAsStrings
     * or encodeDatesAsObjects is true.
     *
     * @param fmts A collection of date parsing formats.
     * @since 1.4
     */
    public static synchronized void addDateParseFormats( Collection<? extends DateFormat> fmts )
    {
        dateParseFormats = addDateParseFormats(dateParseFormats, fmts);
    }

    /**
     * Add the source collection of formats to the destination list of formats.
     *
     * @param dest The destination list.
     * @param src The source list.
     * @return The new list of formats.
     */
    static List<DateFormat> addDateParseFormats( List<DateFormat> dest, Collection<? extends DateFormat> src )
    {
        List<DateFormat> result = dest;

        if ( src != null ){
            ArrayList<DateFormat> cloneSrc = new ArrayList<DateFormat>(src.size());
            for ( DateFormat fmt : src ){
                if ( fmt != null ){
                    // clone because DateFormat's are not thread safe.
                    cloneSrc.add((DateFormat)fmt.clone());
                }
            }

            if ( cloneSrc.size() > 0 ){
                if ( result == null ){
                    // adjust size if there were nulls.
                    cloneSrc.trimToSize();
                    result = cloneSrc;
                }else{
                    List<DateFormat> tmp = new ArrayList<DateFormat>(result.size() + cloneSrc.size());
                    tmp.addAll(result);
                    tmp.addAll(cloneSrc);
                    result = tmp;
                }
            }
        }

        return result;
    }

    /**
     * Clear any date parse formats from the list of formats used by the parser
     * when encodeDatesAsStrings or encodeDatesAsObjects is true.
     * <p>
     * Accessible via MBean server.
     */
    @Override
    public void clearDateParseFormats()
    {
        synchronized ( this.getClass() ){
            dateParseFormats = null;
        }
    }

    /**
     * Get the default indent padding object.
     *
     * @return the padding object.
     * @since 1.7
     */
    public static synchronized IndentPadding getIndentPadding()
    {
        return indentPadding;
    }

    /**
     * Set the padding object.
     *
     * @param indentPadding the default indent padding object.
     * @since 1.7
     */
    public static synchronized void setIndentPadding( IndentPadding indentPadding )
    {
        JSONConfigDefaults.indentPadding = indentPadding;
    }

    /**
     * Get the reflection privacy level.
     * <p>
     * Accessible via MBean server.
     *
     * @return the reflection privacy level.
     * @since 1.9
     */
    @Override
    public int getReflectionPrivacy()
    {
        return reflectionPrivacy;
    }

    /**
     * Set the privacy level for reflection. Default is
     * {@link ReflectUtil#PUBLIC}.
     * <p>
     * Accessible via MBean server.
     *
     * @param dflt the level to set
     * @throws MBeanException If the privacy level is not allowed.
     * @see ReflectUtil#PRIVATE
     * @see ReflectUtil#PACKAGE
     * @see ReflectUtil#PROTECTED
     * @see ReflectUtil#PUBLIC
     * @since 1.9
     */
    @Override
    public void setReflectionPrivacy( int dflt ) throws MBeanException
    {
        try{
            synchronized ( this.getClass() ){
                reflectionPrivacy = ReflectUtil.confirmPrivacyLevel(dflt, new JSONConfig());
            }
        }catch ( JSONReflectionException e ){
            if ( logging ){
                s_log.error(e.getLocalizedMessage(), e);
            }
            throw new MBeanException(e);   // MBeans should only throw MBeanExceptions.
        }
    }

    /**
     * Return true if the given class is in the set of classes being
     * automatically reflected.
     *
     * @param refClass The reflected class.
     * @return true if the class is automatically reflected.
     * @since 1.9
     */
    public static synchronized boolean isReflectClass( JSONReflectedClass refClass )
    {
        return reflectClasses == null ? false : reflectClasses.containsKey(refClass.getObjClass());
    }

    /**
     * Return true if objects with the same class given object are in the set of
     * classes being automatically reflected.
     *
     * @param obj An object to check
     * @return true if objects of the same type are reflected.
     * @since 1.9
     */
    public static boolean isReflectClass( Object obj )
    {
        return obj == null ? false : isReflectClass(ensureReflectedClass(obj));
    }

    /**
     * Return the JSONReflectedClass for this object if it is stored as a default.
     *
     * @param obj The class to look up.
     * @return the reflected class object or null if not found.
     */
    public static JSONReflectedClass getReflectedClass( Object obj )
    {
        return reflectClasses.get(getClass(obj));
    }

    /**
     * Add the class of the given object to the set of classes that
     * automatically get reflected.
     *
     * @param obj The object whose class to add to the reflect list.
     * @since 1.9
     */
    public static synchronized void addReflectClass( Object obj )
    {
        reflectClasses = addReflectClass(reflectClasses, obj);
    }

    /**
     * Add the classes of all of the given objests to the list of classes
     * that automatically get reflected.
     *
     * @param classes The objects to reflect.
     * @since 1.9
     */
    public static synchronized void addReflectClasses( Collection<?> classes )
    {
        reflectClasses = addReflectClasses(reflectClasses, classes);
    }

    /**
     * Remove the given class from the list of automatically reflected
     * classes.
     *
     * @param obj An object of the type to be removed from the reflect list.
     * @since 1.9
     */
    public static synchronized void removeReflectClass( Object obj )
    {
        reflectClasses = removeReflectClass(reflectClasses, obj);
    }

    /**
     * Remove the classes of the given objects from the set of classes
     * that automatically get reflected.
     *
     * @param classes The classes to remove.
     * @since 1.9
     */
    public static synchronized void removeReflectClasses( Collection<?> classes )
    {
        reflectClasses = removeReflectClasses(reflectClasses, classes);
    }

    /**
     * Clear all reflection classes, disabling all default automatic reflection.
     *
     * @since 1.9
     */
    @Override
    public void clearReflectClasses()
    {
        synchronized ( this.getClass() ){
            reflectClasses = null;
        }
    }

    /**
     * Add the given class to the set of classes to be reflected.
     *
     * @param className The name of the class suitable for
     * (@link {@link ClassLoader#loadClass(String)}}.
     * @throws MBeanException If there's a problem loading the class.
     * @since 1.9
     */
    @Override
    public void addReflectClassByName( String className ) throws MBeanException
    {
        addReflectClass(getClassByName(className));
    }

    /**
     * Remove the given class from the set of classes to be reflected.
     *
     * @param className The name of the class suitable for
     * (@link {@link ClassLoader#loadClass(String)}}.
     * @throws MBeanException If there's a problem loading the class.
     * @since 1.9
     */
    @Override
    public void removeReflectClassByName( String className ) throws MBeanException
    {
        removeReflectClass(getClassByName(className));
    }

    /**
     * Get a string with newline separated list of classes that get reflected.
     *
     * @return A string with newline separated list of classes that get reflected.
     * @since 1.9
     */
    @Override
    public String listReflectedClasses()
    {
        List<JSONReflectedClass> refClasses = null;
        synchronized ( this.getClass() ){
            if ( reflectClasses != null ){
<<<<<<< HEAD
                refClasses = new ArrayList<Class<?>>(reflectClasses);
=======
                refClasses = new ArrayList<>(reflectClasses.values());
>>>>>>> a2984f66
            }
        }
        StringBuilder result = new StringBuilder();
        if ( refClasses != null ){
<<<<<<< HEAD
            List<String> classes = new ArrayList<String>(refClasses.size());
            for ( Class<?> clazz : refClasses ){
=======
            List<String> classes = new ArrayList<>(refClasses.size());
            for ( JSONReflectedClass refClass : refClasses ){
                Class<?> clazz = refClass.getObjClass();
>>>>>>> a2984f66
                classes.add(clazz.getCanonicalName());
            }
            Collections.sort(classes);
            for ( String className : classes ){
                result.append(className).append('\n');
            }
        }
        return result.toString();
    }

    /**
     * Get the class object for the given class name.
     *
     * @param className The name of the class.
     * @return The class object for that class.
     * @throws MBeanException If there's an error loading the class.
     * @since 1.9
     */
    private static Class<?> getClassByName( String className ) throws MBeanException
    {
        try{
            return classLoader.loadClass(className);
        }catch ( ClassNotFoundException e ){
            ResourceBundle bundle = JSONUtil.getBundle(getLocale());
            String msg = String.format(bundle.getString("couldntLoadClass"), className);
            if ( logging ){
                s_log.error(msg, e);
            }
            throw new MBeanException(e, msg);   // MBeans should only throw MBeanExceptions.
        }
    }

    /**
     * Add the given class to the given list of automatically reflected
     * classes.
     *
     * @param refClasses The current set of reflected classes.
     * @param obj An object of the types to be added from the reflect set.
     * @return The modified set of reflect classes or null if there are none.
     * @since 1.9
     */
    static Map<Class<?>,JSONReflectedClass> addReflectClass( Map<Class<?>,JSONReflectedClass> refClasses, Object obj )
    {
        return obj == null ? refClasses : addReflectClasses(refClasses, Arrays.asList(obj));
    }

    /**
     * Add the given classes to the given list of automatically reflected classes.
     *
     * @param refClasses The current set of reflected classes.
     * @param classes A collection of objects of the types to be added from the reflect set.
     * @return The modified set of reflect classes or null if there are none.
     * @since 1.9
     */
    static Map<Class<?>,JSONReflectedClass> addReflectClasses( Map<Class<?>,JSONReflectedClass> refClasses, Collection<?> classes )
    {
        if ( classes == null || classes.size() < 1 ){
            return refClasses;
        }

        boolean didSomething = false;
        if ( refClasses == null ){
<<<<<<< HEAD
            refClasses = new HashSet<Class<?>>();
=======
            refClasses = new HashMap<>();
>>>>>>> a2984f66
            didSomething = true;
        }

        for ( Object obj : classes ){
            if ( obj != null ){
                JSONReflectedClass refClass = ensureReflectedClass(obj);
                if ( refClass != null ){
                    Class<?> clazz = refClass.getObjClass();
                    if ( ! refClasses.containsKey(clazz) ){
                        didSomething = true;
                    }
                    refClasses.put(clazz, refClass);
                }
            }
        }

        if ( didSomething ){
            refClasses = trimClasses(refClasses);
        }

        return refClasses;
    }

    /**
     * Remove the given classes from the given list of automatically reflected
     * classes.
     *
     * @param refClasses The current set of reflected classes.
     * @param obj An object of the type to be removed from the reflect set.
     * @return The modified set of reflect classes or null if there are none left.
     */
    static Map<Class<?>,JSONReflectedClass> removeReflectClass( Map<Class<?>,JSONReflectedClass> refClasses, Object obj )
    {
        return obj == null ? refClasses : removeReflectClasses(refClasses, Arrays.asList(obj));
    }

    /**
     * Remove the given classes from the given list of automatically reflected
     * classes.
     *
     * @param refClasses The current set of reflected classes.
     * @param classes A collection objects of the types to be removed from the reflect set.
     * @return The modified set of reflect classes or null if there are none left.
     * @since 1.9
     */
    static Map<Class<?>,JSONReflectedClass> removeReflectClasses( Map<Class<?>,JSONReflectedClass> refClasses, Collection<?> classes )
    {
        if ( classes == null || refClasses == null || classes.size() < 1 ){
            return refClasses;
        }

        boolean didSomething = false;
        for ( Object obj : classes ){
            if ( obj != null ){
                JSONReflectedClass refClass = ensureReflectedClass(obj);
                if ( refClass != null ){
                    Class<?> clazz = refClass.getObjClass();
                    if ( refClasses.containsKey(clazz) ){
                        refClasses.remove(clazz);
                        didSomething = true;
                    }
                }
            }
        }

        if ( didSomething ){
            refClasses = trimClasses(refClasses);
        }

        return refClasses;
    }

    /**
     * Get the {@link JSONReflectedClass} version of this object class.
     *
     * @param obj The object.
     * @return the {@link JSONReflectedClass} version of this object class.
     */
    static JSONReflectedClass ensureReflectedClass( Object obj )
    {
        if ( obj instanceof JSONReflectedClass ){
            if ( ((JSONReflectedClass)obj).getObjClass() != null  ){
                return (JSONReflectedClass)obj;
            }else{
                return null;
            }
        }else if ( obj != null ){
            return new JSONReflectedClass(getClass(obj), null);
        }else{
            return null;
        }
    }

    /**
     * Get the class of the given object or the object if it's a
     * class object.
     *
     * @param obj The object
     * @return The object's class.
     * @since 1.9
     */
    static Class<?> getClass( Object obj )
    {
        return obj instanceof Class ? (Class<?>)obj :
            (obj instanceof JSONReflectedClass ? ((JSONReflectedClass)obj).getObjClass() : obj.getClass());
    }

    /**
     * Trim the given set of classes down to size.
     *
     * @param refClasses The set to trim.
     * @return The trimmed set or null if empty.
     * @since 1.9
     */
    private static Map<Class<?>,JSONReflectedClass> trimClasses( Map<Class<?>,JSONReflectedClass> refClasses )
    {
<<<<<<< HEAD
        return refClasses.size() > 0 ? new HashSet<Class<?>>(refClasses) : null;
=======
        return refClasses.size() > 0 ? new HashMap<>(refClasses) : null;
>>>>>>> a2984f66
    }

    /**
     * Get the default validate property names policy.
     * <p>
     * Accessible via MBean server.
     *
     * @return The default validate property names policy.
     */
    @Override
    public boolean isValidatePropertyNames()
    {
        return validatePropertyNames;
    }

    /**
     * Set the default flag for validation of property names.
     * This will affect all new {@link JSONConfig} objects created after this call
     * within the same class loader.
     * <p>
     * Accessible via MBean server.
     *
     * @param dflt If true, then property names will be validated by default.
     */
    @Override
    public void setValidatePropertyNames( boolean dflt )
    {
        synchronized ( this.getClass() ){
            validatePropertyNames = dflt;
        }
    }

    /**
     * Get the default detect data structure loops policy.
     * Accessible via MBean server.
     *
     * @return The default detect data structure loops policy.
     */
    @Override
    public boolean isDetectDataStructureLoops()
    {
        return detectDataStructureLoops;
    }

    /**
     * Set the default flag for detecting data structure loops.  If true,
     * then if a loop in a data structure is found then a
     * {@link DataStructureLoopException} will be thrown.
     * This will affect all new {@link JSONConfig} objects created after this call
     * within the same class loader.
     * <p>
     * Accessible via MBean server.
     *
     * @param dflt If true, then the code will detect loops in data structures.
     */
    @Override
    public void setDetectDataStructureLoops( boolean dflt )
    {
        synchronized ( this.getClass() ){
            detectDataStructureLoops = dflt;
        }
    }

    /**
     * Get the default escape bad identifier code points policy.
     * <p>
     * Accessible via MBean server.
     *
     * @return The default escape bad identifier code points policy.
     */
    @Override
    public boolean isEscapeBadIdentifierCodePoints()
    {
        return escapeBadIdentifierCodePoints;
    }

    /**
     * If true, then any bad code points in identifiers will be escaped.
     * Default is false.
     * <p>
     * Accessible via MBean server.
     *
     * @param dflt if true, then any bad code points in identifiers will be escaped.
     */
    @Override
    public void setEscapeBadIdentifierCodePoints( boolean dflt )
    {
        synchronized ( this.getClass() ){
            escapeBadIdentifierCodePoints = dflt;
        }
    }

    /**
     * Get the full JSON identifier code points policy.
     * <p>
     * Accessible via MBean server.
     *
     * @return the fullJSONIdentifierCodePoints
     */
    @Override
    public boolean isFullJSONIdentifierCodePoints()
    {
        return fullJSONIdentifierCodePoints;
    }

    /**
     * If true, then the full set of identifier code points permitted by the
     * JSON standard will be allowed instead of the more restrictive set
     * permitted by the ECMAScript standard. Use of characters not permitted by
     * the ECMAScript standard will cause an error if parsed by Javascript
     * eval().
     * <p>
     * Accessible via MBean server.
     *
     * @param dflt If true, then allow all code points permitted by the JSON standard in identifiers.
     */
    @Override
    public void setFullJSONIdentifierCodePoints( boolean dflt )
    {
        synchronized ( this.getClass() ){
            fullJSONIdentifierCodePoints = dflt;
            if ( fullJSONIdentifierCodePoints ){
                quoteIdentifier = true;
            }
        }
    }

    /**
     * Get the default encode numeric strings as numbers policy.
     * <p>
     * Accessible via MBean server.
     *
     * @return The default encode numeric strings as numbers policy.
     */
    @Override
    public boolean isEncodeNumericStringsAsNumbers()
    {
        return encodeNumericStringsAsNumbers;
    }

    /**
     * Set the default flag for encoding of numeric strings as numbers.
     * <p>
     * Accessible via MBean server.
     *
     * @param dflt If true, then strings that look like valid JSON numbers
     * will be encoded as numbers.
     */
    @Override
    public void setEncodeNumericStringsAsNumbers( boolean dflt )
    {
        synchronized ( this.getClass() ){
            encodeNumericStringsAsNumbers = dflt;
        }
    }

    /**
     * Get the default escape non-ASCII policy.
     * <p>
     * Accessible via MBean server.
     *
     * @return The default quote non-ASCII policy.
     */
    @Override
    public boolean isEscapeNonAscii()
    {
        return escapeNonAscii;
    }

    /**
     * Set the default flag for forcing escaping of non-ASCII characters in
     * strings and identifiers. If true, then escapeSurrogates will be forced to
     * false. This will affect all new {@link JSONConfig} objects created after this
     * call within the same class loader.
     * <p>
     * Accessible via MBean server.
     *
     * @param dflt If true, then all non-ASCII will be Unicode escaped.
     */
    @Override
    public void setEscapeNonAscii( boolean dflt )
    {
        synchronized ( this.getClass() ){
            escapeNonAscii = dflt;
            if ( escapeNonAscii ){
                escapeSurrogates = false;
            }
        }
    }

    /**
     * Get the default unEscape policy.
     * <p>
     * Accessible via MBean server.
     *
     * @return the unEscape policy.
     */
    @Override
    public boolean isUnEscapeWherePossible()
    {
        return unEscapeWherePossible;
    }

    /**
     * Set default flag for undoing inline escapes in strings.
     * <p>
     * Accessible via MBean server.
     *
     * @param dflt If true then where possible, undo inline escapes in strings.
     */
    @Override
    public void setUnEscapeWherePossible( boolean dflt )
    {
        synchronized ( this.getClass() ){
            unEscapeWherePossible = dflt;
        }
    }

    /**
     * Get the default escape surrogates policy.
     * <p>
     * Accessible via MBean server.
     *
     * @return the escape surrogates policy.
     */
    @Override
    public boolean isEscapeSurrogates()
    {
        return escapeSurrogates;
    }

    /**
     * Set the default escapeSurrogates policy.
     * <p>
     * Accessible via MBean server.
     *
     * @param dflt If true, then surrogates will be escaped in strings and identifiers
     * and escapeNonAscii will be forced to false.
     */
    @Override
    public void setEscapeSurrogates( boolean dflt )
    {
        synchronized ( this.getClass() ){
            escapeSurrogates = dflt;
            if ( escapeSurrogates ){
                escapeNonAscii = false;
            }
        }
    }

    /**
     * Get the pass through escapes policy.
     * <p>
     * Accessible via MBean server.
     *
     * @return The pass through escapes policy.
     */
    @Override
    public boolean isPassThroughEscapes()
    {
        return passThroughEscapes;
    }

    /**
     * If true, then escapes in strings will be passed through unchanged.
     * If false, then the backslash that starts the escape will be escaped.
     * <p>
     * Accessible via MBean server.
     *
     * @param dflt If true, then pass escapes through.
     */
    @Override
    public void setPassThroughEscapes( boolean dflt )
    {
        synchronized ( this.getClass() ){
            passThroughEscapes = dflt;
        }
    }

    /**
     * Get the encode dates as strings policy.
     * <p>
     * Accessible via MBean server.
     *
     * @return the encodeDatesAsStrings policy.
     */
    @Override
    public boolean isEncodeDatesAsStrings()
    {
        return encodeDatesAsStrings;
    }

    /**
     * Set the encodeDatesAsStrings policy.  If you set this to true, then
     * encodeDatesAsObjects will be set to false.
     * <p>
     * Accessible via MBean server.
     *
     * @param dflt If true, then {@link Date} objects will be encoded as ISO 8601 date
     * strings or a custom date format if you have called
     * {@link #setDateGenFormat(DateFormat)}.
     */
    @Override
    public synchronized void setEncodeDatesAsStrings( boolean dflt )
    {
        synchronized ( this.getClass() ){
            encodeDatesAsStrings = dflt;
            if ( encodeDatesAsStrings ){
                encodeDatesAsObjects = false;
            }
        }
    }

    /**
     * Get the reflection of unknown objects policy.
     * <p>
     * Accessible via MBean server.
     *
     * @return the reflectUnknownObjects policy.
     * @since 1.9
     */
    @Override
    public boolean isReflectUnknownObjects()
    {
        return reflectUnknownObjects;
    }

    /**
     * Set the reflection encoding policy.  If true, then any time that an
     * unknown object is encountered, this package will attempt to use
     * reflection to encode it.  Default is false.  When false, then unknown
     * objects will have their toString() method called.
     * <p>
     * Accessible via MBean server.
     *
     * @param dflt If true, then attempt to use reflection
     * to encode objects which are otherwise unknown.
     * @since 1.9
     */
    @Override
    public void setReflectUnknownObjects( boolean dflt )
    {
        synchronized ( this.getClass() ){
            reflectUnknownObjects = dflt;
        }
    }

    /**
     * Get the preciseIntegers policy.
     *
     * @return The preciseIntegers policy.
     * @since 1.9
     */
    @Override
    public boolean isPreciseIntegers()
    {
        return preciseIntegers;
    }

    /**
     * If true then integer numbers which are not exactly representable
     * by a 64 bit double precision floating point number will be quoted in the
     * output.  If false, then they will be unquoted, and precision
     * will likely be lost in the interpreter.
     *
     * @param dflt If true then quote integer numbers
     * that lose precision in 64-bit floating point.
     * @since 1.9
     */
    @Override
    public void setPreciseIntegers( boolean dflt )
    {
        synchronized ( this.getClass() ){
            preciseIntegers = dflt;
        }
    }

    /**
     * Get the smallNumbers policy.
     *
     * @return The smallNumbers policy.
     * @since 1.9
     */
    @Override
    public boolean isSmallNumbers()
    {
        return smallNumbers;
    }

    /**
     * If true then {@link JSONParser} will attempt to minimize the
     * storage used for all numbers.  Decimal numbers will be reduced
     * to floats instead of doubles if it can done without losing
     * precision.  Integer numbers will be reduced from long to int
     * or short or byte if they fit.
     *
     * @param dflt If true then numbers will be made to use as little memory as possible.
     * @since 1.9
     */
    @Override
    public void setSmallNumbers( boolean dflt )
    {
        synchronized ( this.getClass() ){
            smallNumbers = dflt;
        }
    }

    /**
     * The primitive arrays policy.
     *
     * @return the usePrimitiveArrays policy.
     * @since 1.9
     */
    @Override
    public boolean isUsePrimitiveArrays()
    {
        return usePrimitiveArrays;
    }

    /**
     * If true, then when {@link JSONParser} encounters a JSON array of non-null
     * wrappers of primitives and those primitives are all compatible with each
     * other, then instead of an {@link ArrayList} of wrappers for those
     * primitives it will create an array of those primitives in order to save
     * memory.
     * <p>
     * This works for booleans and numbers. It will also convert an array of
     * single character strings into an array of chars. Arrays of numbers will
     * attempt to use the least complex type that does not lose information. You
     * could easily end up with an array of bytes if all of your numbers are
     * integers in the range -128 to 127. This option is meant to save as much
     * memory as possible.
     *
     * @param dflt if true, then the parser will create arrays of primitives as applicable.
     * @since 1.9
     */
    @Override
    public void setUsePrimitiveArrays( boolean dflt )
    {
        synchronized ( this.getClass() ){
            usePrimitiveArrays = dflt;
        }
    }

    /**
     * Get the default quote identifier policy.
     * <p>
     * Accessible via MBean server.
     *
     * @return The default quote identifier policy.
     */
    @Override
    public boolean isQuoteIdentifier()
    {
        return quoteIdentifier;
    }

    /**
     * Set the default flag for forcing quotes on identifiers.
     * This will affect all new {@link JSONConfig} objects created after this call
     * within the same class loader.
     * <p>
     * Accessible via MBean server.
     *
     * @param dflt If true, then all identifiers will be quoted.
     */
    @Override
    public void setQuoteIdentifier( boolean dflt )
    {
        synchronized ( this.getClass() ){
            quoteIdentifier = fullJSONIdentifierCodePoints || dflt;
        }
    }

    /**
     * Get the default escape ECMAScript 6 code points policy.
     * <p>
     * Accessible via MBean server.
     *
     * @return The default escape ECMAScript 6 code points policy.
     */
    @Override
    public boolean isUseECMA6()
    {
        return useECMA6;
    }

    /**
     * If you set this to true, then when JSONUtil generates Unicode
     * escapes, it will use ECMAScript 6 code point escapes if they are shorter
     * than code unit escapes. This is not standard JSON and not yet widely
     * supported by Javascript interpreters. It also allows identifiers to have
     * letter numbers in addition to other letters.  Default is false.
     * <p>
     * Accessible via MBean server.
     *
     * @param dflt If true, use EMCAScript 6 code point escapes and allow
     * ECMAScript 6 identifier character set.
     */
    @Override
    public void setUseECMA6( boolean dflt )
    {
        synchronized ( this.getClass() ){
            useECMA6 = dflt;
        }
    }

    /**
     * Get the default for allowing reserved words in identifiers.
     * <p>
     * Accessible via MBean server.
     *
     * @return the reserverd words in identifiers policy.
     */
    @Override
    public boolean isAllowReservedWordsInIdentifiers()
    {
        return allowReservedWordsInIdentifiers;
    }

    /**
     * Set default flag for allowing reserved words in identifiers.
     * <p>
     * Accessible via MBean server.
     *
     * @param dflt If true, then reserved words will be allowed in identifiers.
     */
    @Override
    public void setAllowReservedWordsInIdentifiers( boolean dflt )
    {
        synchronized ( this.getClass() ){
            allowReservedWordsInIdentifiers = dflt;
        }
    }

    /**
     * Get the encode dates as objects policy.
     * <p>
     * Accessible via MBean server.
     *
     * @return the encodeDatesAsObjects policy.
     */
    @Override
    public boolean isEncodeDatesAsObjects()
    {
        return encodeDatesAsObjects;
    }

    /**
     * If true, then {@link Date} objects will be encoded as
     * Javascript dates, using new Date(dateString).  If you
     * set this to true, then encodeDatesAsStrings will be
     * set to false.
     * <p>
     * Accessible via MBean server.
     *
     * @param dflt If true, then {@link Date} objects will be encoded as
     * Javascript dates.
     */
    @Override
    public synchronized void setEncodeDatesAsObjects( boolean dflt )
    {
        synchronized ( this.getClass() ){
            encodeDatesAsObjects = dflt;
            if ( encodeDatesAsObjects ){
                encodeDatesAsStrings = false;
            }
        }
    }

    private static final long serialVersionUID = 1L;
}<|MERGE_RESOLUTION|>--- conflicted
+++ resolved
@@ -265,7 +265,7 @@
         }
 
         if ( useJNDI ){
-            Map<String,String> results = new HashMap<>();
+            Map<String,String> results = new HashMap<String,String>();
             results.put("appName", appName);
             registerMBean = initJNDI(loggingProperty, registerMBean, appName, results);
             appName = results.get("appName");
@@ -350,24 +350,6 @@
             }
         }
 
-<<<<<<< HEAD
-                // default reflection classes.
-                int maxReflectIndex = getInt(ctx, "maxReflectIndex", -1);
-                if ( maxReflectIndex >= 0 ){
-                    List<String> classNames = new ArrayList<String>();
-                    for ( int i = 0; i <= maxReflectIndex; i++ ){
-                        String className = getString(ctx, "reflectClass" + i, null);
-                        if ( className != null ){
-                            classNames.add(className);
-                        }
-                    }
-                    List<Class<?>> classes = new ArrayList<Class<?>>(classNames.size());
-                    for ( String className : classNames ){
-                        try{
-                            classes.add(getClassByName(className));
-                        }catch ( MBeanException e ){
-                            // Not actually an MBean operation at this point.
-=======
         return registerMBean;
     }
 
@@ -405,21 +387,21 @@
         // default reflection classes.
         int maxReflectIndex = getInt(ctx, "maxReflectIndex", -1);
         if ( maxReflectIndex >= 0 ){
-            List<String> classNames = new ArrayList<>();
+            List<String> classNames = new ArrayList<String>();
             for ( int i = 0; i <= maxReflectIndex; i++ ){
                 String className = getString(ctx, "reflectClass" + i, null);
                 if ( className != null ){
                     classNames.add(className);
                 }
             }
-            List<JSONReflectedClass> classes = new ArrayList<>(classNames.size());
+            List<JSONReflectedClass> classes = new ArrayList<JSONReflectedClass>(classNames.size());
             for ( String className : classNames ){
                 String[] parts = className.split(",");
                 try{
                     Class<?> clazz = getClassByName(parts[0]);
                     Set<String> fields = null;
                     if ( parts.length > 1 ){
-                        fields = new LinkedHashSet<>();
+                        fields = new LinkedHashSet<String>();
                         for ( int i = 1; i < parts.length; i++ ){
                             String fieldName = parts[i].trim();
                             if ( fieldName.length() > 0 ){
@@ -428,7 +410,6 @@
                         }
                         if ( fields.size() < 1 ){
                             fields = null;
->>>>>>> a2984f66
                         }
                         classes.add(new JSONReflectedClass(clazz, fields));
                     }
@@ -630,7 +611,7 @@
 
         if ( reflectClasses != null ){
             Collection<JSONReflectedClass> refClasses = reflectClasses.values();
-            List<JSONReflectedClass> refCopy = new ArrayList<>(refClasses.size());
+            List<JSONReflectedClass> refCopy = new ArrayList<JSONReflectedClass>(refClasses.size());
             for ( JSONReflectedClass refClass : refClasses ){
                 refCopy.add(refClass.clone());
             }
@@ -1278,23 +1259,14 @@
         List<JSONReflectedClass> refClasses = null;
         synchronized ( this.getClass() ){
             if ( reflectClasses != null ){
-<<<<<<< HEAD
-                refClasses = new ArrayList<Class<?>>(reflectClasses);
-=======
-                refClasses = new ArrayList<>(reflectClasses.values());
->>>>>>> a2984f66
+                refClasses = new ArrayList<JSONReflectedClass>(reflectClasses.values());
             }
         }
         StringBuilder result = new StringBuilder();
         if ( refClasses != null ){
-<<<<<<< HEAD
             List<String> classes = new ArrayList<String>(refClasses.size());
-            for ( Class<?> clazz : refClasses ){
-=======
-            List<String> classes = new ArrayList<>(refClasses.size());
             for ( JSONReflectedClass refClass : refClasses ){
                 Class<?> clazz = refClass.getObjClass();
->>>>>>> a2984f66
                 classes.add(clazz.getCanonicalName());
             }
             Collections.sort(classes);
@@ -1357,11 +1329,7 @@
 
         boolean didSomething = false;
         if ( refClasses == null ){
-<<<<<<< HEAD
-            refClasses = new HashSet<Class<?>>();
-=======
-            refClasses = new HashMap<>();
->>>>>>> a2984f66
+            refClasses = new HashMap<Class<?>,JSONReflectedClass>();
             didSomething = true;
         }
 
@@ -1478,11 +1446,7 @@
      */
     private static Map<Class<?>,JSONReflectedClass> trimClasses( Map<Class<?>,JSONReflectedClass> refClasses )
     {
-<<<<<<< HEAD
-        return refClasses.size() > 0 ? new HashSet<Class<?>>(refClasses) : null;
-=======
-        return refClasses.size() > 0 ? new HashMap<>(refClasses) : null;
->>>>>>> a2984f66
+        return refClasses.size() > 0 ? new HashMap<Class<?>,JSONReflectedClass>(refClasses) : null;
     }
 
     /**
