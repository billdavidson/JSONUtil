/*
 * Copyright 2015-2016 Bill Davidson
 *
 * Licensed under the Apache License, Version 2.0 (the "License");
 * you may not use this file except in compliance with the License.
 * You may obtain a copy of the License at
 *
 *    http://www.apache.org/licenses/LICENSE-2.0
 *
 * Unless required by applicable law or agreed to in writing, software
 * distributed under the License is distributed on an "AS IS" BASIS,
 * WITHOUT WARRANTIES OR CONDITIONS OF ANY KIND, either express or implied.
 * See the License for the specific language governing permissions and
 * limitations under the License.
 */
package org.kopitubruk.util.json;

import java.io.Serializable;
import java.lang.management.ManagementFactory;
import java.lang.reflect.Field;
import java.lang.reflect.InvocationTargetException;
import java.lang.reflect.Method;
import java.text.DateFormat;
import java.text.NumberFormat;
import java.text.SimpleDateFormat;
import java.util.ArrayList;
import java.util.Arrays;
import java.util.Collection;
import java.util.Collections;
import java.util.Comparator;
import java.util.Date;
import java.util.HashMap;
import java.util.List;
import java.util.Locale;
import java.util.Map;
import java.util.Map.Entry;
import java.util.ResourceBundle;
import java.util.regex.Matcher;
import java.util.regex.Pattern;

import javax.management.MBeanException;
import javax.management.MBeanServer;
import javax.management.ObjectName;
import javax.naming.Context;

import org.apache.commons.logging.Log;

/**
 * <p>
 * This class provides a singleton object which is used to change static
 * defaults used by {@link JSONConfig} and it is used as an MBean to
 * allow JMX clients with MBean support to view and modify the defaults.
 * <p>
 * Keep in mind that changes made with this class affect all new
 * {@link JSONConfig} objects created in the same class loader,
 * including those created by toJSON() methods which don't take a
 * {@link JSONConfig}, which could have undesirable side effects depending
 * upon your app. Use with care, if at all.  All data in this class
 * is static.  The only reason that there is an instance or instance
 * methods is to support MBean access to the defaults.  A few defaults
 * are only available programmatically.  Those are accessed statically.
 * <p>
 * It is possible to configure most of the default values
 * via JNDI such as is typically available in a web application
 * by adding values to your application's environment under
 * java:/comp/env/org/kopitubruk/util/json.  That way you can do things
 * like having all of the validation turned on in development and testing
 * servers and turn it off in production servers for faster performance,
 * without changing any code.
 * <p>
 * Example for Tomcat, assuming your app is named "MyApp", and your host
 * is named "host", put this into your
 * <code>$CATALINA_BASE/conf/Catalina/<i>host</i>/MyApp.xml</code> file in
 * order to set the appName to "myApp", disable property name validation
 * and enable using full JSON identifier code points by default:
 * <pre>{@code <Context path="/MyApp">
 *   <Environment name="org/kopitubruk/util/json/appName" type="java.lang.String" value="MyApp" override="false" />
 *   <Environment name="org/kopitubruk/util/json/validatePropertyNames" type="java.lang.Boolean" value="false" override="false" />
 *   <Environment name="org/kopitubruk/util/json/fullJSONIdentifierCodePoints" type="java.lang.Boolean" value="true" override="false" />
 * </Context>}</pre>
 * <p>
 * These are the names and their normal defaults if you don't change them.
 * See their setters for these for descriptions of what they do.
 * <h3>Validation related options.</h3>
 * <ul>
 *   <li>validatePropertyNames = true</li>
 *   <li>detectDataStructureLoops = true</li>
 *   <li>escapeBadIdentifierCodePoints = false</li>
 *   <li>fullJSONIdentifierCodePoints = false</li>
 * </ul>
 * <h3>Safe alternate encoding options.</h3>
 * <ul>
 *   <li>encodeNumericStringsAsNumbers = false</li>
 *   <li>escapeNonAscii = false</li>
 *   <li>unEscapeWherePossible = false</li>
 *   <li>escapeSurrogates = false</li>
 *   <li>passThroughEscapes = false</li>
 *   <li>encodeDatesAsStrings = false</li>
 *   <li>reflectUnknownObjects = false</li>
 *   <li>preciseIntegers = false</li>
 *   <li>smallNumbers = false</li>
 *   <li>usePrimitiveArrays = false</li>
 *   <li>cacheReflectionData = false</li>
 * </ul>
 * <h3>
 *   Allow generation of certain types of non-standard JSON.
 * </h3>
 * <p>
 *   Could cause problems for some things that take JSON.  Defaults are for
 *   standard JSON.  Be careful about changing these.
 * </p>
 * <ul>
 *   <li>quoteIdentifier = true</li>
 *   <li>useECMA6 = false</li>
 *   <li>allowReservedWordsInIdentifiers = false</li>
 *   <li>encodeDatesAsObjects = false</li>
 * </ul>
 * <p>
 * It is possible to set the default locale in JNDI using the name "locale" and
 * a String value that is a valid locale string that will be used to create a
 * {@link Locale}.  If you don't do this, then the
 * default locale will be whatever is provided by the JVM.
 * <p>
 * You can set the default date generation format in JNDI using the name
 * "dateGenFormat" and a String value that will be passed to
 * {@link SimpleDateFormat#SimpleDateFormat(String, Locale)} using the locale
 * from {@link #getLocale()}.
 * <p>
 * You can set any number of default date parsing formats using names that start
 * with "dateParseFormat" followed by some positive base 10 integer (as in
 * "dateParseFormat7") using String values as with "dateGenFormat" described
 * above.  They will be added in numeric order of the name.
 * <p>
 * Classes to use for automatic reflection can be set up via JNDI. This class
 * will look for String variables named "reflectClass" followed by some positive
 * base 10 integer (like "reflectClass5").  You can have any number of
 * reflectClasses. The names merely need to be unique and follow that pattern.
 * The class names need to load with {@link ClassLoader#loadClass(String)} or
 * they will not be added to the list of reflected classes.  If the class
 * names are followed by a comma and strings separated by commas, those
 * strings will be taken as field names to use for {@link JSONReflectedClass}.
 * Field names which do not look like valid Java identifier names will be
 * silently discarded.
 * These classes will be added to all JSONConfig objects that are created
 * in the same class loader.
 * <p>
 * Number formats and date formats are cloned when they are added because they
 * are not thread safe.  They are cloned again when applied to a new
 * {@link JSONConfig} for the same reason.  Once you add a format, you can't
 * modify it except by replacing it entirely.
 * <p>
 * It is possible to see and modify the default values of all
 * of the boolean flags at runtime if you have a JMX client
 * with MBean support connected to your server.  It will be in
 * org.kopitubruk.util.json.JSONConfigDefaults.  You can disable MBean
 * registration by setting a boolean variable named registerMBean to
 * false in the environment as shown above for the flags.  See also the
 * {@link #clearMBean()} method for information on how to remove the
 * MBean from your server when your app is unloaded or reloaded.
 * <p>
 * There is some limited logging for access of JNDI and the MBean server.
 * Most of it is debug, so you won't see it unless you have debug logging
 * enabled for this package/class.  It might be useful to enable debug
 * logging for this class if you are having trouble with those.
 * <p>
 * You can disable JNDI lookups, MBean registration or logging by defining
 * boolean system properties for org.kopitubruk.util.json.useJNDI,
 * org.kopitubruk.util.json.registerMBean or org.kopitubruk.util.json.logging
 * respectively as false.  System properties may be set on the java command
 * line using the "-D" flag or possibly programmatically if your program has
 * permission to do it and does so before this class is loaded.  If logging
 * is not set via a system property at all, then JDNI can also be used to
 * disable logging by setting the boolean named "org/kopitubruk/util/json/logging".
 * <p>
 * You can also set the appName on the command line if you didn't set it in
 * JNDI as in "-Dorg.kopitubruk.util.json.appName=MyApp".  The appName is used
 * in the MBean ObjectName and is recommended when this library is used with
 * multiple apps in the same web tier container because it allows you to have
 * different MBeans for different apps at the same time.  The appName may also
 * be set via JNDI as a String and that's probably a better way to do it.
 *
 * @see JSONConfig
 * @author Bill Davidson
 */
public class JSONConfigDefaults implements JSONConfigDefaultsMBean, Serializable
{
    // Default flag values.
    private static volatile boolean validatePropertyNames;
    private static volatile boolean detectDataStructureLoops;
    private static volatile boolean escapeBadIdentifierCodePoints;
    private static volatile boolean fullJSONIdentifierCodePoints;

    private static volatile boolean encodeNumericStringsAsNumbers;
    private static volatile boolean escapeNonAscii;
    private static volatile boolean unEscapeWherePossible;
    private static volatile boolean escapeSurrogates;
    private static volatile boolean passThroughEscapes;
    private static volatile boolean encodeDatesAsStrings;
    private static volatile boolean reflectUnknownObjects;
    private static volatile boolean preciseNumbers;
    private static volatile boolean smallNumbers;
    private static volatile boolean usePrimitiveArrays;
    private static volatile boolean cacheReflectionData;

    private static volatile boolean quoteIdentifier;
    private static volatile boolean useECMA6;
    private static volatile boolean allowReservedWordsInIdentifiers;
    private static volatile boolean encodeDatesAsObjects;

    // Other defaults.
    private static volatile Locale locale;
    private static volatile Map<Class<? extends Number>,NumberFormat> numberFormatMap;
    private static volatile DateFormat dateGenFormat;
    private static volatile List<DateFormat> dateParseFormats;
    private static volatile IndentPadding indentPadding = null;
    private static volatile Map<Class<?>,JSONReflectedClass> reflectClasses = null;
    private static volatile int reflectionPrivacy;

    // stored for deregistration on unload.
    private static ObjectName mBeanName = null;

    // the singleton, which has no instance data; only MBean methods.
    private static JSONConfigDefaults jsonConfigDefaults;

    // logging.
    private static boolean logging;

    // patterns for JNDI variable names.
    private static final Pattern DATE_PARSE_FORMAT_PAT = Pattern.compile("^dateParseFormat(\\d+)$");
    private static final Pattern REFLECT_CLASS_PAT = Pattern.compile("^reflectClass\\d+$");

    /*
     * Initialize static data.
     */
    static {
        /*
         * The singleton.
         */
        jsonConfigDefaults = new JSONConfigDefaults();

        String pkgName = jsonConfigDefaults.getClass().getPackage().getName();

        try{
            /*
             * System properties.
             */
            String appName = System.getProperty(pkgName+'.'+"appName", null);
            boolean useJNDI = Boolean.parseBoolean(System.getProperty(pkgName+".useJNDI", "true"));
            boolean registerMBean = Boolean.parseBoolean(System.getProperty(pkgName+'.'+"registerMBean", "true"));

            String loggingProperty = System.getProperty(pkgName+'.'+"logging");
            if ( loggingProperty != null ){
                logging = Boolean.parseBoolean(loggingProperty);
            }else{
                logging = true;
            }

            /*
             * JNDI
             */
            if ( useJNDI ){
                Map<String,String> results = new HashMap<String,String>();
                results.put("appName", appName);
                registerMBean = initJNDI(loggingProperty, registerMBean, appName, results);
                appName = results.get("appName");
            }

            /*
             * MBean
             */
            if ( registerMBean ){
                initMBean(appName);
            }
        }finally{
            Logger.freeLog(jsonConfigDefaults.getClass());
        }
    }

    /**
     * Do JNDI Initializations of defaults.
     *
     * @param loggingProperty System property for logging flag.
     * @param registerMBean boolean system property for registering the mbean.
     * @param appName the appName if any
     * @param results a map to hold additional results
     * @return the value of registerMBean which might have changed during the JNDI lookups.
     */
    private static boolean initJNDI( String loggingProperty, boolean registerMBean, String appName, Map<String,String> results )
    {
        JNDIUtil.setLogging(logging);

        try{
            Context ctx = JNDIUtil.getEnvContext(jsonConfigDefaults.getClass().getPackage().getName().replaceAll("\\.", "/"));

            Map<String,Object> jndiData = JNDIUtil.getJNDIVariables(ctx);

            if ( loggingProperty == null ){
                // logging was not set by a system property. allow JNDI override.
                logging = JNDIUtil.getBoolean(jndiData, "logging", logging);
                JNDIUtil.setLogging(logging);
            }

            registerMBean = JNDIUtil.getBoolean(jndiData, "registerMBean", registerMBean);

            if ( registerMBean && appName == null ){
                appName = JNDIUtil.getString(jndiData, "appName", null);
                results.put("appName", appName);
            }

            // locale.
            String languageTag = JNDIUtil.getString(jndiData, "locale", null);
            if ( languageTag != null ){
                jsonConfigDefaults.setLocale(languageTag);
            }

            loadDateFormatsFromJNDI(jndiData);
            loadReflectClassesFromJNDI(jndiData);
            setFlagsFromJNDI(jndiData);

            reflectionPrivacy = JNDIUtil.getInt(jndiData, "reflectionPrivacy", reflectionPrivacy);
            try{
                ReflectUtil.confirmPrivacyLevel(reflectionPrivacy, new JSONConfig());
            }catch ( JSONReflectionException ex ){
                if ( logging ){
                    Log log = Logger.getLog(jsonConfigDefaults.getClass());
                    if ( log.isDebugEnabled() ){
                        log.debug(ex.getLocalizedMessage(), ex);
                    }
                }
                reflectionPrivacy = ReflectUtil.PUBLIC;
            }
        }catch ( Exception e ){
            // Nothing set in JNDI.  Use code defaults.  Not a problem.
            if ( logging ){
                Log log = Logger.getLog(jsonConfigDefaults.getClass());
                if ( log.isDebugEnabled() ){
                    ResourceBundle bundle = JSONUtil.getBundle(getLocale());
                    log.debug(bundle.getString("badJNDIforConfig"), e);
                }
            }
        }

        return registerMBean;
    }

    /**
     * Load date formats from JNDI, if any.
     *
     * @param jndiData A map of JNDI data.
     */
    private static void loadDateFormatsFromJNDI( Map<String,Object> jndiData )
    {
        // date generation format.
        String dgf = JNDIUtil.getString(jndiData, "dateGenFormat", null);
        if ( dgf != null ){
            jsonConfigDefaults.setDateGenFormat(dgf);
        }

        // date parse formats.
        List<String> fmtNums = new ArrayList<String>();
        for ( Entry<String,Object> entry : jndiData.entrySet() ){
            if ( entry.getValue() instanceof String ){
                Matcher matcher = DATE_PARSE_FORMAT_PAT.matcher(entry.getKey());
                if ( matcher.matches() ){
                    fmtNums.add(matcher.group(1));
                }
            }
        }
        if ( fmtNums.size() > 0 ){
            // using the strings so that people can use "001", "002" etc if they wish.
            Collections.sort(fmtNums,
                             new Comparator<String>()
                             {
                                 @Override
                                 public int compare( String o1, String o2 )
                                 {
                                     return new Integer(o1).compareTo(new Integer(o2));
                                 }
                             });
            for ( String num : fmtNums ){
                String dpf = JNDIUtil.getString(jndiData, "dateParseFormat" + num, null);
                if ( dpf != null ){
                    jsonConfigDefaults.addDateParseFormat(dpf);
                }
            }
        }
    }

    /**
     * Load reflection classes from JNDI, if any.
     *
     * @param jndiData A map of JNDI data.
     */
    private static void loadReflectClassesFromJNDI( Map<String,Object> jndiData )
    {
<<<<<<< HEAD
        List<JSONReflectedClass> classes = new ArrayList<JSONReflectedClass>();
=======
        Log log = null;
        List<JSONReflectedClass> classes = new ArrayList<>();
>>>>>>> b63139a4
        for ( Entry<String,Object> entry : jndiData.entrySet() ){
            Object value = entry.getValue();
            if ( value instanceof String && REFLECT_CLASS_PAT.matcher(entry.getKey()).matches() ){
                String[] parts = ((String)value).split(",");
                try{
                    Class<?> clazz = ReflectUtil.getClassByName(parts[0]);
                    List<String> fieldNames = JSONConfigUtil.getFieldNames(parts);
                    classes.add(new JSONReflectedClass(clazz, fieldNames));
                }catch ( ClassNotFoundException e ){
                    if ( logging ){
                        if ( log == null ){
                            log = Logger.getLog(jsonConfigDefaults.getClass());
                        }
                        if ( log.isDebugEnabled() ){
                            log.debug(getClassNotFoundExceptionMsg(e, parts[0], false), e);
                        }
                    }
                }
            }
        }
        addReflectClasses(classes);
    }

    /**
     * Initialize the boolean flags from JNDI. There are so many flags now that
     * I use reflection to look up the setter so that I don't have to change
     * this method every time I add a new flag. It's just at class load time and
     * it's not that many things really so performance is not really a big issue
     * in this case.
     *
     * @param jndiData A map of JNDI data.
     * @throws IllegalAccessException reflection problem.
     * @throws IllegalArgumentException reflection problem.
     * @throws InvocationTargetException reflection problem.
     */
    private static void setFlagsFromJNDI( Map<String,Object> jndiData ) throws IllegalArgumentException, IllegalAccessException, InvocationTargetException
    {
        // get list of booleans from JNDI
        List<Entry<String,Object>> booleans = new ArrayList<Entry<String,Object>>();
        for ( Entry<String,Object> entry : jndiData.entrySet() ){
            if ( entry.getValue() instanceof Boolean ){
                booleans.add(entry);
            }
        }
        if ( booleans.size() < 1 ){
            return;     // nothing to do.
        }

        // going to need to check against fields.
        Class<?> clazz = jsonConfigDefaults.getClass();
        Map<String,Field> fields = ReflectUtil.getFields(clazz, Boolean.TYPE);

        for ( Entry<String,Object> entry : booleans ){
            Field field = fields.get(entry.getKey());
            if ( field != null ){
                // it's a field.  check if it changed from default.
                ReflectUtil.ensureAccessible(field);
                boolean currentValue = field.getBoolean(jsonConfigDefaults);
                boolean jndiValue = (Boolean)entry.getValue();
                if ( jndiValue != currentValue ){
                    // it's changed.  check if there is a setter.
                    Method setter = ReflectUtil.getSetter(clazz, field);
                    if ( setter != null ){
                        // there's a setter.  use it.
                        ReflectUtil.ensureAccessible(setter);
                        setter.invoke(jsonConfigDefaults, jndiValue);
                    }
                    // no setter means I didn't intend for this to be used with JNDI.
                }
            }
        }
    }

    /**
     * Initialize the JMX MBean for this class.
     *
     * @param appName The name of the app.
     */
    private static void initMBean( String appName )
    {
        try{
            // Register an instance with MBean server if one is available.
            MBeanServer mBeanServer = ManagementFactory.getPlatformMBeanServer();

            mBeanName = JMXUtil.getObjectName(jsonConfigDefaults, appName);
            mBeanServer.registerMBean(jsonConfigDefaults, mBeanName);
            if ( logging ){
                Log log = Logger.getLog(jsonConfigDefaults.getClass());
                if ( log.isDebugEnabled() ){
                    ResourceBundle bundle = JSONUtil.getBundle(getLocale());
                    log.debug(String.format(bundle.getString("registeredMbean"), mBeanName));
                }
            }
        }catch ( Exception e ){
            // No MBean server.  Not a problem.
            if ( logging ){
                Log log = Logger.getLog(jsonConfigDefaults.getClass());
                if ( log.isDebugEnabled() ){
                    ResourceBundle bundle = JSONUtil.getBundle(getLocale());
                    log.debug(bundle.getString("couldntRegisterMBean"), e);
                }
            }
        }
    }

    /**
     * Find out if logging is enabled.
     *
     * @return the logging policy.
     */
    static boolean isLogging()
    {
        return logging;
    }

    /**
     * Apply defaults to the given {@link JSONConfig} object.
     *
     * @param cfg The config object to initialize with defaults.
     * @param loc The locale.
     * @since 1.5
     */
    static synchronized void initJSONConfig( JSONConfig cfg, Locale loc )
    {
        cfg.setLocale(loc);

        // formats
        cfg.addNumberFormats(getNumberFormatMap());
        cfg.setDateGenFormat(getDateGenFormat());
        cfg.addDateParseFormats(getDateParseFormats());
        cfg.setReflectionPrivacy(reflectionPrivacy);

        if ( reflectClasses != null ){
            Collection<JSONReflectedClass> refClasses = reflectClasses.values();
            List<JSONReflectedClass> refCopy = new ArrayList<JSONReflectedClass>(refClasses.size());
            for ( JSONReflectedClass refClass : refClasses ){
                refCopy.add(refClass.clone());
            }
            cfg.addReflectClasses(refCopy);
        }

        // validation options.
        cfg.setValidatePropertyNames(validatePropertyNames);
        cfg.setDetectDataStructureLoops(detectDataStructureLoops);
        cfg.setEscapeBadIdentifierCodePoints(escapeBadIdentifierCodePoints);
        cfg.setFullJSONIdentifierCodePoints(fullJSONIdentifierCodePoints);

        // various alternate encoding options.
        cfg.setEncodeNumericStringsAsNumbers(encodeNumericStringsAsNumbers);
        cfg.setEscapeNonAscii(escapeNonAscii);
        cfg.setUnEscapeWherePossible(unEscapeWherePossible);
        cfg.setEscapeSurrogates(escapeSurrogates);
        cfg.setPassThroughEscapes(passThroughEscapes);
        cfg.setEncodeDatesAsStrings(encodeDatesAsStrings);
        cfg.setReflectUnknownObjects(reflectUnknownObjects);
        cfg.setPreciseNumbers(preciseNumbers);
        cfg.setSmallNumbers(smallNumbers);
        cfg.setUsePrimitiveArrays(usePrimitiveArrays);
        cfg.setCacheReflectionData(cacheReflectionData);

        // non-standard JSON options.
        cfg.setQuoteIdentifier(quoteIdentifier);
        cfg.setUseECMA6(useECMA6);
        cfg.setAllowReservedWordsInIdentifiers(allowReservedWordsInIdentifiers);
        cfg.setEncodeDatesAsObjects(encodeDatesAsObjects);

        // indent padding, if any.
        if ( indentPadding == null ){
            cfg.setIndentPadding(indentPadding);
        }else{
            cfg.setIndentPadding(indentPadding.clone());
        }
    }

    /**
     * Get the number format map.
     *
     * @return the number format map.
     */
    static Map<Class<? extends Number>,NumberFormat> getNumberFormatMap()
    {
        return numberFormatMap;
    }

    /**
     * Get the date string generation format.
     *
     * @return the dateFormat
     * @since 1.4
     */
    static DateFormat getDateGenFormat()
    {
        return dateGenFormat;
    }

    /**
     * Get the list of date parsing formats used by the parser when
     * encodeDatesAsStrings or encodeDatesAsObjects is true.
     *
     * @return the list of date parsing formats.
     * @since 1.4
     */
    static List<DateFormat> getDateParseFormats()
    {
        return dateParseFormats;
    }

    /**
     * Return the JSONConfigDefaults singleton instance.
     *
     * @return the JSONConfigDefaults singleton instance.
     */
    public static JSONConfigDefaults getInstance()
    {
        return jsonConfigDefaults;
    }

    /**
     * <p>
     * When this package is used by a webapp, and you have an MBean server in your
     * environment, then you should create a ServletContextListener and call this
     * in its ServletContextListener.contextDestroyed(ServletContextEvent)
     * method to remove the MBean when the webapp is unloaded or reloaded.
     * </p>
     * <pre><code>
     * public class AppCleanUp implements ServletContextListener
     * {
     *     public void contextDestroyed( ServletContextEvent sce )
     *     {
     *         JSONConfigDefaults.clearMBean();
     *     }
     * }
     * </code></pre>
     * <p>
     * You should add it to your web.xml for your webapp like this (assuming
     * you named it org.myDomain.web.app.AppCleanUp).
     * </p>
     * <pre>{@code <listener>
     *   <listener-class>org.myDomain.web.app.AppCleanUp</listener-class>
     * </listener>}</pre>
     * <p>
     * Note that the logging from this method may not work if the logging is
     * removed/disabled before this method is called.
     */
    public static synchronized void clearMBean()
    {
        if ( mBeanName != null ){
            try{
                MBeanServer mBeanServer = ManagementFactory.getPlatformMBeanServer();
                mBeanServer.unregisterMBean(mBeanName);
                if ( logging ){
                    Log log = Logger.getLog(jsonConfigDefaults.getClass());
                    if ( log.isDebugEnabled() ){
                        ResourceBundle bundle = JSONUtil.getBundle(getLocale());
                        log.debug(String.format(bundle.getString("unregistered"), mBeanName));
                    }
                }
            }catch ( Exception e ){
                if ( logging ){
                    Log log = Logger.getLog(jsonConfigDefaults.getClass());
                    if ( log.isErrorEnabled() ){
                        ResourceBundle bundle = JSONUtil.getBundle(getLocale());
                        log.error(String.format(bundle.getString("couldntUnregister"), mBeanName), e);
                    }
                }
            }finally{
                // don't try again.
                mBeanName = null;
            }
        }
    }

    /**
     * Get the default indent padding object.
     *
     * @return the padding object.
     * @since 1.7
     */
    public static synchronized IndentPadding getIndentPadding()
    {
        return indentPadding;
    }

    /**
     * Set the padding object.
     *
     * @param indentPadding the default indent padding object.
     * @since 1.7
     */
    public static synchronized void setIndentPadding( IndentPadding indentPadding )
    {
        JSONConfigDefaults.indentPadding = indentPadding;
    }

    /**
     * This class should only be instantiated by the static block.  All others
     * should use {@link #getInstance()} to get that instance.
     */
    private JSONConfigDefaults()
    {
        setCodeDefaults();
    }

    /**
     * Reset all defaults to their original unmodified values.  This
     * overrides JNDI and previous MBean changes.
     * <p>
     * Accessible via MBean server.
     */
    @Override
    public void setCodeDefaults()
    {
        synchronized ( this.getClass() ){
            validatePropertyNames = true;
            detectDataStructureLoops = true;
            escapeBadIdentifierCodePoints = false;
            fullJSONIdentifierCodePoints = false;

            encodeNumericStringsAsNumbers = false;
            escapeNonAscii = false;
            unEscapeWherePossible = false;
            escapeSurrogates = false;
            passThroughEscapes = false;
            encodeDatesAsStrings = false;
            reflectUnknownObjects = false;
            preciseNumbers = false;
            smallNumbers = false;
            usePrimitiveArrays = false;
            cacheReflectionData = false;

            quoteIdentifier = true;
            useECMA6 = false;
            allowReservedWordsInIdentifiers = false;
            encodeDatesAsObjects = false;

            locale = null;
            numberFormatMap = null;
            dateGenFormat = null;
            dateParseFormats = null;
            indentPadding = null;
            reflectClasses = null;
            reflectionPrivacy = ReflectUtil.PUBLIC;
        }
    }

    /**
     * Set the default locale for new {@link JSONConfig} objects to use.
     * <p>
     * Accessible via MBean server.
     *
     * @param languageTag A language tag used to create a {@link Locale}
     */
    @Override
    public void setLocale( String languageTag )
    {
        if ( languageTag != null ){
            String[] loc = languageTag.split("[-_]");
            switch ( loc.length ){
                case 1: setLocale(new Locale(loc[0])); break;
                case 2: setLocale(new Locale(loc[0], loc[1])); break;
                default: setLocale(new Locale(loc[0], loc[1], loc[2])); break;
            }
        }else{
            setLocale((Locale)null);
        }
    }

    /**
     * Set a default locale for new {@link JSONConfig} objects to use.
     *
     * @param loc the default locale.
     */
    public static synchronized void setLocale( Locale loc )
    {
        locale = loc;
    }

    /**
     * Get the default locale for new {@link JSONConfig} objects.  If a
     * default locale has not been set, then the locale returned
     * by {@link Locale#getDefault()} will be returned.
     *
     * @return the default locale.
     */
    public static synchronized Locale getLocale()
    {
        return locale != null ? locale : Locale.getDefault();
    }

    /**
     * Get the number format for the given class.
     *
     * @param numericClass A class.
     * @return A number format or null if one has not been set.
     */
    public static synchronized NumberFormat getNumberFormat( Class<? extends Number> numericClass )
    {
        return numberFormatMap != null ? numberFormatMap.get(numericClass) : null;
    }

    /**
     * Get the number format for the class of the given numeric type.
     *
     * @param num An object that implements {@link Number}.
     * @return A number format or null if one has not been set.
     */
    public static NumberFormat getNumberFormat( Number num )
    {
        return num != null ? getNumberFormat(num.getClass()) : null;
    }

    /**
     * Add a default number format for a particular type that extends Number.
     * This will be applied to all new {@link JSONConfig} objects that are created after
     * this in the same class loader.  The format is cloned for thread safety.
     *
     * @param numericClass The class.
     * @param fmt The number format.
     */
    public static void addNumberFormat( Class<? extends Number> numericClass, NumberFormat fmt )
    {
        if ( numericClass != null ){
            if ( fmt == null ){
                removeNumberFormat(numericClass);
            }else{
                Map<Class<? extends Number>,NumberFormat> numFmtMap = new HashMap<Class<? extends Number>,NumberFormat>(2);
                numFmtMap.put(numericClass, fmt);
                // handles null checking and cloning.
                addNumberFormats(numFmtMap);
            }
        }
    }

    /**
     * Add a default number format for a particular type that extends Number.
     * This will be applied to all new {@link JSONConfig} objects that are created after
     * this in the same class loader.  The format is cloned for thread safety.
     *
     * @param numericType The object.
     * @param fmt The number format.
     */
    public static void addNumberFormat( Number numericType, NumberFormat fmt )
    {
        if ( numericType != null ){
            addNumberFormat(numericType.getClass(), fmt);
        }
    }

    /**
     * Add a map of number formats to the current map of number formats.
     * The formats are cloned for thread safety.
     *
     * @param numFmtMap The input map.
     * @since 1.4
     */
    public static synchronized void addNumberFormats( Map<Class<? extends Number>,NumberFormat> numFmtMap )
    {
        numberFormatMap = JSONConfigUtil.mergeFormatMaps(numberFormatMap, numFmtMap);
    }

    /**
     * Remove the requested class from the default number formats.
     *
     * @param numericClass The class.
     */
    public static synchronized void removeNumberFormat( Class<? extends Number> numericClass )
    {
        if ( numberFormatMap != null && numericClass != null ){
            int size = numberFormatMap.size();
            numberFormatMap.remove(numericClass);
            if ( numberFormatMap.size() < 1 ){
                numberFormatMap = null;
            }else if ( numberFormatMap.size() < size ){
                numberFormatMap = new HashMap<Class<? extends Number>,NumberFormat>(numberFormatMap);
            }
        }
    }

    /**
     * Remove the requested class from the default number formats.
     *
     * @param num An object that implements {@link Number}.
     */
    public static void removeNumberFormat( Number num )
    {
        if ( num != null ){
            removeNumberFormat(num.getClass());
        }
    }

    /**
     * Clear any default number formats.
     * <p>
     * Accessible via MBean server.
     *
     * @since 1.4
     */
    @Override
    public void clearNumberFormats()
    {
        synchronized ( this.getClass() ){
            numberFormatMap = null;
        }
    }

    /**
     * Set the date format used for date string generation when
     * encodeDatesAsStrings or encodeDatesAsObjects is true.
     * <p>
     * Accessible via MBean server.
     *
     * @param fmtStr passed to the constructor for
     * {@link SimpleDateFormat#SimpleDateFormat(String,Locale)} using
     * the result of {@link #getLocale()}.
     * @return the format that is created.
     * @since 1.4
     */
    @Override
    public DateFormat setDateGenFormat( String fmtStr )
    {
        DateFormat fmt = null;
        if ( fmtStr != null ){
            fmt = new SimpleDateFormat(fmtStr, getLocale());
            setDateGenFormat(fmt);
        }else{
            setDateGenFormat((DateFormat)null);
        }
        return fmt;
    }

    /**
     * Set the date string generation format used when encodeDatesAsStrings
     * or encodeDatesAsObjects is true.
     *
     * @param fmt the dateFormat to set
     * @since 1.4
     */
    public static synchronized void setDateGenFormat( DateFormat fmt )
    {
        dateGenFormat = fmt;
    }

    /**
     * Clear date generation format. This means that if any special date
     * generation handling is enabled, then it will use the default ISO 8601
     * format.
     * <p>
     * Accessible via MBean server.
     *
     * @since 1.4
     */
    @Override
    public void clearDateGenFormat()
    {
        synchronized ( this.getClass() ){
            dateGenFormat = null;
        }
    }

    /**
     * Add a date parsing format to the list of date parsing formats
     * used by the parser when encodeDatesAsStrings or
     * encodeDatesAsObjects is true.
     * <p>
     * Accessible via MBean server.
     *
     * @param fmtStr Passed to
     * {@link SimpleDateFormat#SimpleDateFormat(String,Locale)} using
     * the result of {@link #getLocale()}.
     * @return The format that gets created.
     * @since 1.4
     */
    @Override
    public DateFormat addDateParseFormat( String fmtStr )
    {
        DateFormat fmt = new SimpleDateFormat(fmtStr, getLocale());
        addDateParseFormat(fmt);
        return fmt;
    }

    /**
     * Add a date parsing format to the list of parsing formats used
     * by the parser when encodeDatesAsStrings or encodeDatesAsObjects
     * is true.  When parsing date strings, they will be used in the
     * same order that they were added.
     *
     * @param fmt A date parsing format.
     * @since 1.4
     */
    public static void addDateParseFormat( DateFormat fmt )
    {
        if ( fmt != null ){
            addDateParseFormats(Arrays.asList(fmt));
        }
    }

    /**
     * Add a collection of date parsing format to the list of date
     * parsing formats used by the parser when encodeDatesAsStrings
     * or encodeDatesAsObjects is true.
     *
     * @param fmts A collection of date parsing formats.
     * @since 1.4
     */
    public static synchronized void addDateParseFormats( Collection<? extends DateFormat> fmts )
    {
        dateParseFormats = JSONConfigUtil.addDateParseFormats(dateParseFormats, fmts);
    }

    /**
     * Clear any date parse formats from the list of formats used by the parser
     * when encodeDatesAsStrings or encodeDatesAsObjects is true.
     * <p>
     * Accessible via MBean server.
     */
    @Override
    public void clearDateParseFormats()
    {
        synchronized ( this.getClass() ){
            dateParseFormats = null;
        }
    }

    /**
     * Get the reflection privacy level.
     * <p>
     * Accessible via MBean server.
     *
     * @return the reflection privacy level.
     * @since 1.9
     */
    @Override
    public int getReflectionPrivacy()
    {
        return reflectionPrivacy;
    }

    /**
     * Set the privacy level for reflection. Default is
     * {@link ReflectUtil#PUBLIC}.
     * <p>
     * Accessible via MBean server.
     *
     * @param dflt the level to set
     * @throws MBeanException If the privacy level is not allowed.
     * @see ReflectUtil#PRIVATE
     * @see ReflectUtil#PACKAGE
     * @see ReflectUtil#PROTECTED
     * @see ReflectUtil#PUBLIC
     * @since 1.9
     */
    @Override
    public void setReflectionPrivacy( int dflt ) throws MBeanException
    {
        try{
            synchronized ( this.getClass() ){
                reflectionPrivacy = ReflectUtil.confirmPrivacyLevel(dflt, new JSONConfig());
            }
        }catch ( JSONReflectionException e ){
            if ( logging ){
                Log log = Logger.getLog(jsonConfigDefaults.getClass());
                if ( log.isErrorEnabled() ){
                    log.error(e.getLocalizedMessage(), e);
                }
                Logger.freeLog(jsonConfigDefaults.getClass());
            }
            throw new MBeanException(e);   // MBeans should only throw MBeanExceptions.
        }
    }

    /**
     * Return true if the given class is in the set of classes being
     * automatically reflected.
     *
     * @param refClass The reflected class.
     * @return true if the class is automatically reflected.
     * @since 1.9
     */
    public static synchronized boolean isReflectClass( JSONReflectedClass refClass )
    {
        return reflectClasses == null || refClass == null ? false : reflectClasses.containsKey(refClass.getObjClass());
    }

    /**
     * Return true if objects with the same class given object are in the set of
     * classes being automatically reflected.
     *
     * @param obj An object to check
     * @return true if objects of the same type are reflected.
     * @since 1.9
     */
    public static boolean isReflectClass( Object obj )
    {
        return obj == null ? false : isReflectClass(ensureReflectedClass(obj));
    }

    /**
     * Get the {@link JSONReflectedClass} for the given object or create a dummy
     * one if there isn't one.  Creating one does not affect the results of the
     * isReflectClass() methods.  If you didn't add one then it isn't stored.
     *
     * @param obj The class to look up.
     * @return the reflected class object.
     */
    public static JSONReflectedClass ensureReflectedClass( Object obj )
    {
        JSONReflectedClass result = null;
        if ( obj instanceof JSONReflectedClass ){
            result = (JSONReflectedClass)obj;
        }else{
            result = getReflectedClass(obj);
            if ( result == null ){
                result = ReflectUtil.ensureReflectedClass(obj);
            }
        }
        return result;
    }

    /**
     * Return the JSONReflectedClass for this object if it is stored as a default.
     *
     * @param obj The class to look up.
     * @return the reflected class object or null if not found.
     */
    public static synchronized JSONReflectedClass getReflectedClass( Object obj )
    {
        return reflectClasses == null || obj == null ? null : reflectClasses.get(ReflectUtil.getClass(obj));
    }

    /**
     * Add the given class to the set of classes to be reflected.
     * <p>
     * Accessible via MBean server. This method primarily exists for JMX MBean
     * use. If you wish to use reflection with fields, you can append the field
     * names to the class name, separated by commas before each field name.
     * Field names which do not look like valid Java identifier names will be
     * silently discarded.
     *
     * @param className The name of the class suitable for {@link ClassLoader#loadClass(String)}
     * followed optionally by a comma separated list of field names.
     * @throws MBeanException If there's a problem loading the class.
     * @since 1.9
     */
    @Override
    public void addReflectClassByName( String className ) throws MBeanException
    {
        String[] parts = className.split(",");
        try{
            Class<?> clazz = ReflectUtil.getClassByName(parts[0]);
            List<String> fieldNames = JSONConfigUtil.getFieldNames(parts);
            addReflectClass(new JSONReflectedClass(clazz, fieldNames));
        }catch ( ClassNotFoundException e ){
            throw new MBeanException(e, getClassNotFoundExceptionMsg(e, parts[0], logging));
        }
    }

    /**
     * Add the class of the given object to the set of classes that
     * automatically get reflected. Note that default reflected classes can also
     * be added via JNDI.
     *
     * @param obj The object whose class to add to the reflect list.
     * @since 1.9
     */
    public static synchronized void addReflectClass( Object obj )
    {
        reflectClasses = JSONConfigUtil.addReflectClass(reflectClasses, obj);
    }

    /**
     * Add the classes of all of the given objects to the list of classes that
     * automatically get reflected. Note that default reflected classes can also
     * be added via JNDI.
     *
     * @param classes The objects to reflect.
     * @since 1.9
     */
    public static synchronized void addReflectClasses( Collection<?> classes )
    {
        reflectClasses = JSONConfigUtil.addReflectClasses(reflectClasses, classes);
    }

    /**
     * Remove the given class from the set of classes to be reflected.
     *
     * @param className The name of the class suitable for
     * (@link {@link ClassLoader#loadClass(String)}}.
     * @throws MBeanException If there's a problem loading the class.
     * @since 1.9
     */
    @Override
    public void removeReflectClassByName( String className ) throws MBeanException
    {
        String[] parts = className.split(",");
        try{
            removeReflectClass(ReflectUtil.getClassByName(parts[0]));
        }catch ( ClassNotFoundException e ){
            throw new MBeanException(e, getClassNotFoundExceptionMsg(e, parts[0], logging));
        }
    }

    /**
     * Get the exception message for a {@link ClassNotFoundException} and log the
     * exception if appropriate.
     *
     * @param e the exception.
     * @param className the class name that it failed to load.
     * @param isLogging if true then also log the message and exception.
     * @return The message.
     */
    private static String getClassNotFoundExceptionMsg( ClassNotFoundException e, String className, boolean isLogging )
    {
        ResourceBundle bundle = JSONUtil.getBundle(JSONConfigDefaults.getLocale());
        String msg = String.format(bundle.getString("couldntLoadClass"), className);
        if ( isLogging ){
            Log log = Logger.getLog(jsonConfigDefaults.getClass());
            if ( log.isErrorEnabled() ){
                log.error(msg, e);
            }
            Logger.freeLog(jsonConfigDefaults.getClass());
        }
        return msg;
    }

    /**
     * Remove the given class from the list of automatically reflected
     * classes.
     *
     * @param obj An object of the type to be removed from the reflect list.
     * @since 1.9
     */
    public static synchronized void removeReflectClass( Object obj )
    {
        reflectClasses = JSONConfigUtil.removeReflectClass(reflectClasses, obj);
    }

    /**
     * Remove the classes of the given objects from the set of classes
     * that automatically get reflected.
     *
     * @param classes The classes to remove.
     * @since 1.9
     */
    public static synchronized void removeReflectClasses( Collection<?> classes )
    {
        reflectClasses = JSONConfigUtil.removeReflectClasses(reflectClasses, classes);
    }

    /**
     * Clear all reflection classes, disabling all default automatic selective
     * reflection.
     *
     * @since 1.9
     */
    @Override
    public void clearReflectClasses()
    {
        synchronized ( this.getClass() ){
            reflectClasses = null;
        }
    }

    /**
     * Clear the reflection cache, if any.
     *
     * @since 1.9
     */
    @Override
    public void clearReflectionCache()
    {
        ReflectUtil.clearReflectionCache();
    }

    /**
     * Get a string with newline separated list of classes that get reflected.
     *
     * @return A string with newline separated list of classes that get reflected.
     * @since 1.9
     */
    @Override
    public String listReflectedClasses()
    {
        List<JSONReflectedClass> refClasses = null;
        synchronized ( this.getClass() ){
            if ( reflectClasses != null ){
                refClasses = new ArrayList<JSONReflectedClass>(reflectClasses.values());
            }
        }
        StringBuilder result = new StringBuilder();
        if ( refClasses != null ){
            List<String> classes = new ArrayList<String>(refClasses.size());
            for ( JSONReflectedClass refClass : refClasses ){
                Class<?> clazz = refClass.getObjClass();
                StringBuilder buf = new StringBuilder(clazz.getCanonicalName());
                String[] fieldNames = refClass.getFieldNamesRaw();
                if ( fieldNames != null ){
                    for ( String fieldName : fieldNames ){
                        buf.append(',').append(fieldName);
                    }
                }
                classes.add(buf.toString());
            }
            Collections.sort(classes);
            for ( String className : classes ){
                result.append(className).append('\n');
            }
        }
        return result.toString();
    }

    /**
     * Get the default validate property names policy.
     * <p>
     * Accessible via MBean server.
     *
     * @return The default validate property names policy.
     */
    @Override
    public boolean isValidatePropertyNames()
    {
        return validatePropertyNames;
    }

    /**
     * Set the default flag for validation of property names.
     * This will affect all new {@link JSONConfig} objects created after this call
     * within the same class loader.
     * <p>
     * Accessible via MBean server.
     *
     * @param dflt If true, then property names will be validated by default.
     */
    @Override
    public void setValidatePropertyNames( boolean dflt )
    {
        synchronized ( this.getClass() ){
            validatePropertyNames = dflt;
        }
    }

    /**
     * Get the default detect data structure loops policy.
     * Accessible via MBean server.
     *
     * @return The default detect data structure loops policy.
     */
    @Override
    public boolean isDetectDataStructureLoops()
    {
        return detectDataStructureLoops;
    }

    /**
     * Set the default flag for detecting data structure loops.  If true,
     * then if a loop in a data structure is found then a
     * {@link DataStructureLoopException} will be thrown.
     * This will affect all new {@link JSONConfig} objects created after this call
     * within the same class loader.
     * <p>
     * Accessible via MBean server.
     *
     * @param dflt If true, then the code will detect loops in data structures.
     */
    @Override
    public void setDetectDataStructureLoops( boolean dflt )
    {
        synchronized ( this.getClass() ){
            detectDataStructureLoops = dflt;
        }
    }

    /**
     * Get the default escape bad identifier code points policy.
     * <p>
     * Accessible via MBean server.
     *
     * @return The default escape bad identifier code points policy.
     */
    @Override
    public boolean isEscapeBadIdentifierCodePoints()
    {
        return escapeBadIdentifierCodePoints;
    }

    /**
     * If true, then any bad code points in identifiers will be escaped.
     * Default is false.
     * <p>
     * Accessible via MBean server.
     *
     * @param dflt if true, then any bad code points in identifiers will be escaped.
     */
    @Override
    public void setEscapeBadIdentifierCodePoints( boolean dflt )
    {
        synchronized ( this.getClass() ){
            escapeBadIdentifierCodePoints = dflt;
        }
    }

    /**
     * Get the full JSON identifier code points policy.
     * <p>
     * Accessible via MBean server.
     *
     * @return the fullJSONIdentifierCodePoints
     */
    @Override
    public boolean isFullJSONIdentifierCodePoints()
    {
        return fullJSONIdentifierCodePoints;
    }

    /**
     * If true, then the full set of identifier code points permitted by the
     * JSON standard will be allowed instead of the more restrictive set
     * permitted by the ECMAScript standard. Use of characters not permitted by
     * the ECMAScript standard will cause an error if parsed by Javascript
     * eval().
     * <p>
     * Accessible via MBean server.
     *
     * @param dflt If true, then allow all code points permitted by the JSON standard in identifiers.
     */
    @Override
    public void setFullJSONIdentifierCodePoints( boolean dflt )
    {
        synchronized ( this.getClass() ){
            fullJSONIdentifierCodePoints = dflt;
            if ( fullJSONIdentifierCodePoints ){
                quoteIdentifier = true;
            }
        }
    }

    /**
     * Get the default encode numeric strings as numbers policy.
     * <p>
     * Accessible via MBean server.
     *
     * @return The default encode numeric strings as numbers policy.
     */
    @Override
    public boolean isEncodeNumericStringsAsNumbers()
    {
        return encodeNumericStringsAsNumbers;
    }

    /**
     * Set the default flag for encoding of numeric strings as numbers.
     * <p>
     * Accessible via MBean server.
     *
     * @param dflt If true, then strings that look like valid JSON numbers
     * will be encoded as numbers.
     */
    @Override
    public void setEncodeNumericStringsAsNumbers( boolean dflt )
    {
        synchronized ( this.getClass() ){
            encodeNumericStringsAsNumbers = dflt;
        }
    }

    /**
     * Get the default escape non-ASCII policy.
     * <p>
     * Accessible via MBean server.
     *
     * @return The default quote non-ASCII policy.
     */
    @Override
    public boolean isEscapeNonAscii()
    {
        return escapeNonAscii;
    }

    /**
     * Set the default flag for forcing escaping of non-ASCII characters in
     * strings and identifiers. If true, then escapeSurrogates will be forced to
     * false. This will affect all new {@link JSONConfig} objects created after this
     * call within the same class loader.
     * <p>
     * Accessible via MBean server.
     *
     * @param dflt If true, then all non-ASCII will be Unicode escaped.
     */
    @Override
    public void setEscapeNonAscii( boolean dflt )
    {
        synchronized ( this.getClass() ){
            escapeNonAscii = dflt;
            if ( escapeNonAscii ){
                escapeSurrogates = false;
            }
        }
    }

    /**
     * Get the default unEscape policy.
     * <p>
     * Accessible via MBean server.
     *
     * @return the unEscape policy.
     */
    @Override
    public boolean isUnEscapeWherePossible()
    {
        return unEscapeWherePossible;
    }

    /**
     * Set default flag for undoing inline escapes in strings.
     * <p>
     * Accessible via MBean server.
     *
     * @param dflt If true then where possible, undo inline escapes in strings.
     */
    @Override
    public void setUnEscapeWherePossible( boolean dflt )
    {
        synchronized ( this.getClass() ){
            unEscapeWherePossible = dflt;
        }
    }

    /**
     * Get the default escape surrogates policy.
     * <p>
     * Accessible via MBean server.
     *
     * @return the escape surrogates policy.
     */
    @Override
    public boolean isEscapeSurrogates()
    {
        return escapeSurrogates;
    }

    /**
     * Set the default escapeSurrogates policy.
     * <p>
     * Accessible via MBean server.
     *
     * @param dflt If true, then surrogates will be escaped in strings and identifiers
     * and escapeNonAscii will be forced to false.
     */
    @Override
    public void setEscapeSurrogates( boolean dflt )
    {
        synchronized ( this.getClass() ){
            escapeSurrogates = dflt;
            if ( escapeSurrogates ){
                escapeNonAscii = false;
            }
        }
    }

    /**
     * Get the pass through escapes policy.
     * <p>
     * Accessible via MBean server.
     *
     * @return The pass through escapes policy.
     */
    @Override
    public boolean isPassThroughEscapes()
    {
        return passThroughEscapes;
    }

    /**
     * If true, then escapes in strings will be passed through unchanged.
     * If false, then the backslash that starts the escape will be escaped.
     * <p>
     * Accessible via MBean server.
     *
     * @param dflt If true, then pass escapes through.
     */
    @Override
    public void setPassThroughEscapes( boolean dflt )
    {
        synchronized ( this.getClass() ){
            passThroughEscapes = dflt;
        }
    }

    /**
     * Get the encode dates as strings policy.
     * <p>
     * Accessible via MBean server.
     *
     * @return the encodeDatesAsStrings policy.
     */
    @Override
    public boolean isEncodeDatesAsStrings()
    {
        return encodeDatesAsStrings;
    }

    /**
     * Set the encodeDatesAsStrings policy.  If you set this to true, then
     * encodeDatesAsObjects will be set to false.
     * <p>
     * Accessible via MBean server.
     *
     * @param dflt If true, then {@link Date} objects will be encoded as ISO 8601 date
     * strings or a custom date format if you have called
     * {@link #setDateGenFormat(DateFormat)}.
     */
    @Override
    public synchronized void setEncodeDatesAsStrings( boolean dflt )
    {
        synchronized ( this.getClass() ){
            encodeDatesAsStrings = dflt;
            if ( encodeDatesAsStrings ){
                encodeDatesAsObjects = false;
            }
        }
    }

    /**
     * Get the reflection of unknown objects policy.
     * <p>
     * Accessible via MBean server.
     *
     * @return the reflectUnknownObjects policy.
     * @since 1.9
     */
    @Override
    public boolean isReflectUnknownObjects()
    {
        return reflectUnknownObjects;
    }

    /**
     * Set the reflection encoding policy.  If true, then any time that an
     * unknown object is encountered, this package will attempt to use
     * reflection to encode it.  Default is false.  When false, then unknown
     * objects will have their toString() method called.
     * <p>
     * Accessible via MBean server.
     *
     * @param dflt If true, then attempt to use reflection
     * to encode objects which are otherwise unknown.
     * @since 1.9
     */
    @Override
    public void setReflectUnknownObjects( boolean dflt )
    {
        synchronized ( this.getClass() ){
            reflectUnknownObjects = dflt;
        }
    }

    /**
     * Get the preciseIntegers policy.
     *
     * @return The preciseIntegers policy.
     * @since 1.9
     */
    @Override
    public boolean isPreciseNumbers()
    {
        return preciseNumbers;
    }

    /**
     * If true then numbers which are not exactly representable by a 64 bit
     * double precision floating point number will be quoted in the output. If
     * false, then they will be unquoted, and precision in such will likely be
     * lost in the interpreter.
     *
     * @param dflt If true then quote numbers that lose precision in 64-bit floating point.
     * @since 1.9
     */
    @Override
    public void setPreciseNumbers( boolean dflt )
    {
        synchronized ( this.getClass() ){
            preciseNumbers = dflt;
        }
    }

    /**
     * Get the smallNumbers policy.
     *
     * @return The smallNumbers policy.
     * @since 1.9
     */
    @Override
    public boolean isSmallNumbers()
    {
        return smallNumbers;
    }

    /**
     * If true then {@link JSONParser} will attempt to minimize the
     * storage used for all numbers.  Decimal numbers will be reduced
     * to floats instead of doubles if it can done without losing
     * precision.  Integer numbers will be reduced from long to int
     * or short or byte if they fit.
     *
     * @param dflt If true then numbers will be made to use as little memory as possible.
     * @since 1.9
     */
    @Override
    public void setSmallNumbers( boolean dflt )
    {
        synchronized ( this.getClass() ){
            smallNumbers = dflt;
        }
    }

    /**
     * The primitive arrays policy.
     *
     * @return the usePrimitiveArrays policy.
     * @since 1.9
     */
    @Override
    public boolean isUsePrimitiveArrays()
    {
        return usePrimitiveArrays;
    }

    /**
     * If true, then when {@link JSONParser} encounters a JSON array of non-null
     * wrappers of primitives and those primitives are all compatible with each
     * other, then instead of an {@link ArrayList} of wrappers for those
     * primitives it will create an array of those primitives in order to save
     * memory.
     * <p>
     * This works for booleans and numbers. It will also convert an array of
     * single character strings into an array of chars. Arrays of numbers will
     * attempt to use the least complex type that does not lose information. You
     * could easily end up with an array of bytes if all of your numbers are
     * integers in the range -128 to 127. This option is meant to save as much
     * memory as possible.
     *
     * @param dflt if true, then the parser will create arrays of primitives as applicable.
     * @since 1.9
     */
    @Override
    public void setUsePrimitiveArrays( boolean dflt )
    {
        synchronized ( this.getClass() ){
            usePrimitiveArrays = dflt;
        }
    }

    /**
     * Get the the cacheReflectionData policy.
     *
     * @return the cacheReflectionData policy.
     * @since 1.9
     */
    @Override
    public boolean isCacheReflectionData()
    {
        return cacheReflectionData;
    }

    /**
     * If true, then when an object is reflected its reflection data
     * will be cached to improve performance on subsequent reflections
     * of objects of its class.
     *
     * @param dflt if true, then cache reflection data.
     * @since 1.9
     */
    @Override
    public void setCacheReflectionData( boolean dflt )
    {
        cacheReflectionData = dflt;
        if ( cacheReflectionData == false ){
            ReflectUtil.clearReflectionCache();
        }
    }

    /**
     * Get the default quote identifier policy.
     * <p>
     * Accessible via MBean server.
     *
     * @return The default quote identifier policy.
     */
    @Override
    public boolean isQuoteIdentifier()
    {
        return quoteIdentifier;
    }

    /**
     * Set the default flag for forcing quotes on identifiers.
     * This will affect all new {@link JSONConfig} objects created after this call
     * within the same class loader.
     * <p>
     * Accessible via MBean server.
     *
     * @param dflt If true, then all identifiers will be quoted.
     */
    @Override
    public void setQuoteIdentifier( boolean dflt )
    {
        synchronized ( this.getClass() ){
            quoteIdentifier = fullJSONIdentifierCodePoints || dflt;
        }
    }

    /**
     * Get the default escape ECMAScript 6 code points policy.
     * <p>
     * Accessible via MBean server.
     *
     * @return The default escape ECMAScript 6 code points policy.
     */
    @Override
    public boolean isUseECMA6()
    {
        return useECMA6;
    }

    /**
     * If you set this to true, then when JSONUtil generates Unicode
     * escapes, it will use ECMAScript 6 code point escapes if they are shorter
     * than code unit escapes. This is not standard JSON and not yet widely
     * supported by Javascript interpreters. It also allows identifiers to have
     * letter numbers in addition to other letters.  Default is false.
     * <p>
     * Accessible via MBean server.
     *
     * @param dflt If true, use EMCAScript 6 code point escapes and allow
     * ECMAScript 6 identifier character set.
     */
    @Override
    public void setUseECMA6( boolean dflt )
    {
        synchronized ( this.getClass() ){
            useECMA6 = dflt;
        }
    }

    /**
     * Get the default for allowing reserved words in identifiers.
     * <p>
     * Accessible via MBean server.
     *
     * @return the reserverd words in identifiers policy.
     */
    @Override
    public boolean isAllowReservedWordsInIdentifiers()
    {
        return allowReservedWordsInIdentifiers;
    }

    /**
     * Set default flag for allowing reserved words in identifiers.
     * <p>
     * Accessible via MBean server.
     *
     * @param dflt If true, then reserved words will be allowed in identifiers.
     */
    @Override
    public void setAllowReservedWordsInIdentifiers( boolean dflt )
    {
        synchronized ( this.getClass() ){
            allowReservedWordsInIdentifiers = dflt;
        }
    }

    /**
     * Get the encode dates as objects policy.
     * <p>
     * Accessible via MBean server.
     *
     * @return the encodeDatesAsObjects policy.
     */
    @Override
    public boolean isEncodeDatesAsObjects()
    {
        return encodeDatesAsObjects;
    }

    /**
     * If true, then {@link Date} objects will be encoded as
     * Javascript dates, using new Date(dateString).  If you
     * set this to true, then encodeDatesAsStrings will be
     * set to false.
     * <p>
     * Accessible via MBean server.
     *
     * @param dflt If true, then {@link Date} objects will be encoded as
     * Javascript dates.
     */
    @Override
    public synchronized void setEncodeDatesAsObjects( boolean dflt )
    {
        synchronized ( this.getClass() ){
            encodeDatesAsObjects = dflt;
            if ( encodeDatesAsObjects ){
                encodeDatesAsStrings = false;
            }
        }
    }

    private static final long serialVersionUID = 1L;
}<|MERGE_RESOLUTION|>--- conflicted
+++ resolved
@@ -393,12 +393,8 @@
      */
     private static void loadReflectClassesFromJNDI( Map<String,Object> jndiData )
     {
-<<<<<<< HEAD
+        Log log = null;
         List<JSONReflectedClass> classes = new ArrayList<JSONReflectedClass>();
-=======
-        Log log = null;
-        List<JSONReflectedClass> classes = new ArrayList<>();
->>>>>>> b63139a4
         for ( Entry<String,Object> entry : jndiData.entrySet() ){
             Object value = entry.getValue();
             if ( value instanceof String && REFLECT_CLASS_PAT.matcher(entry.getKey()).matches() ){
