/*
 * Copyright 2015-2016 Bill Davidson
 *
 * Licensed under the Apache License, Version 2.0 (the "License");
 * you may not use this file except in compliance with the License.
 * You may obtain a copy of the License at
 *
 *    http://www.apache.org/licenses/LICENSE-2.0
 *
 * Unless required by applicable law or agreed to in writing, software
 * distributed under the License is distributed on an "AS IS" BASIS,
 * WITHOUT WARRANTIES OR CONDITIONS OF ANY KIND, either express or implied.
 * See the License for the specific language governing permissions and
 * limitations under the License.
 */
package org.kopitubruk.util.json;

import java.io.Serializable;
import java.lang.management.ManagementFactory;
import java.lang.reflect.Field;
import java.lang.reflect.InvocationTargetException;
import java.lang.reflect.Method;
import java.text.DateFormat;
import java.text.NumberFormat;
import java.text.SimpleDateFormat;
import java.util.ArrayList;
import java.util.Arrays;
import java.util.Collection;
import java.util.Collections;
import java.util.Comparator;
import java.util.Date;
import java.util.HashMap;
import java.util.List;
import java.util.Locale;
import java.util.Map;
import java.util.Map.Entry;
import java.util.ResourceBundle;
import java.util.Set;
import java.util.regex.Matcher;
import java.util.regex.Pattern;

import javax.management.MBeanException;
import javax.management.MBeanServer;
import javax.management.ObjectName;
import javax.naming.Context;

import org.apache.commons.logging.Log;
import org.apache.commons.logging.LogFactory;

/**
 * <p>
 * This class provides a singleton object which is used to change static
 * defaults used by {@link JSONConfig} and it is used as an MBean to
 * allow JMX clients with MBean support to view and modify the defaults.
 * <p>
 * Keep in mind that changes made with this class affect all new
 * {@link JSONConfig} objects created in the same class loader,
 * including those created by toJSON() methods which don't take a
 * {@link JSONConfig}, which could have undesirable side effects depending
 * upon your app. Use with care, if at all.  All data in this class
 * is static.  The only reason that there is an instance or instance
 * methods is to support MBean access to the defaults.  A few defaults
 * are only available programmatically.  Those are accessed statically.
 * <p>
 * It is possible to configure most of the default values
 * via JNDI such as is typically available in a web application
 * by adding values to your application's environment under
 * java:/comp/env/org/kopitubruk/util/json.  That way you can do things
 * like having all of the validation turned on in development and testing
 * servers and turn it off in production servers for faster performance,
 * without changing any code.
 * <p>
 * Example for Tomcat, assuming your app is named "MyApp", and your host
 * is named "host", put this into your
 * <code>$CATALINA_BASE/conf/Catalina/<i>host</i>/MyApp.xml</code> file in
 * order to set the appName to "myApp", disable property name validation
 * and enable using full JSON identifier code points by default:
 * <pre>{@code <Context path="/MyApp">
 *   <Environment name="org/kopitubruk/util/json/appName" type="java.lang.String" value="MyApp" override="false" />
 *   <Environment name="org/kopitubruk/util/json/validatePropertyNames" type="java.lang.Boolean" value="false" override="false" />
 *   <Environment name="org/kopitubruk/util/json/fullJSONIdentifierCodePoints" type="java.lang.Boolean" value="true" override="false" />
 * </Context>}</pre>
 * <p>
 * These are the names and their normal defaults if you don't change them.
 * See their setters for these for descriptions of what they do.
 * <h3>Validation related options.</h3>
 * <ul>
 *   <li>validatePropertyNames = true</li>
 *   <li>detectDataStructureLoops = true</li>
 *   <li>escapeBadIdentifierCodePoints = false</li>
 *   <li>fullJSONIdentifierCodePoints = false</li>
 * </ul>
 * <h3>Safe alternate encoding options.</h3>
 * <ul>
 *   <li>encodeNumericStringsAsNumbers = false</li>
 *   <li>escapeNonAscii = false</li>
 *   <li>unEscapeWherePossible = false</li>
 *   <li>escapeSurrogates = false</li>
 *   <li>passThroughEscapes = false</li>
 *   <li>encodeDatesAsStrings = false</li>
 *   <li>reflectUnknownObjects = false</li>
 *   <li>preciseIntegers = false</li>
 *   <li>smallNumbers = false</li>
 *   <li>usePrimitiveArrays = false</li>
 *   <li>cacheReflectionData = false</li>
 * </ul>
 * <h3>
 *   Allow generation of certain types of non-standard JSON.
 * </h3>
 * <p>
 *   Could cause problems for some things that take JSON.  Defaults are for
 *   standard JSON.  Be careful about changing these.
 * </p>
 * <ul>
 *   <li>quoteIdentifier = true</li>
 *   <li>useECMA6 = false</li>
 *   <li>allowReservedWordsInIdentifiers = false</li>
 *   <li>encodeDatesAsObjects = false</li>
 * </ul>
 * <p>
 * It is possible to set the default locale in JNDI using the name "locale" and
 * a String value that is a valid locale string that will be used to create a
 * {@link Locale}.  If you don't do this, then the
 * default locale will be whatever is provided by the JVM.
 * <p>
 * You can set the default date generation format in JNDI using the name
 * "dateGenFormat" and a String value that will be passed to
 * {@link SimpleDateFormat#SimpleDateFormat(String, Locale)} using the locale
 * from {@link #getLocale()}.
 * <p>
 * You can set any number of default date parsing formats using names that start
 * with "dateParseFormat" followed by some positive base 10 integer (as in
 * "dateParseFormat7") using String values as with "dateGenFormat" described
 * above.  They will be added in numeric order of the name.
 * <p>
 * Classes to use for automatic reflection can be set up via JNDI. This class
 * will look for String variables named "reflectClass" followed by some positive
 * base 10 integer (like "reflectClass5").  You can have any number of
 * reflectClasses. The names merely need to be unique and follow that pattern.
 * The class names need to load with {@link ClassLoader#loadClass(String)} or
 * they will not be added to the list of reflected classes.  If the class
 * names are followed by a comma and strings separated by commas, those
 * strings will be taken as field names to use for {@link JSONReflectedClass}
 * These classes will be added to all JSONConfig objects that are created
 * in the same class loader.
 * <p>
 * Number formats and date formats are cloned when they are added because they
 * are not thread safe.  They are cloned again when applied to a new
 * {@link JSONConfig} for the same reason.  Once you add a format, you can't
 * modify it except by replacing it entirely.
 * <p>
 * It is possible to see and modify the default values of all
 * of the boolean flags at runtime if you have a JMX client
 * with MBean support connected to your server.  It will be in
 * org.kopitubruk.util.json.JSONConfigDefaults.  You can disable MBean
 * registration by setting a boolean variable named registerMBean to
 * false in the environment as shown above for the flags.  See also the
 * {@link #clearMBean()} method for information on how to remove the
 * MBean from your server when your app is unloaded or reloaded.
 * <p>
 * There is some limited logging for access of JNDI and the MBean server.
 * Most of it is debug, so you won't see it unless you have debug logging
 * enabled for this package/class.  It might be useful to enable debug
 * logging for this class if you are having trouble with those.
 * <p>
 * You can disable JNDI lookups, MBean registration or logging by defining
 * boolean system properties for org.kopitubruk.util.json.useJNDI,
 * org.kopitubruk.util.json.registerMBean or org.kopitubruk.util.json.logging
 * respectively as false.  System properties may be set on the java command
 * line using the "-D" flag or possibly programmatically if your program has
 * permission to do it and does so before this class is loaded.  If logging
 * is not set via a system property at all, then JDNI can also be used to
 * disable logging by setting the boolean named "org/kopitubruk/util/json/logging".
 * <p>
 * You can also set the appName on the command line if you didn't set it in
 * JNDI as in "-Dorg.kopitubruk.util.json.appName=MyApp".  The appName is used
 * in the MBean ObjectName and is recommended when this library is used with
 * multiple apps in the same web tier container because it allows you to have
 * different MBeans for different apps at the same time.  The appName may also
 * be set via JNDI as a String and that's probably a better way to do it.
 *
 * @see JSONConfig
 * @author Bill Davidson
 */
public class JSONConfigDefaults implements JSONConfigDefaultsMBean, Serializable
{
    private static Log s_log = null;

    // Default flag values.
    private static volatile boolean validatePropertyNames;
    private static volatile boolean detectDataStructureLoops;
    private static volatile boolean escapeBadIdentifierCodePoints;
    private static volatile boolean fullJSONIdentifierCodePoints;

    private static volatile boolean encodeNumericStringsAsNumbers;
    private static volatile boolean escapeNonAscii;
    private static volatile boolean unEscapeWherePossible;
    private static volatile boolean escapeSurrogates;
    private static volatile boolean passThroughEscapes;
    private static volatile boolean encodeDatesAsStrings;
    private static volatile boolean reflectUnknownObjects;
    private static volatile boolean preciseNumbers;
    private static volatile boolean smallNumbers;
    private static volatile boolean usePrimitiveArrays;
    private static volatile boolean cacheReflectionData;

    private static volatile boolean quoteIdentifier;
    private static volatile boolean useECMA6;
    private static volatile boolean allowReservedWordsInIdentifiers;
    private static volatile boolean encodeDatesAsObjects;

    // Other defaults.
    private static volatile Locale locale;
    private static volatile Map<Class<? extends Number>,NumberFormat> numberFormatMap;
    private static volatile DateFormat dateGenFormat;
    private static volatile List<DateFormat> dateParseFormats;
    private static volatile IndentPadding indentPadding = null;
    private static volatile Map<Class<?>,JSONReflectedClass> reflectClasses = null;
    private static volatile int reflectionPrivacy;

    // stored for deregistration on unload.
    private static ObjectName mBeanName = null;

    // the singleton, which has no instance data; only MBean methods.
    private static JSONConfigDefaults jsonConfigDefaults;

    // logging.
    private static boolean logging;

    private static final Pattern DATE_PARSE_FORMAT_PAT = Pattern.compile("^dateParseFormat(\\d+)$");
    private static final Pattern REFLECT_CLASS_PAT = Pattern.compile("^reflectClass\\d+$");

    /*
     * Initialize static data.
     */
    static {
        /*
         * The singleton.
         */
        jsonConfigDefaults = new JSONConfigDefaults();

        String pkgName = jsonConfigDefaults.getClass().getPackage().getName();

        /*
         * System properties.
         */
        String appName = System.getProperty(pkgName+'.'+"appName", null);
        boolean useJNDI = Boolean.parseBoolean(System.getProperty(pkgName+".useJNDI", "true"));
        boolean registerMBean = Boolean.parseBoolean(System.getProperty(pkgName+'.'+"registerMBean", "true"));

        String loggingProperty = System.getProperty(pkgName+'.'+"logging");
        if ( loggingProperty != null ){
            logging = Boolean.parseBoolean(loggingProperty);
        }else{
            logging = true;
        }

        /*
         * JNDI
         */
        if ( useJNDI ){
            Map<String,String> results = new HashMap<String,String>();
            results.put("appName", appName);
            registerMBean = initJNDI(loggingProperty, registerMBean, appName, results);
            appName = results.get("appName");
        }

        /*
         * MBean
         */
        if ( registerMBean ){
            initMBean(appName);
        }
    }

    /**
     * Do JNDI Initializations of defaults.
     *
     * @param loggingProperty System property for logging flag.
     * @param registerMBean boolean system property for registering the mbean.
     * @param appName the appName if any
     * @param results a map to hold additional results
     * @return the value of registerMBean which might have changed during the JNDI lookups.
     */
    private static boolean initJNDI( String loggingProperty, boolean registerMBean, String appName, Map<String,String> results )
    {
        JNDIUtil.setLogging(logging);

        try{
            Context ctx = JNDIUtil.getEnvContext(jsonConfigDefaults.getClass().getPackage().getName().replaceAll("\\.", "/"));

            Map<String,Object> jndiData = JNDIUtil.getJNDIVariables(ctx);

            if ( loggingProperty == null ){
                // logging was not set by a system property. allow JNDI override.
                logging = JNDIUtil.getBoolean(jndiData, "logging", logging);
                JNDIUtil.setLogging(logging);
            }

            registerMBean = JNDIUtil.getBoolean(jndiData, "registerMBean", registerMBean);

            if ( registerMBean && appName == null ){
                appName = JNDIUtil.getString(jndiData, "appName", null);
                results.put("appName", appName);
            }

            // locale.
            String languageTag = JNDIUtil.getString(jndiData, "locale", null);
            if ( languageTag != null ){
                jsonConfigDefaults.setLocale(languageTag);
            }

            loadDateFormatsFromJNDI(jndiData);
            loadReflectClassesFromJNDI(jndiData);
            setFlagsFromJNDI(jndiData);

            reflectionPrivacy = JNDIUtil.getInt(jndiData, "reflectionPrivacy", reflectionPrivacy);
            try{
                ReflectUtil.confirmPrivacyLevel(reflectionPrivacy, new JSONConfig());
            }catch ( JSONReflectionException ex ){
                if ( logging ){
                    ensureLogger();
                    if ( s_log.isDebugEnabled() ){
                        s_log.debug(ex.getLocalizedMessage(), ex);
                    }
                }
                reflectionPrivacy = ReflectUtil.PUBLIC;
            }
        }catch ( Exception e ){
            // Nothing set in JNDI.  Use code defaults.  Not a problem.
            if ( logging ){
                ensureLogger();
                if ( s_log.isDebugEnabled() ){
                    ResourceBundle bundle = JSONUtil.getBundle(getLocale());
                    s_log.debug(bundle.getString("badJNDIforConfig"), e);
                }
            }
        }

        return registerMBean;
    }

    /**
     * Load date formats from JNDI, if any.
     *
     * @param jndiData A map of JNDI data.
     */
    private static void loadDateFormatsFromJNDI( Map<String,Object> jndiData )
    {
        // date generation format.
        String dgf = JNDIUtil.getString(jndiData, "dateGenFormat", null);
        if ( dgf != null ){
            jsonConfigDefaults.setDateGenFormat(dgf);
        }

        // date parse formats.
        List<String> fmtNums = new ArrayList<>();
        for ( Entry<String,Object> entry : jndiData.entrySet() ){
            if ( entry.getValue() instanceof String ){
                Matcher matcher = DATE_PARSE_FORMAT_PAT.matcher(entry.getKey());
                if ( matcher.matches() ){
                    fmtNums.add(matcher.group(1));
                }
            }
        }
        if ( fmtNums.size() > 0 ){
            // using the strings so that people can use "001", "002" etc if they wish.
            Collections.sort(fmtNums,
                             new Comparator<String>()
                             {
                                 @Override
                                 public int compare( String o1, String o2 )
                                 {
                                     return new Integer(o1).compareTo(new Integer(o2));
                                 }
                             });
            for ( String num : fmtNums ){
                String dpf = JNDIUtil.getString(jndiData, "dateParseFormat" + num, null);
                if ( dpf != null ){
                    jsonConfigDefaults.addDateParseFormat(dpf);
                }
            }
        }
    }

    /**
     * Load reflection classes from JNDI, if any.
     *
     * @param jndiData A map of JNDI data.
     */
    private static void loadReflectClassesFromJNDI( Map<String,Object> jndiData )
    {
<<<<<<< HEAD
        // default reflection classes.
        int maxReflectIndex = JNDIUtil.getInt(ctx, "maxReflectIndex", -1);
        if ( maxReflectIndex >= 0 ){
            List<String> classNames = new ArrayList<String>();
            for ( int i = 0; i <= maxReflectIndex; i++ ){
                String className = JNDIUtil.getString(ctx, "reflectClass" + i, null);
                if ( className != null ){
                    classNames.add(className);
                }
            }
            List<JSONReflectedClass> classes = new ArrayList<JSONReflectedClass>(classNames.size());
            for ( String className : classNames ){
                String[] parts = className.split(",");
=======
        List<JSONReflectedClass> classes = new ArrayList<>();
        for ( Entry<String,Object> entry : jndiData.entrySet() ){
            Object value = entry.getValue();
            if ( value instanceof String && REFLECT_CLASS_PAT.matcher(entry.getKey()).matches() ){
                String[] parts = ((String)value).split(",");
>>>>>>> f927715d
                try{
                    Class<?> clazz = ReflectUtil.getClassByName(parts[0]);
                    List<String> fields = null;
                    if ( parts.length > 1 ){
                        fields = new ArrayList<String>(parts.length-1);
                        for ( int i = 1; i < parts.length; i++ ){
                            fields.add(parts[i]);
                        }
                    }
                    classes.add(new JSONReflectedClass(clazz, fields));
                }catch ( MBeanException e ){
                    // Not actually an MBean operation at this point.
                }
            }
        }
        addReflectClasses(classes);
    }

    /**
     * Initialize the boolean flags from JNDI. There are so many flags now that
     * I use reflection to look up the setter so that I don't have to change
     * this method every time I add a new flag. It's just at class load time and
     * it's not that many things really so performance is not really a big issue
     * in this case.
     *
     * @param jndiData A map of JNDI data.
     * @throws IllegalAccessException reflection problem.
     * @throws IllegalArgumentException reflection problem.
     * @throws InvocationTargetException reflection problem.
     */
    private static void setFlagsFromJNDI( Map<String,Object> jndiData ) throws IllegalArgumentException, IllegalAccessException, InvocationTargetException
    {
        // get list of booleans from JNDI
        List<Entry<String,Object>> booleans = new ArrayList<>();
        for ( Entry<String,Object> entry : jndiData.entrySet() ){
            if ( entry.getValue() instanceof Boolean ){
                booleans.add(entry);
            }
        }
        if ( booleans.size() < 1 ){
            return;     // nothing to do.
        }

        // going to need to check against fields.
        Class<?> clazz = jsonConfigDefaults.getClass();
        Map<String,Field> fields = ReflectUtil.getFields(clazz, Boolean.TYPE);

        for ( Entry<String,Object> entry : booleans ){
            Field field = fields.get(entry.getKey());
            if ( field != null ){
                // it's a field.  check if it changed from default.
                ReflectUtil.ensureAccessible(field);
                boolean currentValue = field.getBoolean(jsonConfigDefaults);
                boolean jndiValue = (Boolean)entry.getValue();
                if ( jndiValue != currentValue ){
                    // it's changed.  check if there is a setter.
                    Method setter = ReflectUtil.getSetter(clazz, field);
                    if ( setter != null ){
                        // there's a setter.  use it.
                        ReflectUtil.ensureAccessible(setter);
                        setter.invoke(jsonConfigDefaults, jndiValue);
                    }
                    // no setter means I didn't intend for this to be used with JNDI.
                }
            }
        }
    }

    /**
     * Initialize the JMX MBean for this class.
     *
     * @param appName The name of the app.
     */
    private static void initMBean( String appName )
    {
        try{
            // Register an instance with MBean server if one is available.
            MBeanServer mBeanServer = ManagementFactory.getPlatformMBeanServer();

            mBeanName = JMXUtil.getObjectName(jsonConfigDefaults, appName);
            mBeanServer.registerMBean(jsonConfigDefaults, mBeanName);
            if ( logging ){
                ensureLogger();
                if ( s_log.isDebugEnabled() ){
                    ResourceBundle bundle = JSONUtil.getBundle(getLocale());
                    s_log.debug(String.format(bundle.getString("registeredMbean"), mBeanName));
                }
            }
        }catch ( Exception e ){
            // No MBean server.  Not a problem.
            if ( logging ){
                ensureLogger();
                if ( s_log.isDebugEnabled() ){
                    ResourceBundle bundle = JSONUtil.getBundle(getLocale());
                    s_log.debug(bundle.getString("couldntRegisterMBean"), e);
                }
            }
        }
    }

    /**
     * Make sure that the logger is initialized.
     */
    private static synchronized void ensureLogger()
    {
        if ( s_log == null ){
            s_log = LogFactory.getLog(JSONConfigDefaults.class);
        }
    }

    /**
     * Find out if logging is enabled.
     *
     * @return the logging policy.
     */
    static boolean isLogging()
    {
        return logging;
    }

    /**
     * Apply defaults to the given {@link JSONConfig} object.
     *
     * @param cfg The config object to initialize with defaults.
     * @param loc The locale.
     * @since 1.5
     */
    static synchronized void initJSONConfig( JSONConfig cfg, Locale loc )
    {
        cfg.setLocale(loc);

        // formats
        cfg.addNumberFormats(getNumberFormatMap());
        cfg.setDateGenFormat(getDateGenFormat());
        cfg.addDateParseFormats(getDateParseFormats());
        cfg.setReflectionPrivacy(reflectionPrivacy);

        if ( reflectClasses != null ){
            Collection<JSONReflectedClass> refClasses = reflectClasses.values();
            List<JSONReflectedClass> refCopy = new ArrayList<JSONReflectedClass>(refClasses.size());
            for ( JSONReflectedClass refClass : refClasses ){
                refCopy.add(refClass.clone());
            }
            cfg.addReflectClasses(refCopy);
        }

        // validation options.
        cfg.setValidatePropertyNames(validatePropertyNames);
        cfg.setDetectDataStructureLoops(detectDataStructureLoops);
        cfg.setEscapeBadIdentifierCodePoints(escapeBadIdentifierCodePoints);
        cfg.setFullJSONIdentifierCodePoints(fullJSONIdentifierCodePoints);

        // various alternate encoding options.
        cfg.setEncodeNumericStringsAsNumbers(encodeNumericStringsAsNumbers);
        cfg.setEscapeNonAscii(escapeNonAscii);
        cfg.setUnEscapeWherePossible(unEscapeWherePossible);
        cfg.setEscapeSurrogates(escapeSurrogates);
        cfg.setPassThroughEscapes(passThroughEscapes);
        cfg.setEncodeDatesAsStrings(encodeDatesAsStrings);
        cfg.setReflectUnknownObjects(reflectUnknownObjects);
        cfg.setPreciseNumbers(preciseNumbers);
        cfg.setSmallNumbers(smallNumbers);
        cfg.setUsePrimitiveArrays(usePrimitiveArrays);
        cfg.setCacheReflectionData(cacheReflectionData);

        // non-standard JSON options.
        cfg.setQuoteIdentifier(quoteIdentifier);
        cfg.setUseECMA6(useECMA6);
        cfg.setAllowReservedWordsInIdentifiers(allowReservedWordsInIdentifiers);
        cfg.setEncodeDatesAsObjects(encodeDatesAsObjects);

        // indent padding, if any.
        if ( indentPadding == null ){
            cfg.setIndentPadding(indentPadding);
        }else{
            cfg.setIndentPadding(indentPadding.clone());
        }
    }

    /**
     * Get the number format map.
     *
     * @return the number format map.
     */
    static Map<Class<? extends Number>,NumberFormat> getNumberFormatMap()
    {
        return numberFormatMap;
    }

    /**
     * Get the date string generation format.
     *
     * @return the dateFormat
     * @since 1.4
     */
    static DateFormat getDateGenFormat()
    {
        return dateGenFormat;
    }

    /**
     * Get the list of date parsing formats used by the parser when
     * encodeDatesAsStrings or encodeDatesAsObjects is true.
     *
     * @return the list of date parsing formats.
     * @since 1.4
     */
    static List<DateFormat> getDateParseFormats()
    {
        return dateParseFormats;
    }

    /**
     * Return the JSONConfigDefaults singleton instance.
     *
     * @return the JSONConfigDefaults singleton instance.
     */
    public static JSONConfigDefaults getInstance()
    {
        return jsonConfigDefaults;
    }

    /**
     * <p>
     * When this package is used by a webapp, and you have an MBean server in your
     * environment, then you should create a ServletContextListener and call this
     * in its ServletContextListener.contextDestroyed(ServletContextEvent)
     * method to remove the MBean when the webapp is unloaded or reloaded.
     * </p>
     * <pre><code>
     * public class AppCleanUp implements ServletContextListener
     * {
     *     public void contextDestroyed( ServletContextEvent sce )
     *     {
     *         JSONConfigDefaults.clearMBean();
     *     }
     * }
     * </code></pre>
     * <p>
     * You should add it to your web.xml for your webapp like this (assuming
     * you named it org.myDomain.web.app.AppCleanUp).
     * </p>
     * <pre>{@code <listener>
     *   <listener-class>org.myDomain.web.app.AppCleanUp</listener-class>
     * </listener>}</pre>
     * <p>
     * Note that the logging from this method may not work if the logging is
     * removed/disabled before this method is called.
     */
    public static synchronized void clearMBean()
    {
        if ( mBeanName != null ){
            try{
                MBeanServer mBeanServer = ManagementFactory.getPlatformMBeanServer();
                mBeanServer.unregisterMBean(mBeanName);
                if ( logging ){
                    ensureLogger();
                    if ( s_log.isDebugEnabled() ){
                        ResourceBundle bundle = JSONUtil.getBundle(getLocale());
                        s_log.debug(String.format(bundle.getString("unregistered"), mBeanName));
                    }
                }
            }catch ( Exception e ){
                if ( logging ){
                    ensureLogger();
                    if ( s_log.isErrorEnabled() ){
                        ResourceBundle bundle = JSONUtil.getBundle(getLocale());
                        s_log.error(String.format(bundle.getString("couldntUnregister"), mBeanName), e);
                    }
                }
            }finally{
                // don't try again.
                mBeanName = null;
            }
        }
    }

    /**
     * Get the default indent padding object.
     *
     * @return the padding object.
     * @since 1.7
     */
    public static synchronized IndentPadding getIndentPadding()
    {
        return indentPadding;
    }

    /**
     * Set the padding object.
     *
     * @param indentPadding the default indent padding object.
     * @since 1.7
     */
    public static synchronized void setIndentPadding( IndentPadding indentPadding )
    {
        JSONConfigDefaults.indentPadding = indentPadding;
    }

    /**
     * This class should only be instantiated by the static block.  All others
     * should use {@link #getInstance()} to get that instance.
     */
    private JSONConfigDefaults()
    {
        setCodeDefaults();
    }

    /**
     * Reset all defaults to their original unmodified values.  This
     * overrides JNDI and previous MBean changes.
     * <p>
     * Accessible via MBean server.
     */
    @Override
    public void setCodeDefaults()
    {
        synchronized ( this.getClass() ){
            validatePropertyNames = true;
            detectDataStructureLoops = true;
            escapeBadIdentifierCodePoints = false;
            fullJSONIdentifierCodePoints = false;

            encodeNumericStringsAsNumbers = false;
            escapeNonAscii = false;
            unEscapeWherePossible = false;
            escapeSurrogates = false;
            passThroughEscapes = false;
            encodeDatesAsStrings = false;
            reflectUnknownObjects = false;
            preciseNumbers = false;
            smallNumbers = false;
            usePrimitiveArrays = false;
            cacheReflectionData = false;

            quoteIdentifier = true;
            useECMA6 = false;
            allowReservedWordsInIdentifiers = false;
            encodeDatesAsObjects = false;

            locale = null;
            numberFormatMap = null;
            dateGenFormat = null;
            dateParseFormats = null;
            indentPadding = null;
            reflectClasses = null;
            reflectionPrivacy = ReflectUtil.PUBLIC;
        }
    }

    /**
     * Set the default locale for new {@link JSONConfig} objects to use.
     * <p>
     * Accessible via MBean server.
     *
     * @param languageTag A language tag used to create a {@link Locale}
     */
    @Override
    public void setLocale( String languageTag )
    {
        if ( languageTag != null ){
            String[] loc = languageTag.split("[-_]");
            switch ( loc.length ){
                case 1: setLocale(new Locale(loc[0])); break;
                case 2: setLocale(new Locale(loc[0], loc[1])); break;
                default: setLocale(new Locale(loc[0], loc[1], loc[2])); break;
            }
        }else{
            setLocale((Locale)null);
        }
    }

    /**
     * Set a default locale for new {@link JSONConfig} objects to use.
     *
     * @param loc the default locale.
     */
    public static synchronized void setLocale( Locale loc )
    {
        locale = loc;
    }

    /**
     * Get the default locale for new {@link JSONConfig} objects.  If a
     * default locale has not been set, then the locale returned
     * by {@link Locale#getDefault()} will be returned.
     *
     * @return the default locale.
     */
    public static synchronized Locale getLocale()
    {
        return locale != null ? locale : Locale.getDefault();
    }

    /**
     * Get the number format for the given class.
     *
     * @param numericClass A class.
     * @return A number format or null if one has not been set.
     */
    public static synchronized NumberFormat getNumberFormat( Class<? extends Number> numericClass )
    {
        return numberFormatMap != null ? numberFormatMap.get(numericClass) : null;
    }

    /**
     * Get the number format for the class of the given numeric type.
     *
     * @param num An object that implements {@link Number}.
     * @return A number format or null if one has not been set.
     */
    public static NumberFormat getNumberFormat( Number num )
    {
        return num != null ? getNumberFormat(num.getClass()) : null;
    }

    /**
     * Add a default number format for a particular type that extends Number.
     * This will be applied to all new {@link JSONConfig} objects that are created after
     * this in the same class loader.  The format is cloned for thread safety.
     *
     * @param numericClass The class.
     * @param fmt The number format.
     */
    public static void addNumberFormat( Class<? extends Number> numericClass, NumberFormat fmt )
    {
        if ( numericClass != null ){
            if ( fmt == null ){
                removeNumberFormat(numericClass);
            }else{
                Map<Class<? extends Number>,NumberFormat> numFmtMap = new HashMap<Class<? extends Number>,NumberFormat>(2);
                numFmtMap.put(numericClass, fmt);
                // handles null checking and cloning.
                addNumberFormats(numFmtMap);
            }
        }
    }

    /**
     * Add a default number format for a particular type that extends Number.
     * This will be applied to all new {@link JSONConfig} objects that are created after
     * this in the same class loader.  The format is cloned for thread safety.
     *
     * @param numericType The object.
     * @param fmt The number format.
     */
    public static void addNumberFormat( Number numericType, NumberFormat fmt )
    {
        if ( numericType != null ){
            addNumberFormat(numericType.getClass(), fmt);
        }
    }

    /**
     * Add a map of number formats to the current map of number formats.
     * The formats are cloned for thread safety.
     *
     * @param numFmtMap The input map.
     * @since 1.4
     */
    public static synchronized void addNumberFormats( Map<Class<? extends Number>,NumberFormat> numFmtMap )
    {
        numberFormatMap = JSONConfigUtil.mergeFormatMaps(numberFormatMap, numFmtMap);
    }

    /**
     * Remove the requested class from the default number formats.
     *
     * @param numericClass The class.
     */
    public static synchronized void removeNumberFormat( Class<? extends Number> numericClass )
    {
        if ( numberFormatMap != null && numericClass != null ){
            int size = numberFormatMap.size();
            numberFormatMap.remove(numericClass);
            if ( numberFormatMap.size() < 1 ){
                numberFormatMap = null;
            }else if ( numberFormatMap.size() < size ){
                numberFormatMap = new HashMap<Class<? extends Number>,NumberFormat>(numberFormatMap);
            }
        }
    }

    /**
     * Remove the requested class from the default number formats.
     *
     * @param num An object that implements {@link Number}.
     */
    public static void removeNumberFormat( Number num )
    {
        if ( num != null ){
            removeNumberFormat(num.getClass());
        }
    }

    /**
     * Clear any default number formats.
     * <p>
     * Accessible via MBean server.
     *
     * @since 1.4
     */
    @Override
    public void clearNumberFormats()
    {
        synchronized ( this.getClass() ){
            numberFormatMap = null;
        }
    }

    /**
     * Set the date format used for date string generation when
     * encodeDatesAsStrings or encodeDatesAsObjects is true.
     * <p>
     * Accessible via MBean server.
     *
     * @param fmtStr passed to the constructor for
     * {@link SimpleDateFormat#SimpleDateFormat(String,Locale)} using
     * the result of {@link #getLocale()}.
     * @return the format that is created.
     * @since 1.4
     */
    @Override
    public DateFormat setDateGenFormat( String fmtStr )
    {
        DateFormat fmt = null;
        if ( fmtStr != null ){
            fmt = new SimpleDateFormat(fmtStr, getLocale());
            setDateGenFormat(fmt);
        }else{
            setDateGenFormat((DateFormat)null);
        }
        return fmt;
    }

    /**
     * Set the date string generation format used when encodeDatesAsStrings
     * or encodeDatesAsObjects is true.
     *
     * @param fmt the dateFormat to set
     * @since 1.4
     */
    public static synchronized void setDateGenFormat( DateFormat fmt )
    {
        dateGenFormat = fmt;
    }

    /**
     * Clear date generation format. This means that if any special date
     * generation handling is enabled, then it will use the default ISO 8601
     * format.
     * <p>
     * Accessible via MBean server.
     *
     * @since 1.4
     */
    @Override
    public void clearDateGenFormat()
    {
        synchronized ( this.getClass() ){
            dateGenFormat = null;
        }
    }

    /**
     * Add a date parsing format to the list of date parsing formats
     * used by the parser when encodeDatesAsStrings or
     * encodeDatesAsObjects is true.
     * <p>
     * Accessible via MBean server.
     *
     * @param fmtStr Passed to
     * {@link SimpleDateFormat#SimpleDateFormat(String,Locale)} using
     * the result of {@link #getLocale()}.
     * @return The format that gets created.
     * @since 1.4
     */
    @Override
    public DateFormat addDateParseFormat( String fmtStr )
    {
        DateFormat fmt = new SimpleDateFormat(fmtStr, getLocale());
        addDateParseFormat(fmt);
        return fmt;
    }

    /**
     * Add a date parsing format to the list of parsing formats used
     * by the parser when encodeDatesAsStrings or encodeDatesAsObjects
     * is true.  When parsing date strings, they will be used in the
     * same order that they were added.
     *
     * @param fmt A date parsing format.
     * @since 1.4
     */
    public static void addDateParseFormat( DateFormat fmt )
    {
        if ( fmt != null ){
            addDateParseFormats(Arrays.asList(fmt));
        }
    }

    /**
     * Add a collection of date parsing format to the list of date
     * parsing formats used by the parser when encodeDatesAsStrings
     * or encodeDatesAsObjects is true.
     *
     * @param fmts A collection of date parsing formats.
     * @since 1.4
     */
    public static synchronized void addDateParseFormats( Collection<? extends DateFormat> fmts )
    {
        dateParseFormats = JSONConfigUtil.addDateParseFormats(dateParseFormats, fmts);
    }

    /**
     * Clear any date parse formats from the list of formats used by the parser
     * when encodeDatesAsStrings or encodeDatesAsObjects is true.
     * <p>
     * Accessible via MBean server.
     */
    @Override
    public void clearDateParseFormats()
    {
        synchronized ( this.getClass() ){
            dateParseFormats = null;
        }
    }

    /**
     * Get the reflection privacy level.
     * <p>
     * Accessible via MBean server.
     *
     * @return the reflection privacy level.
     * @since 1.9
     */
    @Override
    public int getReflectionPrivacy()
    {
        return reflectionPrivacy;
    }

    /**
     * Set the privacy level for reflection. Default is
     * {@link ReflectUtil#PUBLIC}.
     * <p>
     * Accessible via MBean server.
     *
     * @param dflt the level to set
     * @throws MBeanException If the privacy level is not allowed.
     * @see ReflectUtil#PRIVATE
     * @see ReflectUtil#PACKAGE
     * @see ReflectUtil#PROTECTED
     * @see ReflectUtil#PUBLIC
     * @since 1.9
     */
    @Override
    public void setReflectionPrivacy( int dflt ) throws MBeanException
    {
        try{
            synchronized ( this.getClass() ){
                reflectionPrivacy = ReflectUtil.confirmPrivacyLevel(dflt, new JSONConfig());
            }
        }catch ( JSONReflectionException e ){
            if ( logging ){
                ensureLogger();
                if ( s_log.isErrorEnabled() ){
                    s_log.error(e.getLocalizedMessage(), e);
                }
            }
            throw new MBeanException(e);   // MBeans should only throw MBeanExceptions.
        }
    }

    /**
     * Return true if the given class is in the set of classes being
     * automatically reflected.
     *
     * @param refClass The reflected class.
     * @return true if the class is automatically reflected.
     * @since 1.9
     */
    public static synchronized boolean isReflectClass( JSONReflectedClass refClass )
    {
        return reflectClasses == null || refClass == null ? false : reflectClasses.containsKey(refClass.getObjClass());
    }

    /**
     * Return true if objects with the same class given object are in the set of
     * classes being automatically reflected.
     *
     * @param obj An object to check
     * @return true if objects of the same type are reflected.
     * @since 1.9
     */
    public static boolean isReflectClass( Object obj )
    {
        return obj == null ? false : isReflectClass(ensureReflectedClass(obj));
    }

    /**
     * Get the {@link JSONReflectedClass} for the given object or create a dummy
     * one if there isn't one.  Creating one does not affect the results of the
     * isReflectClass() methods.  If you didn't add one then it isn't stored.
     *
     * @param obj The class to look up.
     * @return the reflected class object.
     */
    public static JSONReflectedClass ensureReflectedClass( Object obj )
    {
        JSONReflectedClass result = null;
        if ( obj instanceof JSONReflectedClass ){
            result = (JSONReflectedClass)obj;
        }else{
            result = getReflectedClass(obj);
            if ( result == null ){
                result = ReflectUtil.ensureReflectedClass(obj);
            }
        }
        return result;
    }

    /**
     * Return the JSONReflectedClass for this object if it is stored as a default.
     *
     * @param obj The class to look up.
     * @return the reflected class object or null if not found.
     */
    public static synchronized JSONReflectedClass getReflectedClass( Object obj )
    {
        return reflectClasses == null || obj == null ? null : reflectClasses.get(ReflectUtil.getClass(obj));
    }

    /**
     * Add the given class to the set of classes to be reflected.
     *
     * @param className The name of the class suitable for
     * (@link {@link ClassLoader#loadClass(String)}}.
     * @throws MBeanException If there's a problem loading the class.
     * @since 1.9
     */
    @Override
    public void addReflectClassByName( String className ) throws MBeanException
    {
        addReflectClass(ReflectUtil.getClassByName(className));
    }

    /**
     * Add the class of the given object to the set of classes that
     * automatically get reflected. Note that default reflected classes can also
     * be added via JNDI.
     *
     * @param obj The object whose class to add to the reflect list.
     * @since 1.9
     */
    public static synchronized void addReflectClass( Object obj )
    {
        reflectClasses = JSONConfigUtil.addReflectClass(reflectClasses, obj);
    }

    /**
     * Add the classes of all of the given objects to the list of classes that
     * automatically get reflected. Note that default reflected classes can also
     * be added via JNDI.
     *
     * @param classes The objects to reflect.
     * @since 1.9
     */
    public static synchronized void addReflectClasses( Collection<?> classes )
    {
        reflectClasses = JSONConfigUtil.addReflectClasses(reflectClasses, classes);
    }

    /**
     * Remove the given class from the set of classes to be reflected.
     *
     * @param className The name of the class suitable for
     * (@link {@link ClassLoader#loadClass(String)}}.
     * @throws MBeanException If there's a problem loading the class.
     * @since 1.9
     */
    @Override
    public void removeReflectClassByName( String className ) throws MBeanException
    {
        removeReflectClass(ReflectUtil.getClassByName(className));
    }

    /**
     * Remove the given class from the list of automatically reflected
     * classes.
     *
     * @param obj An object of the type to be removed from the reflect list.
     * @since 1.9
     */
    public static synchronized void removeReflectClass( Object obj )
    {
        reflectClasses = JSONConfigUtil.removeReflectClass(reflectClasses, obj);
    }

    /**
     * Remove the classes of the given objects from the set of classes
     * that automatically get reflected.
     *
     * @param classes The classes to remove.
     * @since 1.9
     */
    public static synchronized void removeReflectClasses( Collection<?> classes )
    {
        reflectClasses = JSONConfigUtil.removeReflectClasses(reflectClasses, classes);
    }

    /**
     * Clear all reflection classes, disabling all default automatic selective
     * reflection.
     *
     * @since 1.9
     */
    @Override
    public void clearReflectClasses()
    {
        synchronized ( this.getClass() ){
            reflectClasses = null;
        }
    }

    /**
     * Clear the reflection cache, if any.
     *
     * @since 1.9
     */
    @Override
    public void clearReflectionCache()
    {
        ReflectUtil.clearReflectionCache();
    }

    /**
     * Get a string with newline separated list of classes that get reflected.
     *
     * @return A string with newline separated list of classes that get reflected.
     * @since 1.9
     */
    @Override
    public String listReflectedClasses()
    {
        List<JSONReflectedClass> refClasses = null;
        synchronized ( this.getClass() ){
            if ( reflectClasses != null ){
                refClasses = new ArrayList<JSONReflectedClass>(reflectClasses.values());
            }
        }
        StringBuilder result = new StringBuilder();
        if ( refClasses != null ){
            List<String> classes = new ArrayList<String>(refClasses.size());
            for ( JSONReflectedClass refClass : refClasses ){
                Class<?> clazz = refClass.getObjClass();
                StringBuilder buf = new StringBuilder(clazz.getCanonicalName());
                Set<String> fields = refClass.getFieldNames();
                if ( fields != null && fields.size() > 0 ){
                    for ( String field : fields ){
                        buf.append(',').append(field);
                    }
                }
                classes.add(buf.toString());
            }
            Collections.sort(classes);
            for ( String className : classes ){
                result.append(className).append('\n');
            }
        }
        return result.toString();
    }

    /**
     * Get the default validate property names policy.
     * <p>
     * Accessible via MBean server.
     *
     * @return The default validate property names policy.
     */
    @Override
    public boolean isValidatePropertyNames()
    {
        return validatePropertyNames;
    }

    /**
     * Set the default flag for validation of property names.
     * This will affect all new {@link JSONConfig} objects created after this call
     * within the same class loader.
     * <p>
     * Accessible via MBean server.
     *
     * @param dflt If true, then property names will be validated by default.
     */
    @Override
    public void setValidatePropertyNames( boolean dflt )
    {
        synchronized ( this.getClass() ){
            validatePropertyNames = dflt;
        }
    }

    /**
     * Get the default detect data structure loops policy.
     * Accessible via MBean server.
     *
     * @return The default detect data structure loops policy.
     */
    @Override
    public boolean isDetectDataStructureLoops()
    {
        return detectDataStructureLoops;
    }

    /**
     * Set the default flag for detecting data structure loops.  If true,
     * then if a loop in a data structure is found then a
     * {@link DataStructureLoopException} will be thrown.
     * This will affect all new {@link JSONConfig} objects created after this call
     * within the same class loader.
     * <p>
     * Accessible via MBean server.
     *
     * @param dflt If true, then the code will detect loops in data structures.
     */
    @Override
    public void setDetectDataStructureLoops( boolean dflt )
    {
        synchronized ( this.getClass() ){
            detectDataStructureLoops = dflt;
        }
    }

    /**
     * Get the default escape bad identifier code points policy.
     * <p>
     * Accessible via MBean server.
     *
     * @return The default escape bad identifier code points policy.
     */
    @Override
    public boolean isEscapeBadIdentifierCodePoints()
    {
        return escapeBadIdentifierCodePoints;
    }

    /**
     * If true, then any bad code points in identifiers will be escaped.
     * Default is false.
     * <p>
     * Accessible via MBean server.
     *
     * @param dflt if true, then any bad code points in identifiers will be escaped.
     */
    @Override
    public void setEscapeBadIdentifierCodePoints( boolean dflt )
    {
        synchronized ( this.getClass() ){
            escapeBadIdentifierCodePoints = dflt;
        }
    }

    /**
     * Get the full JSON identifier code points policy.
     * <p>
     * Accessible via MBean server.
     *
     * @return the fullJSONIdentifierCodePoints
     */
    @Override
    public boolean isFullJSONIdentifierCodePoints()
    {
        return fullJSONIdentifierCodePoints;
    }

    /**
     * If true, then the full set of identifier code points permitted by the
     * JSON standard will be allowed instead of the more restrictive set
     * permitted by the ECMAScript standard. Use of characters not permitted by
     * the ECMAScript standard will cause an error if parsed by Javascript
     * eval().
     * <p>
     * Accessible via MBean server.
     *
     * @param dflt If true, then allow all code points permitted by the JSON standard in identifiers.
     */
    @Override
    public void setFullJSONIdentifierCodePoints( boolean dflt )
    {
        synchronized ( this.getClass() ){
            fullJSONIdentifierCodePoints = dflt;
            if ( fullJSONIdentifierCodePoints ){
                quoteIdentifier = true;
            }
        }
    }

    /**
     * Get the default encode numeric strings as numbers policy.
     * <p>
     * Accessible via MBean server.
     *
     * @return The default encode numeric strings as numbers policy.
     */
    @Override
    public boolean isEncodeNumericStringsAsNumbers()
    {
        return encodeNumericStringsAsNumbers;
    }

    /**
     * Set the default flag for encoding of numeric strings as numbers.
     * <p>
     * Accessible via MBean server.
     *
     * @param dflt If true, then strings that look like valid JSON numbers
     * will be encoded as numbers.
     */
    @Override
    public void setEncodeNumericStringsAsNumbers( boolean dflt )
    {
        synchronized ( this.getClass() ){
            encodeNumericStringsAsNumbers = dflt;
        }
    }

    /**
     * Get the default escape non-ASCII policy.
     * <p>
     * Accessible via MBean server.
     *
     * @return The default quote non-ASCII policy.
     */
    @Override
    public boolean isEscapeNonAscii()
    {
        return escapeNonAscii;
    }

    /**
     * Set the default flag for forcing escaping of non-ASCII characters in
     * strings and identifiers. If true, then escapeSurrogates will be forced to
     * false. This will affect all new {@link JSONConfig} objects created after this
     * call within the same class loader.
     * <p>
     * Accessible via MBean server.
     *
     * @param dflt If true, then all non-ASCII will be Unicode escaped.
     */
    @Override
    public void setEscapeNonAscii( boolean dflt )
    {
        synchronized ( this.getClass() ){
            escapeNonAscii = dflt;
            if ( escapeNonAscii ){
                escapeSurrogates = false;
            }
        }
    }

    /**
     * Get the default unEscape policy.
     * <p>
     * Accessible via MBean server.
     *
     * @return the unEscape policy.
     */
    @Override
    public boolean isUnEscapeWherePossible()
    {
        return unEscapeWherePossible;
    }

    /**
     * Set default flag for undoing inline escapes in strings.
     * <p>
     * Accessible via MBean server.
     *
     * @param dflt If true then where possible, undo inline escapes in strings.
     */
    @Override
    public void setUnEscapeWherePossible( boolean dflt )
    {
        synchronized ( this.getClass() ){
            unEscapeWherePossible = dflt;
        }
    }

    /**
     * Get the default escape surrogates policy.
     * <p>
     * Accessible via MBean server.
     *
     * @return the escape surrogates policy.
     */
    @Override
    public boolean isEscapeSurrogates()
    {
        return escapeSurrogates;
    }

    /**
     * Set the default escapeSurrogates policy.
     * <p>
     * Accessible via MBean server.
     *
     * @param dflt If true, then surrogates will be escaped in strings and identifiers
     * and escapeNonAscii will be forced to false.
     */
    @Override
    public void setEscapeSurrogates( boolean dflt )
    {
        synchronized ( this.getClass() ){
            escapeSurrogates = dflt;
            if ( escapeSurrogates ){
                escapeNonAscii = false;
            }
        }
    }

    /**
     * Get the pass through escapes policy.
     * <p>
     * Accessible via MBean server.
     *
     * @return The pass through escapes policy.
     */
    @Override
    public boolean isPassThroughEscapes()
    {
        return passThroughEscapes;
    }

    /**
     * If true, then escapes in strings will be passed through unchanged.
     * If false, then the backslash that starts the escape will be escaped.
     * <p>
     * Accessible via MBean server.
     *
     * @param dflt If true, then pass escapes through.
     */
    @Override
    public void setPassThroughEscapes( boolean dflt )
    {
        synchronized ( this.getClass() ){
            passThroughEscapes = dflt;
        }
    }

    /**
     * Get the encode dates as strings policy.
     * <p>
     * Accessible via MBean server.
     *
     * @return the encodeDatesAsStrings policy.
     */
    @Override
    public boolean isEncodeDatesAsStrings()
    {
        return encodeDatesAsStrings;
    }

    /**
     * Set the encodeDatesAsStrings policy.  If you set this to true, then
     * encodeDatesAsObjects will be set to false.
     * <p>
     * Accessible via MBean server.
     *
     * @param dflt If true, then {@link Date} objects will be encoded as ISO 8601 date
     * strings or a custom date format if you have called
     * {@link #setDateGenFormat(DateFormat)}.
     */
    @Override
    public synchronized void setEncodeDatesAsStrings( boolean dflt )
    {
        synchronized ( this.getClass() ){
            encodeDatesAsStrings = dflt;
            if ( encodeDatesAsStrings ){
                encodeDatesAsObjects = false;
            }
        }
    }

    /**
     * Get the reflection of unknown objects policy.
     * <p>
     * Accessible via MBean server.
     *
     * @return the reflectUnknownObjects policy.
     * @since 1.9
     */
    @Override
    public boolean isReflectUnknownObjects()
    {
        return reflectUnknownObjects;
    }

    /**
     * Set the reflection encoding policy.  If true, then any time that an
     * unknown object is encountered, this package will attempt to use
     * reflection to encode it.  Default is false.  When false, then unknown
     * objects will have their toString() method called.
     * <p>
     * Accessible via MBean server.
     *
     * @param dflt If true, then attempt to use reflection
     * to encode objects which are otherwise unknown.
     * @since 1.9
     */
    @Override
    public void setReflectUnknownObjects( boolean dflt )
    {
        synchronized ( this.getClass() ){
            reflectUnknownObjects = dflt;
        }
    }

    /**
     * Get the preciseIntegers policy.
     *
     * @return The preciseIntegers policy.
     * @since 1.9
     */
    @Override
    public boolean isPreciseNumbers()
    {
        return preciseNumbers;
    }

    /**
     * If true then numbers which are not exactly representable by a 64 bit
     * double precision floating point number will be quoted in the output. If
     * false, then they will be unquoted, and precision in such will likely be
     * lost in the interpreter.
     *
     * @param dflt If true then quote numbers that lose precision in 64-bit floating point.
     * @since 1.9
     */
    @Override
    public void setPreciseNumbers( boolean dflt )
    {
        synchronized ( this.getClass() ){
            preciseNumbers = dflt;
        }
    }

    /**
     * Get the smallNumbers policy.
     *
     * @return The smallNumbers policy.
     * @since 1.9
     */
    @Override
    public boolean isSmallNumbers()
    {
        return smallNumbers;
    }

    /**
     * If true then {@link JSONParser} will attempt to minimize the
     * storage used for all numbers.  Decimal numbers will be reduced
     * to floats instead of doubles if it can done without losing
     * precision.  Integer numbers will be reduced from long to int
     * or short or byte if they fit.
     *
     * @param dflt If true then numbers will be made to use as little memory as possible.
     * @since 1.9
     */
    @Override
    public void setSmallNumbers( boolean dflt )
    {
        synchronized ( this.getClass() ){
            smallNumbers = dflt;
        }
    }

    /**
     * The primitive arrays policy.
     *
     * @return the usePrimitiveArrays policy.
     * @since 1.9
     */
    @Override
    public boolean isUsePrimitiveArrays()
    {
        return usePrimitiveArrays;
    }

    /**
     * If true, then when {@link JSONParser} encounters a JSON array of non-null
     * wrappers of primitives and those primitives are all compatible with each
     * other, then instead of an {@link ArrayList} of wrappers for those
     * primitives it will create an array of those primitives in order to save
     * memory.
     * <p>
     * This works for booleans and numbers. It will also convert an array of
     * single character strings into an array of chars. Arrays of numbers will
     * attempt to use the least complex type that does not lose information. You
     * could easily end up with an array of bytes if all of your numbers are
     * integers in the range -128 to 127. This option is meant to save as much
     * memory as possible.
     *
     * @param dflt if true, then the parser will create arrays of primitives as applicable.
     * @since 1.9
     */
    @Override
    public void setUsePrimitiveArrays( boolean dflt )
    {
        synchronized ( this.getClass() ){
            usePrimitiveArrays = dflt;
        }
    }

    /**
     * Get the the cacheReflectionData policy.
     *
     * @return the cacheReflectionData policy.
     * @since 1.9
     */
    @Override
    public boolean isCacheReflectionData()
    {
        return cacheReflectionData;
    }

    /**
     * If true, then when an object is reflected its reflection data
     * will be cached to improve performance on subsequent reflections
     * of objects of its class.
     *
     * @param dflt if true, then cache reflection data.
     * @since 1.9
     */
    @Override
    public void setCacheReflectionData( boolean dflt )
    {
        cacheReflectionData = dflt;
        if ( cacheReflectionData == false ){
            ReflectUtil.clearReflectionCache();
        }
    }

    /**
     * Get the default quote identifier policy.
     * <p>
     * Accessible via MBean server.
     *
     * @return The default quote identifier policy.
     */
    @Override
    public boolean isQuoteIdentifier()
    {
        return quoteIdentifier;
    }

    /**
     * Set the default flag for forcing quotes on identifiers.
     * This will affect all new {@link JSONConfig} objects created after this call
     * within the same class loader.
     * <p>
     * Accessible via MBean server.
     *
     * @param dflt If true, then all identifiers will be quoted.
     */
    @Override
    public void setQuoteIdentifier( boolean dflt )
    {
        synchronized ( this.getClass() ){
            quoteIdentifier = fullJSONIdentifierCodePoints || dflt;
        }
    }

    /**
     * Get the default escape ECMAScript 6 code points policy.
     * <p>
     * Accessible via MBean server.
     *
     * @return The default escape ECMAScript 6 code points policy.
     */
    @Override
    public boolean isUseECMA6()
    {
        return useECMA6;
    }

    /**
     * If you set this to true, then when JSONUtil generates Unicode
     * escapes, it will use ECMAScript 6 code point escapes if they are shorter
     * than code unit escapes. This is not standard JSON and not yet widely
     * supported by Javascript interpreters. It also allows identifiers to have
     * letter numbers in addition to other letters.  Default is false.
     * <p>
     * Accessible via MBean server.
     *
     * @param dflt If true, use EMCAScript 6 code point escapes and allow
     * ECMAScript 6 identifier character set.
     */
    @Override
    public void setUseECMA6( boolean dflt )
    {
        synchronized ( this.getClass() ){
            useECMA6 = dflt;
        }
    }

    /**
     * Get the default for allowing reserved words in identifiers.
     * <p>
     * Accessible via MBean server.
     *
     * @return the reserverd words in identifiers policy.
     */
    @Override
    public boolean isAllowReservedWordsInIdentifiers()
    {
        return allowReservedWordsInIdentifiers;
    }

    /**
     * Set default flag for allowing reserved words in identifiers.
     * <p>
     * Accessible via MBean server.
     *
     * @param dflt If true, then reserved words will be allowed in identifiers.
     */
    @Override
    public void setAllowReservedWordsInIdentifiers( boolean dflt )
    {
        synchronized ( this.getClass() ){
            allowReservedWordsInIdentifiers = dflt;
        }
    }

    /**
     * Get the encode dates as objects policy.
     * <p>
     * Accessible via MBean server.
     *
     * @return the encodeDatesAsObjects policy.
     */
    @Override
    public boolean isEncodeDatesAsObjects()
    {
        return encodeDatesAsObjects;
    }

    /**
     * If true, then {@link Date} objects will be encoded as
     * Javascript dates, using new Date(dateString).  If you
     * set this to true, then encodeDatesAsStrings will be
     * set to false.
     * <p>
     * Accessible via MBean server.
     *
     * @param dflt If true, then {@link Date} objects will be encoded as
     * Javascript dates.
     */
    @Override
    public synchronized void setEncodeDatesAsObjects( boolean dflt )
    {
        synchronized ( this.getClass() ){
            encodeDatesAsObjects = dflt;
            if ( encodeDatesAsObjects ){
                encodeDatesAsStrings = false;
            }
        }
    }

    private static final long serialVersionUID = 1L;
}<|MERGE_RESOLUTION|>--- conflicted
+++ resolved
@@ -354,7 +354,7 @@
         }
 
         // date parse formats.
-        List<String> fmtNums = new ArrayList<>();
+        List<String> fmtNums = new ArrayList<String>();
         for ( Entry<String,Object> entry : jndiData.entrySet() ){
             if ( entry.getValue() instanceof String ){
                 Matcher matcher = DATE_PARSE_FORMAT_PAT.matcher(entry.getKey());
@@ -390,27 +390,11 @@
      */
     private static void loadReflectClassesFromJNDI( Map<String,Object> jndiData )
     {
-<<<<<<< HEAD
-        // default reflection classes.
-        int maxReflectIndex = JNDIUtil.getInt(ctx, "maxReflectIndex", -1);
-        if ( maxReflectIndex >= 0 ){
-            List<String> classNames = new ArrayList<String>();
-            for ( int i = 0; i <= maxReflectIndex; i++ ){
-                String className = JNDIUtil.getString(ctx, "reflectClass" + i, null);
-                if ( className != null ){
-                    classNames.add(className);
-                }
-            }
-            List<JSONReflectedClass> classes = new ArrayList<JSONReflectedClass>(classNames.size());
-            for ( String className : classNames ){
-                String[] parts = className.split(",");
-=======
-        List<JSONReflectedClass> classes = new ArrayList<>();
+        List<JSONReflectedClass> classes = new ArrayList<JSONReflectedClass>();
         for ( Entry<String,Object> entry : jndiData.entrySet() ){
             Object value = entry.getValue();
             if ( value instanceof String && REFLECT_CLASS_PAT.matcher(entry.getKey()).matches() ){
                 String[] parts = ((String)value).split(",");
->>>>>>> f927715d
                 try{
                     Class<?> clazz = ReflectUtil.getClassByName(parts[0]);
                     List<String> fields = null;
@@ -444,7 +428,7 @@
     private static void setFlagsFromJNDI( Map<String,Object> jndiData ) throws IllegalArgumentException, IllegalAccessException, InvocationTargetException
     {
         // get list of booleans from JNDI
-        List<Entry<String,Object>> booleans = new ArrayList<>();
+        List<Entry<String,Object>> booleans = new ArrayList<Entry<String,Object>>();
         for ( Entry<String,Object> entry : jndiData.entrySet() ){
             if ( entry.getValue() instanceof Boolean ){
                 booleans.add(entry);
