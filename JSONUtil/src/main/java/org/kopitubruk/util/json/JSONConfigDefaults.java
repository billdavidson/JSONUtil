--- conflicted
+++ resolved
@@ -609,12 +609,7 @@
      * @return the format that is created.
      * @since 1.4
      */
-<<<<<<< HEAD
-    public void setDateGenFormat( String fmt )
-=======
-    @Override
     public DateFormat setDateGenFormat( String fmtStr )
->>>>>>> dc43cf38
     {
         DateFormat fmt = null;
         if ( fmtStr != null ){
@@ -674,12 +669,7 @@
      * @return The format that gets created.
      * @since 1.4
      */
-<<<<<<< HEAD
-    public void addDateParseFormat( String fmt )
-=======
-    @Override
     public DateFormat addDateParseFormat( String fmtStr )
->>>>>>> dc43cf38
     {
         DateFormat fmt = new SimpleDateFormat(fmtStr, getLocale());
         addDateParseFormat(fmt);
