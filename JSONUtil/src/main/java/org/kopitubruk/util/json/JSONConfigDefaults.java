/*
 * Copyright 2015-2016 Bill Davidson
 *
 * Licensed under the Apache License, Version 2.0 (the "License");
 * you may not use this file except in compliance with the License.
 * You may obtain a copy of the License at
 *
 *    http://www.apache.org/licenses/LICENSE-2.0
 *
 * Unless required by applicable law or agreed to in writing, software
 * distributed under the License is distributed on an "AS IS" BASIS,
 * WITHOUT WARRANTIES OR CONDITIONS OF ANY KIND, either express or implied.
 * See the License for the specific language governing permissions and
 * limitations under the License.
 */
package org.kopitubruk.util.json;

import java.io.Serializable;
import java.lang.management.ManagementFactory;
import java.lang.reflect.Field;
import java.lang.reflect.InvocationTargetException;
import java.lang.reflect.Method;
import java.text.DateFormat;
import java.text.NumberFormat;
import java.text.SimpleDateFormat;
import java.util.ArrayList;
import java.util.Arrays;
import java.util.Collection;
import java.util.Collections;
import java.util.Date;
import java.util.HashMap;
import java.util.LinkedHashSet;
import java.util.List;
import java.util.Locale;
import java.util.Map;
import java.util.ResourceBundle;
import java.util.Set;

import javax.management.MBeanException;
import javax.management.MBeanServer;
import javax.management.ObjectName;
import javax.naming.Context;

import org.apache.commons.logging.Log;
import org.apache.commons.logging.LogFactory;

/**
 * <p>
 * This class provides a singleton object which is used to change static
 * defaults used by {@link JSONConfig} and it is used as an MBean to
 * allow JMX clients with MBean support to view and modify the defaults.
 * <p>
 * Keep in mind that changes made with this class affect all new
 * {@link JSONConfig} objects created in the same class loader,
 * including those created by toJSON() methods which don't take a
 * {@link JSONConfig}, which could have undesirable side effects depending
 * upon your app. Use with care, if at all.  All data in this class
 * is static.  The only reason that there is an instance or instance
 * methods is to support MBean access to the defaults.  A few defaults
 * are only available programmatically.  Those are accessed statically.
 * <p>
 * It is possible to configure most of the default values
 * via JNDI such as is typically available in a web application
 * by adding values to your application's environment under
 * java:/comp/env/org/kopitubruk/util/json.  That way you can do things
 * like having all of the validation turned on in development and testing
 * servers and turn it off in production servers for faster performance,
 * without changing any code.
 * <p>
 * Example for Tomcat, assuming your app is named "MyApp", and your host
 * is named "host", put this into your
 * <code>$CATALINA_BASE/conf/Catalina/<i>host</i>/MyApp.xml</code> file in
 * order to disable property name validation and enable using full JSON
 * identifier code points by default:
 * <pre>{@code <Context path="/MyApp">
 *   <Environment name="org/kopitubruk/util/json/validatePropertyNames" type="java.lang.Boolean" value="false" override="false" />
 *   <Environment name="org/kopitubruk/util/json/fullJSONIdentifierCodePoints" type="java.lang.Boolean" value="true" override="false" />
 * </Context>}</pre>
 * <p>
 * These are the names and their normal defaults if you don't change them.
 * See their setters for these for descriptions of what they do.
 * <h3>Validation related options.</h3>
 * <ul>
 *   <li>validatePropertyNames = true</li>
 *   <li>detectDataStructureLoops = true</li>
 *   <li>escapeBadIdentifierCodePoints = false</li>
 *   <li>fullJSONIdentifierCodePoints = false</li>
 * </ul>
 * <h3>Safe alternate encoding options.</h3>
 * <ul>
 *   <li>encodeNumericStringsAsNumbers = false</li>
 *   <li>escapeNonAscii = false</li>
 *   <li>unEscapeWherePossible = false</li>
 *   <li>escapeSurrogates = false</li>
 *   <li>passThroughEscapes = false</li>
 *   <li>encodeDatesAsStrings = false</li>
 *   <li>reflectUnknownObjects = false</li>
 *   <li>preciseIntegers = false</li>
 *   <li>smallNumbers = false</li>
 *   <li>usePrimitiveArrays = false</li>
 *   <li>cacheReflectionData = false</li>
 * </ul>
 * <h3>
 *   Allow generation of certain types of non-standard JSON.
 * </h3>
 * <p>
 *   Could cause problems for some things that take JSON.  Defaults are for
 *   standard JSON.  Be careful about changing these.
 * </p>
 * <ul>
 *   <li>quoteIdentifier = true</li>
 *   <li>useECMA6 = false</li>
 *   <li>allowReservedWordsInIdentifiers = false</li>
 *   <li>encodeDatesAsObjects = false</li>
 * </ul>
 * <p>
 * It is possible to set the default locale in JNDI using the name "locale" and
 * a String value that is a valid locale string that will be used to create a
 * {@link Locale}.  If you don't do this, then the
 * default locale will be whatever is provided by the JVM.
 * <p>
 * You can set the default date generation format in JNDI using the name
 * "dateGenFormat" and a String value that will be passed to
 * {@link SimpleDateFormat#SimpleDateFormat(String, Locale)} using the locale
 * from {@link #getLocale()}.
 * <p>
 * You can set up to 16 default date parsing formats using the names
 * "dateParseFormat0" through "dateParseFormat15" using String values as with
 * "dateGenFormat" described above.  They will be added in numeric order of
 * the name.
 * <p>
 * Classes to use for automatic reflection can be set up via JNDI.
 * You must define an integer "maxReflectIndex" which will be the index of
 * the last reflected class name to be searched for.  This class will then
 * look for String variables named "reflectClass0", "reflectClass1" and so on
 * until the number at the end up the name reaches maxReflectIndex.  The
 * class names need to load with {@link ClassLoader#loadClass(String)} or
 * they will not be added to the list of reflected classes.  If the class
 * names are followed by a commas and strings separated by commas, those
 * strings will be taken as field names to use for {@link JSONReflectedClass}
 * These classes will be added to all JSONConfig objects that are created
 * in this class loader.
 * <p>
 * Number formats and date formats are cloned when they are added because they
 * are not thread safe.  They are cloned again when applied to a new
 * {@link JSONConfig} for the same reason.  Once you add a format, you can't
 * modify it except by replacing it entirely.
 * <p>
 * It is possible to see and modify the default values of all
 * of the boolean flags at runtime if you have a JMX client
 * with MBean support connected to your server.  It will be in
 * org.kopitubruk.util.json.JSONConfigDefaults.  You can disable MBean
 * registration by setting a boolean variable named registerMBean to
 * false in the environment as shown above for the flags.  See also the
 * {@link #clearMBean()} method for information on how to remove the
 * MBean from your server when your app is unloaded or reloaded.
 * <p>
 * There is some limited logging for access of JNDI and the MBean server.
 * Most of it is debug, so you won't see it unless you have debug logging
 * enabled for this package/class.  It might be useful to enable debug
 * logging for this class if you are having trouble with those.
 * <p>
 * You can disable JNDI lookups, MBean registration or logging by defining
 * boolean system properties for org.kopitubruk.util.json.useJNDI,
 * org.kopitubruk.util.json.registerMBean or org.kopitubruk.util.json.logging
 * respectively as false.  System properties may be set on the java command
 * line using the "-D" flag or possibly programmatically if your program has
 * permission to do it and does so before this class is loaded.  If logging
 * is not set via a system property at all, then JDNI can also be used to
 * disable logging by setting the boolean named "org/kopitubruk/util/json/logging".
 * <p>
 * You can also set the appName as in "-DappName=MyApp".  The appName is used
 * in the MBean ObjectName and is recommended when this library is used with
 * multiple apps in the same web tier container.  The appName may also be set
 * via JNDI as a String in same json context as the other JNDI variables.
 *
 * @see JSONConfig
 * @author Bill Davidson
 */
public class JSONConfigDefaults implements JSONConfigDefaultsMBean, Serializable
{
    private static Log s_log = null;

    // Default flag values.
    private static volatile boolean validatePropertyNames;
    private static volatile boolean detectDataStructureLoops;
    private static volatile boolean escapeBadIdentifierCodePoints;
    private static volatile boolean fullJSONIdentifierCodePoints;

    private static volatile boolean encodeNumericStringsAsNumbers;
    private static volatile boolean escapeNonAscii;
    private static volatile boolean unEscapeWherePossible;
    private static volatile boolean escapeSurrogates;
    private static volatile boolean passThroughEscapes;
    private static volatile boolean encodeDatesAsStrings;
    private static volatile boolean reflectUnknownObjects;
    private static volatile boolean preciseNumbers;
    private static volatile boolean smallNumbers;
    private static volatile boolean usePrimitiveArrays;
    private static volatile boolean cacheReflectionData;

    private static volatile boolean quoteIdentifier;
    private static volatile boolean useECMA6;
    private static volatile boolean allowReservedWordsInIdentifiers;
    private static volatile boolean encodeDatesAsObjects;

    // Other defaults.
    private static volatile Locale locale;
    private static volatile Map<Class<? extends Number>,NumberFormat> numberFormatMap;
    private static volatile DateFormat dateGenFormat;
    private static volatile List<DateFormat> dateParseFormats;
    private static volatile IndentPadding indentPadding = null;
    private static volatile Map<Class<?>,JSONReflectedClass> reflectClasses = null;
    private static volatile int reflectionPrivacy;

    // stored for deregistration on unload.
    private static ObjectName mBeanName = null;

    // the singleton, which has no instance data; only MBean methods.
    private static JSONConfigDefaults jsonConfigDefaults;

    // logging.
    private static boolean logging;

    /*
     * Initialize static data.
     */
    static {
        /*
         * The singleton.
         */
        jsonConfigDefaults = new JSONConfigDefaults();

        String pkgName = jsonConfigDefaults.getClass().getPackage().getName();

        /*
         * System properties.
         */
        String appName = System.getProperty(pkgName+'.'+"appName", null);
        boolean useJNDI = Boolean.parseBoolean(System.getProperty(pkgName+".useJNDI", "true"));
        boolean registerMBean = Boolean.parseBoolean(System.getProperty(pkgName+'.'+"registerMBean", "true"));

        String loggingProperty = System.getProperty(pkgName+'.'+"logging");
        if ( loggingProperty != null ){
            logging = Boolean.parseBoolean(loggingProperty);
        }else{
            logging = true;
        }

        /*
         * JNDI
         */
        if ( useJNDI ){
            Map<String,String> results = new HashMap<String,String>();
            results.put("appName", appName);
            registerMBean = initJNDI(loggingProperty, registerMBean, appName, results);
            appName = results.get("appName");
        }

        /*
         * MBean
         */
        if ( registerMBean ){
            initMBean(appName);
        }
    }

    /**
     * Do JNDI Initializations of defaults.
     *
     * @param loggingProperty System property for logging flag.
     * @param registerMBean boolean system property for registering the mbean.
     * @param appName the appName if any
     * @param results a map to hold additional results
     * @return the value of registerMBean which might have changed during the JNDI lookups.
     */
    private static boolean initJNDI( String loggingProperty, boolean registerMBean, String appName, Map<String,String> results )
    {
        JNDIUtil.setLogging(logging);

        try{
            Context ctx = JNDIUtil.getEnvContext(jsonConfigDefaults.getClass().getPackage().getName().replaceAll("\\.", "/"));

            if ( loggingProperty == null ){
                // logging was not set by a system property. allow JNDI override.
                logging = JNDIUtil.getBoolean(ctx, "logging", logging);
                JNDIUtil.setLogging(logging);
            }

            registerMBean = JNDIUtil.getBoolean(ctx, "registerMBean", registerMBean);

            if ( registerMBean && appName == null ){
                appName = JNDIUtil.getString(ctx, "appName", null);
                results.put("appName", appName);
            }

            // locale.
            String languageTag = JNDIUtil.getString(ctx, "locale", null);
            if ( languageTag != null ){
                jsonConfigDefaults.setLocale(languageTag);
            }

            loadDateFormatsFromJNDI(ctx);
            loadReflectClassesFromJNDI(ctx);
            setFlagsFromJNDI(ctx);

            reflectionPrivacy = JNDIUtil.getInt(ctx, "reflectionPrivacy", reflectionPrivacy);
            try{
                ReflectUtil.confirmPrivacyLevel(reflectionPrivacy, new JSONConfig());
            }catch ( JSONReflectionException ex ){
                if ( logging ){
                    ensureLogger();
                    if ( s_log.isDebugEnabled() ){
                        s_log.debug(ex.getLocalizedMessage(), ex);
                    }
                }
                reflectionPrivacy = ReflectUtil.PUBLIC;
            }
        }catch ( Exception e ){
            // Nothing set in JNDI.  Use code defaults.  Not a problem.
            if ( logging ){
                ensureLogger();
                if ( s_log.isDebugEnabled() ){
                    ResourceBundle bundle = JSONUtil.getBundle(getLocale());
                    s_log.debug(bundle.getString("badJNDIforConfig"), e);
                }
            }
        }

        return registerMBean;
    }

    /**
     * Load date formats from JNDI, if any.
     *
     * @param ctx The context to use.
     */
    private static void loadDateFormatsFromJNDI( Context ctx )
    {
        // date generation format.
        String dgf = JNDIUtil.getString(ctx, "dateGenFormat", null);
        if ( dgf != null ){
            jsonConfigDefaults.setDateGenFormat(dgf);
        }

        // date parse formats.
        for ( int i = 0; i < 16; i++ ){
            String dpf = JNDIUtil.getString(ctx, "dateParseFormat" + i, null);
            if ( dpf != null ){
                jsonConfigDefaults.addDateParseFormat(dpf);
            }
        }
    }

    /**
     * Load reflection classes from JNDI, if any.
     *
     * @param ctx The context to use.
     */
    private static void loadReflectClassesFromJNDI( Context ctx )
    {
        // default reflection classes.
        int maxReflectIndex = JNDIUtil.getInt(ctx, "maxReflectIndex", -1);
        if ( maxReflectIndex >= 0 ){
            List<String> classNames = new ArrayList<String>();
            for ( int i = 0; i <= maxReflectIndex; i++ ){
                String className = JNDIUtil.getString(ctx, "reflectClass" + i, null);
                if ( className != null ){
                    classNames.add(className);
                }
            }
            List<JSONReflectedClass> classes = new ArrayList<JSONReflectedClass>(classNames.size());
            for ( String className : classNames ){
                String[] parts = className.split(",");
                try{
                    Class<?> clazz = ReflectUtil.getClassByName(parts[0]);
                    Set<String> fields = null;
                    if ( parts.length > 1 ){
                        fields = new LinkedHashSet<String>();
                        for ( int i = 1; i < parts.length; i++ ){
                            String fieldName = parts[i].trim();
                            if ( fieldName.length() > 0 ){
                                fields.add(fieldName);
                            }
                        }
                        if ( fields.size() < 1 ){
                            fields = null;
                        }else{
                            fields = new LinkedHashSet<>(fields);
                        }
                    }
                    classes.add(new JSONReflectedClass(clazz, fields));
                }catch ( MBeanException e ){
                    // Not actually an MBean operation at this point.
                }
            }
            addReflectClasses(classes);
        }
    }

    /**
     * Initialize the boolean flags from JNDI. There are so many flags now that
     * I use reflection to look up the setter so that I don't have to change
     * this method every time I add a new flag. It's just at class load time and
     * it's not that many things really so performance is not really a big issue
     * in this case.
     *
     * @param ctx The context to use.
     * @throws IllegalAccessException reflection problem.
     * @throws IllegalArgumentException reflection problem.
     * @throws InvocationTargetException reflection problem.
     */
    private static void setFlagsFromJNDI( Context ctx ) throws IllegalArgumentException, IllegalAccessException, InvocationTargetException
    {
        Class<?> clazz = jsonConfigDefaults.getClass();

        for ( Field field : ReflectUtil.getFields(clazz, Boolean.TYPE) ){
            ReflectUtil.ensureAccessible(field);
            boolean currentValue = (Boolean)field.get(jsonConfigDefaults);
            boolean jndiValue = JNDIUtil.getBoolean(ctx, field.getName(), currentValue);
            if ( jndiValue != currentValue ){
                Method setter = ReflectUtil.getSetter(clazz, field);
                if ( setter != null ){
                    ReflectUtil.ensureAccessible(setter);
                    setter.invoke(jsonConfigDefaults, jndiValue);
                }
            }
        }
    }

    /**
     * Initialize the JMX MBean for this class.
     *
     * @param appName The name of the app.
     */
    private static void initMBean( String appName )
    {
        try{
            // Register an instance with MBean server if one is available.
            MBeanServer mBeanServer = ManagementFactory.getPlatformMBeanServer();

            mBeanName = JMXUtil.getObjectName(jsonConfigDefaults, appName);
            mBeanServer.registerMBean(jsonConfigDefaults, mBeanName);
            if ( logging ){
                ensureLogger();
                if ( s_log.isDebugEnabled() ){
                    ResourceBundle bundle = JSONUtil.getBundle(getLocale());
                    s_log.debug(String.format(bundle.getString("registeredMbean"), mBeanName));
                }
            }
        }catch ( Exception e ){
            // No MBean server.  Not a problem.
            if ( logging ){
                ensureLogger();
                if ( s_log.isDebugEnabled() ){
                    ResourceBundle bundle = JSONUtil.getBundle(getLocale());
                    s_log.debug(bundle.getString("couldntRegisterMBean"), e);
                }
            }
        }
    }

    /**
     * Make sure that the logger is initialized.
     */
    private static synchronized void ensureLogger()
    {
        if ( s_log == null ){
            s_log = LogFactory.getLog(JSONConfigDefaults.class);
        }
    }

    /**
     * Find out if logging is enabled.
     *
     * @return the logging policy.
     */
    static boolean isLogging()
    {
        return logging;
    }

    /**
     * Apply defaults to the given {@link JSONConfig} object.
     *
     * @param cfg The config object to initialize with defaults.
     * @param loc The locale.
     * @since 1.5
     */
    static synchronized void initJSONConfig( JSONConfig cfg, Locale loc )
    {
        cfg.setLocale(loc);

        // formats
        cfg.addNumberFormats(getNumberFormatMap());
        cfg.setDateGenFormat(getDateGenFormat());
        cfg.addDateParseFormats(getDateParseFormats());
        cfg.setReflectionPrivacy(reflectionPrivacy);

        if ( reflectClasses != null ){
            Collection<JSONReflectedClass> refClasses = reflectClasses.values();
            List<JSONReflectedClass> refCopy = new ArrayList<>(refClasses.size());
            for ( JSONReflectedClass refClass : refClasses ){
                refCopy.add(refClass.clone());
            }
            cfg.addReflectClasses(refCopy);
        }

        // validation options.
        cfg.setValidatePropertyNames(validatePropertyNames);
        cfg.setDetectDataStructureLoops(detectDataStructureLoops);
        cfg.setEscapeBadIdentifierCodePoints(escapeBadIdentifierCodePoints);
        cfg.setFullJSONIdentifierCodePoints(fullJSONIdentifierCodePoints);

        // various alternate encoding options.
        cfg.setEncodeNumericStringsAsNumbers(encodeNumericStringsAsNumbers);
        cfg.setEscapeNonAscii(escapeNonAscii);
        cfg.setUnEscapeWherePossible(unEscapeWherePossible);
        cfg.setEscapeSurrogates(escapeSurrogates);
        cfg.setPassThroughEscapes(passThroughEscapes);
        cfg.setEncodeDatesAsStrings(encodeDatesAsStrings);
        cfg.setReflectUnknownObjects(reflectUnknownObjects);
        cfg.setPreciseNumbers(preciseNumbers);
        cfg.setSmallNumbers(smallNumbers);
        cfg.setUsePrimitiveArrays(usePrimitiveArrays);
        cfg.setCacheReflectionData(cacheReflectionData);

        // non-standard JSON options.
        cfg.setQuoteIdentifier(quoteIdentifier);
        cfg.setUseECMA6(useECMA6);
        cfg.setAllowReservedWordsInIdentifiers(allowReservedWordsInIdentifiers);
        cfg.setEncodeDatesAsObjects(encodeDatesAsObjects);

        // indent padding, if any.
        if ( indentPadding == null ){
            cfg.setIndentPadding(indentPadding);
        }else{
            cfg.setIndentPadding(indentPadding.clone());
        }
    }

    /**
     * Get the number format map.
     *
     * @return the number format map.
     */
    static Map<Class<? extends Number>,NumberFormat> getNumberFormatMap()
    {
        return numberFormatMap;
    }

    /**
     * Get the date string generation format.
     *
     * @return the dateFormat
     * @since 1.4
     */
    static DateFormat getDateGenFormat()
    {
        return dateGenFormat;
    }

    /**
     * Get the list of date parsing formats used by the parser when
     * encodeDatesAsStrings or encodeDatesAsObjects is true.
     *
     * @return the list of date parsing formats.
     * @since 1.4
     */
    static List<DateFormat> getDateParseFormats()
    {
        return dateParseFormats;
    }

    /**
     * Return the JSONConfigDefaults singleton instance.
     *
     * @return the JSONConfigDefaults singleton instance.
     */
    public static JSONConfigDefaults getInstance()
    {
        return jsonConfigDefaults;
    }

    /**
     * <p>
     * When this package is used by a webapp, and you have an MBean server in your
     * environment, then you should create a ServletContextListener and call this
     * in its ServletContextListener.contextDestroyed(ServletContextEvent)
     * method to remove the MBean when the webapp is unloaded or reloaded.
     * </p>
     * <pre><code>
     * public class AppCleanUp implements ServletContextListener
     * {
     *     public void contextDestroyed( ServletContextEvent sce )
     *     {
     *         JSONConfigDefaults.clearMBean();
     *     }
     * }
     * </code></pre>
     * <p>
     * You should add it to your web.xml for your webapp like this (assuming
     * you named it org.myDomain.web.app.AppCleanUp).
     * </p>
     * <pre>{@code <listener>
     *   <listener-class>org.myDomain.web.app.AppCleanUp</listener-class>
     * </listener>}</pre>
     * <p>
     * Note that the logging from this method may not work if the logging is
     * removed/disabled before this method is called.
     */
    public static synchronized void clearMBean()
    {
        if ( mBeanName != null ){
            try{
                MBeanServer mBeanServer = ManagementFactory.getPlatformMBeanServer();
                mBeanServer.unregisterMBean(mBeanName);
                if ( logging ){
                    ensureLogger();
                    if ( s_log.isDebugEnabled() ){
                        ResourceBundle bundle = JSONUtil.getBundle(getLocale());
                        s_log.debug(String.format(bundle.getString("unregistered"), mBeanName));
                    }
                }
            }catch ( Exception e ){
                if ( logging ){
                    ensureLogger();
                    if ( s_log.isErrorEnabled() ){
                        ResourceBundle bundle = JSONUtil.getBundle(getLocale());
                        s_log.error(String.format(bundle.getString("couldntUnregister"), mBeanName), e);
                    }
                }
            }finally{
                // don't try again.
                mBeanName = null;
            }
        }
    }

    /**
     * Get the default indent padding object.
     *
     * @return the padding object.
     * @since 1.7
     */
    public static synchronized IndentPadding getIndentPadding()
    {
<<<<<<< HEAD
        cfg.setLocale(loc);

        // formats
        cfg.addNumberFormats(getNumberFormatMap());
        cfg.setDateGenFormat(getDateGenFormat());
        cfg.addDateParseFormats(getDateParseFormats());
        cfg.setReflectionPrivacy(reflectionPrivacy);

        if ( reflectClasses != null ){
            Collection<JSONReflectedClass> refClasses = reflectClasses.values();
            List<JSONReflectedClass> refCopy = new ArrayList<JSONReflectedClass>(refClasses.size());
            for ( JSONReflectedClass refClass : refClasses ){
                refCopy.add(refClass.clone());
            }
            cfg.addReflectClasses(refCopy);
        }

        // validation options.
        cfg.setValidatePropertyNames(validatePropertyNames);
        cfg.setDetectDataStructureLoops(detectDataStructureLoops);
        cfg.setEscapeBadIdentifierCodePoints(escapeBadIdentifierCodePoints);
        cfg.setFullJSONIdentifierCodePoints(fullJSONIdentifierCodePoints);

        // various alternate encoding options.
        cfg.setEncodeNumericStringsAsNumbers(encodeNumericStringsAsNumbers);
        cfg.setEscapeNonAscii(escapeNonAscii);
        cfg.setUnEscapeWherePossible(unEscapeWherePossible);
        cfg.setEscapeSurrogates(escapeSurrogates);
        cfg.setPassThroughEscapes(passThroughEscapes);
        cfg.setEncodeDatesAsStrings(encodeDatesAsStrings);
        cfg.setReflectUnknownObjects(reflectUnknownObjects);
        cfg.setPreciseNumbers(preciseIntegers);
        cfg.setSmallNumbers(smallNumbers);
        cfg.setUsePrimitiveArrays(usePrimitiveArrays);

        // non-standard JSON options.
        cfg.setQuoteIdentifier(quoteIdentifier);
        cfg.setUseECMA6(useECMA6);
        cfg.setAllowReservedWordsInIdentifiers(allowReservedWordsInIdentifiers);
        cfg.setEncodeDatesAsObjects(encodeDatesAsObjects);

        // indent padding, if any.
        if ( indentPadding == null ){
            cfg.setIndentPadding(indentPadding);
        }else{
            cfg.setIndentPadding(indentPadding.clone());
        }
=======
        return indentPadding;
>>>>>>> d5ac4033
    }

    /**
     * Set the padding object.
     *
     * @param indentPadding the default indent padding object.
     * @since 1.7
     */
    public static synchronized void setIndentPadding( IndentPadding indentPadding )
    {
        JSONConfigDefaults.indentPadding = indentPadding;
    }

    /**
     * This class should only be instantiated by the static block.  All others
     * should use {@link #getInstance()} to get that instance.
     */
    private JSONConfigDefaults()
    {
        setCodeDefaults();
    }

    /**
     * Reset all defaults to their original unmodified values.  This
     * overrides JNDI and previous MBean changes.
     * <p>
     * Accessible via MBean server.
     */
    @Override
    public void setCodeDefaults()
    {
        synchronized ( this.getClass() ){
            validatePropertyNames = true;
            detectDataStructureLoops = true;
            escapeBadIdentifierCodePoints = false;
            fullJSONIdentifierCodePoints = false;

            encodeNumericStringsAsNumbers = false;
            escapeNonAscii = false;
            unEscapeWherePossible = false;
            escapeSurrogates = false;
            passThroughEscapes = false;
            encodeDatesAsStrings = false;
            reflectUnknownObjects = false;
            preciseNumbers = false;
            smallNumbers = false;
            usePrimitiveArrays = false;
            cacheReflectionData = false;

            quoteIdentifier = true;
            useECMA6 = false;
            allowReservedWordsInIdentifiers = false;
            encodeDatesAsObjects = false;

            locale = null;
            numberFormatMap = null;
            dateGenFormat = null;
            dateParseFormats = null;
            indentPadding = null;
            reflectClasses = null;
            reflectionPrivacy = ReflectUtil.PUBLIC;
        }
    }

    /**
     * Set the default locale for new {@link JSONConfig} objects to use.
     * <p>
     * Accessible via MBean server.
     *
     * @param languageTag A language tag used to create a {@link Locale}
     */
    @Override
    public void setLocale( String languageTag )
    {
        if ( languageTag != null ){
            String[] loc = languageTag.split("[-_]");
            switch ( loc.length ){
                case 1: setLocale(new Locale(loc[0])); break;
                case 2: setLocale(new Locale(loc[0], loc[1])); break;
                default: setLocale(new Locale(loc[0], loc[1], loc[2])); break;
            }
        }else{
            setLocale((Locale)null);
        }
    }

    /**
     * Set a default locale for new {@link JSONConfig} objects to use.
     *
     * @param loc the default locale.
     */
    public static synchronized void setLocale( Locale loc )
    {
        locale = loc;
    }

    /**
     * Get the default locale for new {@link JSONConfig} objects.  If a
     * default locale has not been set, then the locale returned
     * by {@link Locale#getDefault()} will be returned.
     *
     * @return the default locale.
     */
    public static synchronized Locale getLocale()
    {
        return locale != null ? locale : Locale.getDefault();
    }

    /**
     * Get the number format for the given class.
     *
     * @param numericClass A class.
     * @return A number format or null if one has not been set.
     */
    public static synchronized NumberFormat getNumberFormat( Class<? extends Number> numericClass )
    {
        return numberFormatMap != null ? numberFormatMap.get(numericClass) : null;
    }

    /**
     * Get the number format for the class of the given numeric type.
     *
     * @param num An object that implements {@link Number}.
     * @return A number format or null if one has not been set.
     */
    public static NumberFormat getNumberFormat( Number num )
    {
        return num != null ? getNumberFormat(num.getClass()) : null;
    }

    /**
     * Add a default number format for a particular type that extends Number.
     * This will be applied to all new {@link JSONConfig} objects that are created after
     * this in the same class loader.  The format is cloned for thread safety.
     *
     * @param numericClass The class.
     * @param fmt The number format.
     */
    public static void addNumberFormat( Class<? extends Number> numericClass, NumberFormat fmt )
    {
        if ( numericClass != null ){
            if ( fmt == null ){
                removeNumberFormat(numericClass);
            }else{
                Map<Class<? extends Number>,NumberFormat> numFmtMap = new HashMap<Class<? extends Number>,NumberFormat>(2);
                numFmtMap.put(numericClass, fmt);
                // handles null checking and cloning.
                addNumberFormats(numFmtMap);
            }
        }
    }

    /**
     * Add a default number format for a particular type that extends Number.
     * This will be applied to all new {@link JSONConfig} objects that are created after
     * this in the same class loader.  The format is cloned for thread safety.
     *
     * @param numericType The object.
     * @param fmt The number format.
     */
    public static void addNumberFormat( Number numericType, NumberFormat fmt )
    {
        if ( numericType != null ){
            addNumberFormat(numericType.getClass(), fmt);
        }
    }

    /**
     * Add a map of number formats to the current map of number formats.
     * The formats are cloned for thread safety.
     *
     * @param numFmtMap The input map.
     * @since 1.4
     */
    public static synchronized void addNumberFormats( Map<Class<? extends Number>,NumberFormat> numFmtMap )
    {
<<<<<<< HEAD
        numberFormatMap = mergeFormatMaps(numberFormatMap, numFmtMap);
    }

    /**
     * Merge two maps of number formats and clone the formats of the
     * source map as they are merged into the destination map.
     *
     * @param dest The destination map to be added to.
     * @param src The source map to add.
     * @return The merged map.
     */
    static Map<Class<? extends Number>,NumberFormat> mergeFormatMaps(
                                Map<Class<? extends Number>,NumberFormat> dest,
                                Map<Class<? extends Number>,NumberFormat> src )
    {
        Map<Class<? extends Number>,NumberFormat> result = dest;

        if ( src != null ){
            if ( result == null ){
                result = new HashMap<Class<? extends Number>,NumberFormat>(src);
                List<Class<? extends Number>> badKeys = null;
                // clone the formats.
                for ( Entry<Class<? extends Number>,NumberFormat> entry : result.entrySet() ){
                    if ( entry.getKey() != null && entry.getValue() != null ){
                        entry.setValue((NumberFormat)entry.getValue().clone());
                    }else{
                        // a pox on anyone who causes this to happen.
                        if ( badKeys == null ){
                            badKeys = new ArrayList<Class<? extends Number>>();
                        }
                        badKeys.add(entry.getKey());
                    }
                }
                if ( badKeys != null ){
                    // clean out the bad keys.
                    for ( Class<? extends Number> numericClass : badKeys ){
                        result.remove(numericClass);
                    }
                    if ( result.size() < 1 ){
                        result = null;
                    }else{
                        result = new HashMap<Class<? extends Number>,NumberFormat>(result);
                    }
                }
            }else{
                int size = result.size();
                for ( Entry<Class<? extends Number>,NumberFormat> entry : src.entrySet() ){
                    // only use good entries.
                    if ( entry.getKey() != null && entry.getValue() != null ){
                        result.put(entry.getKey(), (NumberFormat)entry.getValue().clone());
                    }
                }
                if ( result.size() > size ){
                    result = new HashMap<Class<? extends Number>,NumberFormat>(result);
                }
            }
        }

        return result;
=======
        numberFormatMap = JSONConfigUtil.mergeFormatMaps(numberFormatMap, numFmtMap);
>>>>>>> d5ac4033
    }

    /**
     * Remove the requested class from the default number formats.
     *
     * @param numericClass The class.
     */
    public static synchronized void removeNumberFormat( Class<? extends Number> numericClass )
    {
        if ( numberFormatMap != null && numericClass != null ){
            int size = numberFormatMap.size();
            numberFormatMap.remove(numericClass);
            if ( numberFormatMap.size() < 1 ){
                numberFormatMap = null;
            }else if ( numberFormatMap.size() < size ){
                numberFormatMap = new HashMap<Class<? extends Number>,NumberFormat>(numberFormatMap);
            }
        }
    }

    /**
     * Remove the requested class from the default number formats.
     *
     * @param num An object that implements {@link Number}.
     */
    public static void removeNumberFormat( Number num )
    {
        if ( num != null ){
            removeNumberFormat(num.getClass());
        }
    }

    /**
     * Clear any default number formats.
     * <p>
     * Accessible via MBean server.
     *
     * @since 1.4
     */
    @Override
    public void clearNumberFormats()
    {
        synchronized ( this.getClass() ){
            numberFormatMap = null;
        }
    }

    /**
     * Set the date format used for date string generation when
     * encodeDatesAsStrings or encodeDatesAsObjects is true.
     * <p>
     * Accessible via MBean server.
     *
     * @param fmtStr passed to the constructor for
     * {@link SimpleDateFormat#SimpleDateFormat(String,Locale)} using
     * the result of {@link #getLocale()}.
     * @return the format that is created.
     * @since 1.4
     */
    @Override
    public DateFormat setDateGenFormat( String fmtStr )
    {
        DateFormat fmt = null;
        if ( fmtStr != null ){
            fmt = new SimpleDateFormat(fmtStr, getLocale());
            setDateGenFormat(fmt);
        }else{
            setDateGenFormat((DateFormat)null);
        }
        return fmt;
    }

    /**
     * Set the date string generation format used when encodeDatesAsStrings
     * or encodeDatesAsObjects is true.
     *
     * @param fmt the dateFormat to set
     * @since 1.4
     */
    public static synchronized void setDateGenFormat( DateFormat fmt )
    {
        dateGenFormat = fmt;
    }

    /**
     * Clear date generation format. This means that if any special date
     * generation handling is enabled, then it will use the default ISO 8601
     * format.
     * <p>
     * Accessible via MBean server.
     *
     * @since 1.4
     */
    @Override
    public void clearDateGenFormat()
    {
        synchronized ( this.getClass() ){
            dateGenFormat = null;
        }
    }

    /**
     * Add a date parsing format to the list of date parsing formats
     * used by the parser when encodeDatesAsStrings or
     * encodeDatesAsObjects is true.
     * <p>
     * Accessible via MBean server.
     *
     * @param fmtStr Passed to
     * {@link SimpleDateFormat#SimpleDateFormat(String,Locale)} using
     * the result of {@link #getLocale()}.
     * @return The format that gets created.
     * @since 1.4
     */
    @Override
    public DateFormat addDateParseFormat( String fmtStr )
    {
        DateFormat fmt = new SimpleDateFormat(fmtStr, getLocale());
        addDateParseFormat(fmt);
        return fmt;
    }

    /**
     * Add a date parsing format to the list of parsing formats used
     * by the parser when encodeDatesAsStrings or encodeDatesAsObjects
     * is true.  When parsing date strings, they will be used in the
     * same order that they were added.
     *
     * @param fmt A date parsing format.
     * @since 1.4
     */
    public static void addDateParseFormat( DateFormat fmt )
    {
        if ( fmt != null ){
            addDateParseFormats(Arrays.asList(fmt));
        }
    }

    /**
     * Add a collection of date parsing format to the list of date
     * parsing formats used by the parser when encodeDatesAsStrings
     * or encodeDatesAsObjects is true.
     *
     * @param fmts A collection of date parsing formats.
     * @since 1.4
     */
    public static synchronized void addDateParseFormats( Collection<? extends DateFormat> fmts )
    {
<<<<<<< HEAD
        dateParseFormats = addDateParseFormats(dateParseFormats, fmts);
    }

    /**
     * Add the source collection of formats to the destination list of formats.
     *
     * @param dest The destination list.
     * @param src The source list.
     * @return The new list of formats.
     */
    static List<DateFormat> addDateParseFormats( List<DateFormat> dest, Collection<? extends DateFormat> src )
    {
        List<DateFormat> result = dest;

        if ( src != null ){
            ArrayList<DateFormat> cloneSrc = new ArrayList<DateFormat>(src.size());
            for ( DateFormat fmt : src ){
                if ( fmt != null ){
                    // clone because DateFormat's are not thread safe.
                    cloneSrc.add((DateFormat)fmt.clone());
                }
            }

            if ( cloneSrc.size() > 0 ){
                if ( result == null ){
                    // adjust size if there were nulls.
                    cloneSrc.trimToSize();
                    result = cloneSrc;
                }else{
                    List<DateFormat> tmp = new ArrayList<DateFormat>(result.size() + cloneSrc.size());
                    tmp.addAll(result);
                    tmp.addAll(cloneSrc);
                    result = tmp;
                }
            }
        }

        return result;
=======
        dateParseFormats = JSONConfigUtil.addDateParseFormats(dateParseFormats, fmts);
>>>>>>> d5ac4033
    }

    /**
     * Clear any date parse formats from the list of formats used by the parser
     * when encodeDatesAsStrings or encodeDatesAsObjects is true.
     * <p>
     * Accessible via MBean server.
     */
    @Override
    public void clearDateParseFormats()
    {
        synchronized ( this.getClass() ){
            dateParseFormats = null;
        }
    }

    /**
     * Get the reflection privacy level.
     * <p>
     * Accessible via MBean server.
     *
     * @return the reflection privacy level.
     * @since 1.9
     */
    @Override
    public int getReflectionPrivacy()
    {
        return reflectionPrivacy;
    }

    /**
     * Set the privacy level for reflection. Default is
     * {@link ReflectUtil#PUBLIC}.
     * <p>
     * Accessible via MBean server.
     *
     * @param dflt the level to set
     * @throws MBeanException If the privacy level is not allowed.
     * @see ReflectUtil#PRIVATE
     * @see ReflectUtil#PACKAGE
     * @see ReflectUtil#PROTECTED
     * @see ReflectUtil#PUBLIC
     * @since 1.9
     */
    @Override
    public void setReflectionPrivacy( int dflt ) throws MBeanException
    {
        try{
            synchronized ( this.getClass() ){
                reflectionPrivacy = ReflectUtil.confirmPrivacyLevel(dflt, new JSONConfig());
            }
        }catch ( JSONReflectionException e ){
            if ( logging ){
                ensureLogger();
                if ( s_log.isErrorEnabled() ){
                    s_log.error(e.getLocalizedMessage(), e);
                }
            }
            throw new MBeanException(e);   // MBeans should only throw MBeanExceptions.
        }
    }

    /**
     * Return true if the given class is in the set of classes being
     * automatically reflected.
     *
     * @param refClass The reflected class.
     * @return true if the class is automatically reflected.
     * @since 1.9
     */
    public static synchronized boolean isReflectClass( JSONReflectedClass refClass )
    {
        return reflectClasses == null ? false : reflectClasses.containsKey(refClass.getObjClass());
    }

    /**
     * Return true if objects with the same class given object are in the set of
     * classes being automatically reflected.
     *
     * @param obj An object to check
     * @return true if objects of the same type are reflected.
     * @since 1.9
     */
    public static boolean isReflectClass( Object obj )
    {
        return obj == null ? false : isReflectClass(ReflectUtil.ensureReflectedClass(obj));
    }

    /**
     * Return the JSONReflectedClass for this object if it is stored as a default.
     *
     * @param obj The class to look up.
     * @return the reflected class object or null if not found.
     */
    public static JSONReflectedClass getReflectedClass( Object obj )
    {
        return reflectClasses.get(ReflectUtil.getClass(obj));
    }

    /**
     * Add the given class to the set of classes to be reflected.
     *
     * @param className The name of the class suitable for
     * (@link {@link ClassLoader#loadClass(String)}}.
     * @throws MBeanException If there's a problem loading the class.
     * @since 1.9
     */
    @Override
    public void addReflectClassByName( String className ) throws MBeanException
    {
        addReflectClass(ReflectUtil.getClassByName(className));
    }

    /**
     * Add the class of the given object to the set of classes that
     * automatically get reflected. Note that default reflected classes can also
     * be added via JNDI.
     *
     * @param obj The object whose class to add to the reflect list.
     * @since 1.9
     */
    public static synchronized void addReflectClass( Object obj )
    {
        reflectClasses = JSONConfigUtil.addReflectClass(reflectClasses, obj);
    }

    /**
     * Add the classes of all of the given objects to the list of classes that
     * automatically get reflected. Note that default reflected classes can also
     * be added via JNDI.
     *
     * @param classes The objects to reflect.
     * @since 1.9
     */
    public static synchronized void addReflectClasses( Collection<?> classes )
    {
        reflectClasses = JSONConfigUtil.addReflectClasses(reflectClasses, classes);
    }

    /**
     * Remove the given class from the set of classes to be reflected.
     *
     * @param className The name of the class suitable for
     * (@link {@link ClassLoader#loadClass(String)}}.
     * @throws MBeanException If there's a problem loading the class.
     * @since 1.9
     */
    @Override
    public void removeReflectClassByName( String className ) throws MBeanException
    {
        removeReflectClass(ReflectUtil.getClassByName(className));
    }

    /**
     * Remove the given class from the list of automatically reflected
     * classes.
     *
     * @param obj An object of the type to be removed from the reflect list.
     * @since 1.9
     */
    public static synchronized void removeReflectClass( Object obj )
    {
        reflectClasses = JSONConfigUtil.removeReflectClass(reflectClasses, obj);
    }

    /**
     * Remove the classes of the given objects from the set of classes
     * that automatically get reflected.
     *
     * @param classes The classes to remove.
     * @since 1.9
     */
    public static synchronized void removeReflectClasses( Collection<?> classes )
    {
        reflectClasses = JSONConfigUtil.removeReflectClasses(reflectClasses, classes);
    }

    /**
     * Clear all reflection classes, disabling all default automatic selective
     * reflection.
     *
     * @since 1.9
     */
    @Override
    public void clearReflectClasses()
    {
        synchronized ( this.getClass() ){
            reflectClasses = null;
        }
    }

    /**
     * Clear the reflection cache, if any.
     *
     * @since 1.9
     */
    @Override
    public void clearReflectionCache()
    {
        ReflectUtil.clearReflectionCache();
    }

    /**
     * Get a string with newline separated list of classes that get reflected.
     *
     * @return A string with newline separated list of classes that get reflected.
     * @since 1.9
     */
    @Override
    public String listReflectedClasses()
    {
        List<JSONReflectedClass> refClasses = null;
        synchronized ( this.getClass() ){
            if ( reflectClasses != null ){
                refClasses = new ArrayList<JSONReflectedClass>(reflectClasses.values());
            }
        }
        StringBuilder result = new StringBuilder();
        if ( refClasses != null ){
            List<String> classes = new ArrayList<String>(refClasses.size());
            for ( JSONReflectedClass refClass : refClasses ){
                Class<?> clazz = refClass.getObjClass();
                classes.add(clazz.getCanonicalName());
            }
            Collections.sort(classes);
            for ( String className : classes ){
                result.append(className).append('\n');
            }
        }
        return result.toString();
    }

    /**
<<<<<<< HEAD
     * Get the class object for the given class name.
     *
     * @param className The name of the class.
     * @return The class object for that class.
     * @throws MBeanException If there's an error loading the class.
     * @since 1.9
     */
    private static Class<?> getClassByName( String className ) throws MBeanException
    {
        try{
            return classLoader.loadClass(className);
        }catch ( ClassNotFoundException e ){
            ResourceBundle bundle = JSONUtil.getBundle(getLocale());
            String msg = String.format(bundle.getString("couldntLoadClass"), className);
            if ( logging ){
                s_log.error(msg, e);
            }
            throw new MBeanException(e, msg);   // MBeans should only throw MBeanExceptions.
        }
    }

    /**
     * Add the given class to the given list of automatically reflected
     * classes.
     *
     * @param refClasses The current set of reflected classes.
     * @param obj An object of the types to be added from the reflect set.
     * @return The modified set of reflect classes or null if there are none.
     * @since 1.9
     */
    static Map<Class<?>,JSONReflectedClass> addReflectClass( Map<Class<?>,JSONReflectedClass> refClasses, Object obj )
    {
        return obj == null ? refClasses : addReflectClasses(refClasses, Arrays.asList(obj));
    }

    /**
     * Add the given classes to the given list of automatically reflected classes.
     *
     * @param refClasses The current set of reflected classes.
     * @param classes A collection of objects of the types to be added from the reflect set.
     * @return The modified set of reflect classes or null if there are none.
     * @since 1.9
     */
    static Map<Class<?>,JSONReflectedClass> addReflectClasses( Map<Class<?>,JSONReflectedClass> refClasses, Collection<?> classes )
    {
        if ( classes == null || classes.size() < 1 ){
            return refClasses;
        }

        boolean didSomething = false;
        if ( refClasses == null ){
            refClasses = new HashMap<Class<?>,JSONReflectedClass>();
            didSomething = true;
        }

        for ( Object obj : classes ){
            if ( obj != null ){
                JSONReflectedClass refClass = ensureReflectedClass(obj);
                if ( refClass != null ){
                    Class<?> clazz = refClass.getObjClass();
                    if ( ! refClasses.containsKey(clazz) ){
                        didSomething = true;
                    }
                    refClasses.put(clazz, refClass);
                }
            }
        }

        if ( didSomething ){
            refClasses = trimClasses(refClasses);
        }

        return refClasses;
    }

    /**
     * Remove the given classes from the given list of automatically reflected
     * classes.
     *
     * @param refClasses The current set of reflected classes.
     * @param obj An object of the type to be removed from the reflect set.
     * @return The modified set of reflect classes or null if there are none left.
     */
    static Map<Class<?>,JSONReflectedClass> removeReflectClass( Map<Class<?>,JSONReflectedClass> refClasses, Object obj )
    {
        return obj == null ? refClasses : removeReflectClasses(refClasses, Arrays.asList(obj));
    }

    /**
     * Remove the given classes from the given list of automatically reflected
     * classes.
     *
     * @param refClasses The current set of reflected classes.
     * @param classes A collection objects of the types to be removed from the reflect set.
     * @return The modified set of reflect classes or null if there are none left.
     * @since 1.9
     */
    static Map<Class<?>,JSONReflectedClass> removeReflectClasses( Map<Class<?>,JSONReflectedClass> refClasses, Collection<?> classes )
    {
        if ( classes == null || refClasses == null || classes.size() < 1 ){
            return refClasses;
        }

        boolean didSomething = false;
        for ( Object obj : classes ){
            if ( obj != null ){
                JSONReflectedClass refClass = ensureReflectedClass(obj);
                if ( refClass != null ){
                    Class<?> clazz = refClass.getObjClass();
                    if ( refClasses.containsKey(clazz) ){
                        refClasses.remove(clazz);
                        didSomething = true;
                    }
                }
            }
        }

        if ( didSomething ){
            refClasses = trimClasses(refClasses);
        }

        return refClasses;
    }

    /**
     * Get the {@link JSONReflectedClass} version of this object class.
     *
     * @param obj The object.
     * @return the {@link JSONReflectedClass} version of this object class.
     */
    static JSONReflectedClass ensureReflectedClass( Object obj )
    {
        if ( obj instanceof JSONReflectedClass ){
            if ( ((JSONReflectedClass)obj).getObjClass() != null  ){
                return (JSONReflectedClass)obj;
            }else{
                return null;
            }
        }else if ( obj != null ){
            return new JSONReflectedClass(getClass(obj), null);
        }else{
            return null;
        }
    }

    /**
     * Get the class of the given object or the object if it's a
     * class object.
     *
     * @param obj The object
     * @return The object's class.
     * @since 1.9
     */
    static Class<?> getClass( Object obj )
    {
        return obj instanceof Class ? (Class<?>)obj :
            (obj instanceof JSONReflectedClass ? ((JSONReflectedClass)obj).getObjClass() : obj.getClass());
    }

    /**
     * Trim the given set of classes down to size.
     *
     * @param refClasses The set to trim.
     * @return The trimmed set or null if empty.
     * @since 1.9
     */
    private static Map<Class<?>,JSONReflectedClass> trimClasses( Map<Class<?>,JSONReflectedClass> refClasses )
    {
        return refClasses.size() > 0 ? new HashMap<Class<?>,JSONReflectedClass>(refClasses) : null;
    }

    /**
=======
>>>>>>> d5ac4033
     * Get the default validate property names policy.
     * <p>
     * Accessible via MBean server.
     *
     * @return The default validate property names policy.
     */
    @Override
    public boolean isValidatePropertyNames()
    {
        return validatePropertyNames;
    }

    /**
     * Set the default flag for validation of property names.
     * This will affect all new {@link JSONConfig} objects created after this call
     * within the same class loader.
     * <p>
     * Accessible via MBean server.
     *
     * @param dflt If true, then property names will be validated by default.
     */
    @Override
    public void setValidatePropertyNames( boolean dflt )
    {
        synchronized ( this.getClass() ){
            validatePropertyNames = dflt;
        }
    }

    /**
     * Get the default detect data structure loops policy.
     * Accessible via MBean server.
     *
     * @return The default detect data structure loops policy.
     */
    @Override
    public boolean isDetectDataStructureLoops()
    {
        return detectDataStructureLoops;
    }

    /**
     * Set the default flag for detecting data structure loops.  If true,
     * then if a loop in a data structure is found then a
     * {@link DataStructureLoopException} will be thrown.
     * This will affect all new {@link JSONConfig} objects created after this call
     * within the same class loader.
     * <p>
     * Accessible via MBean server.
     *
     * @param dflt If true, then the code will detect loops in data structures.
     */
    @Override
    public void setDetectDataStructureLoops( boolean dflt )
    {
        synchronized ( this.getClass() ){
            detectDataStructureLoops = dflt;
        }
    }

    /**
     * Get the default escape bad identifier code points policy.
     * <p>
     * Accessible via MBean server.
     *
     * @return The default escape bad identifier code points policy.
     */
    @Override
    public boolean isEscapeBadIdentifierCodePoints()
    {
        return escapeBadIdentifierCodePoints;
    }

    /**
     * If true, then any bad code points in identifiers will be escaped.
     * Default is false.
     * <p>
     * Accessible via MBean server.
     *
     * @param dflt if true, then any bad code points in identifiers will be escaped.
     */
    @Override
    public void setEscapeBadIdentifierCodePoints( boolean dflt )
    {
        synchronized ( this.getClass() ){
            escapeBadIdentifierCodePoints = dflt;
        }
    }

    /**
     * Get the full JSON identifier code points policy.
     * <p>
     * Accessible via MBean server.
     *
     * @return the fullJSONIdentifierCodePoints
     */
    @Override
    public boolean isFullJSONIdentifierCodePoints()
    {
        return fullJSONIdentifierCodePoints;
    }

    /**
     * If true, then the full set of identifier code points permitted by the
     * JSON standard will be allowed instead of the more restrictive set
     * permitted by the ECMAScript standard. Use of characters not permitted by
     * the ECMAScript standard will cause an error if parsed by Javascript
     * eval().
     * <p>
     * Accessible via MBean server.
     *
     * @param dflt If true, then allow all code points permitted by the JSON standard in identifiers.
     */
    @Override
    public void setFullJSONIdentifierCodePoints( boolean dflt )
    {
        synchronized ( this.getClass() ){
            fullJSONIdentifierCodePoints = dflt;
            if ( fullJSONIdentifierCodePoints ){
                quoteIdentifier = true;
            }
        }
    }

    /**
     * Get the default encode numeric strings as numbers policy.
     * <p>
     * Accessible via MBean server.
     *
     * @return The default encode numeric strings as numbers policy.
     */
    @Override
    public boolean isEncodeNumericStringsAsNumbers()
    {
        return encodeNumericStringsAsNumbers;
    }

    /**
     * Set the default flag for encoding of numeric strings as numbers.
     * <p>
     * Accessible via MBean server.
     *
     * @param dflt If true, then strings that look like valid JSON numbers
     * will be encoded as numbers.
     */
    @Override
    public void setEncodeNumericStringsAsNumbers( boolean dflt )
    {
        synchronized ( this.getClass() ){
            encodeNumericStringsAsNumbers = dflt;
        }
    }

    /**
     * Get the default escape non-ASCII policy.
     * <p>
     * Accessible via MBean server.
     *
     * @return The default quote non-ASCII policy.
     */
    @Override
    public boolean isEscapeNonAscii()
    {
        return escapeNonAscii;
    }

    /**
     * Set the default flag for forcing escaping of non-ASCII characters in
     * strings and identifiers. If true, then escapeSurrogates will be forced to
     * false. This will affect all new {@link JSONConfig} objects created after this
     * call within the same class loader.
     * <p>
     * Accessible via MBean server.
     *
     * @param dflt If true, then all non-ASCII will be Unicode escaped.
     */
    @Override
    public void setEscapeNonAscii( boolean dflt )
    {
        synchronized ( this.getClass() ){
            escapeNonAscii = dflt;
            if ( escapeNonAscii ){
                escapeSurrogates = false;
            }
        }
    }

    /**
     * Get the default unEscape policy.
     * <p>
     * Accessible via MBean server.
     *
     * @return the unEscape policy.
     */
    @Override
    public boolean isUnEscapeWherePossible()
    {
        return unEscapeWherePossible;
    }

    /**
     * Set default flag for undoing inline escapes in strings.
     * <p>
     * Accessible via MBean server.
     *
     * @param dflt If true then where possible, undo inline escapes in strings.
     */
    @Override
    public void setUnEscapeWherePossible( boolean dflt )
    {
        synchronized ( this.getClass() ){
            unEscapeWherePossible = dflt;
        }
    }

    /**
     * Get the default escape surrogates policy.
     * <p>
     * Accessible via MBean server.
     *
     * @return the escape surrogates policy.
     */
    @Override
    public boolean isEscapeSurrogates()
    {
        return escapeSurrogates;
    }

    /**
     * Set the default escapeSurrogates policy.
     * <p>
     * Accessible via MBean server.
     *
     * @param dflt If true, then surrogates will be escaped in strings and identifiers
     * and escapeNonAscii will be forced to false.
     */
    @Override
    public void setEscapeSurrogates( boolean dflt )
    {
        synchronized ( this.getClass() ){
            escapeSurrogates = dflt;
            if ( escapeSurrogates ){
                escapeNonAscii = false;
            }
        }
    }

    /**
     * Get the pass through escapes policy.
     * <p>
     * Accessible via MBean server.
     *
     * @return The pass through escapes policy.
     */
    @Override
    public boolean isPassThroughEscapes()
    {
        return passThroughEscapes;
    }

    /**
     * If true, then escapes in strings will be passed through unchanged.
     * If false, then the backslash that starts the escape will be escaped.
     * <p>
     * Accessible via MBean server.
     *
     * @param dflt If true, then pass escapes through.
     */
    @Override
    public void setPassThroughEscapes( boolean dflt )
    {
        synchronized ( this.getClass() ){
            passThroughEscapes = dflt;
        }
    }

    /**
     * Get the encode dates as strings policy.
     * <p>
     * Accessible via MBean server.
     *
     * @return the encodeDatesAsStrings policy.
     */
    @Override
    public boolean isEncodeDatesAsStrings()
    {
        return encodeDatesAsStrings;
    }

    /**
     * Set the encodeDatesAsStrings policy.  If you set this to true, then
     * encodeDatesAsObjects will be set to false.
     * <p>
     * Accessible via MBean server.
     *
     * @param dflt If true, then {@link Date} objects will be encoded as ISO 8601 date
     * strings or a custom date format if you have called
     * {@link #setDateGenFormat(DateFormat)}.
     */
    @Override
    public synchronized void setEncodeDatesAsStrings( boolean dflt )
    {
        synchronized ( this.getClass() ){
            encodeDatesAsStrings = dflt;
            if ( encodeDatesAsStrings ){
                encodeDatesAsObjects = false;
            }
        }
    }

    /**
     * Get the reflection of unknown objects policy.
     * <p>
     * Accessible via MBean server.
     *
     * @return the reflectUnknownObjects policy.
     * @since 1.9
     */
    @Override
    public boolean isReflectUnknownObjects()
    {
        return reflectUnknownObjects;
    }

    /**
     * Set the reflection encoding policy.  If true, then any time that an
     * unknown object is encountered, this package will attempt to use
     * reflection to encode it.  Default is false.  When false, then unknown
     * objects will have their toString() method called.
     * <p>
     * Accessible via MBean server.
     *
     * @param dflt If true, then attempt to use reflection
     * to encode objects which are otherwise unknown.
     * @since 1.9
     */
    @Override
    public void setReflectUnknownObjects( boolean dflt )
    {
        synchronized ( this.getClass() ){
            reflectUnknownObjects = dflt;
        }
    }

    /**
     * Get the preciseIntegers policy.
     *
     * @return The preciseIntegers policy.
     * @since 1.9
     */
    @Override
    public boolean isPreciseNumbers()
    {
        return preciseNumbers;
    }

    /**
     * If true then numbers which are not exactly representable by a 64 bit
     * double precision floating point number will be quoted in the output. If
     * false, then they will be unquoted, and precision in such will likely be
     * lost in the interpreter.
     *
     * @param dflt If true then quote numbers that lose precision in 64-bit floating point.
     * @since 1.9
     */
    @Override
    public void setPreciseNumbers( boolean dflt )
    {
        synchronized ( this.getClass() ){
            preciseNumbers = dflt;
        }
    }

    /**
     * Get the smallNumbers policy.
     *
     * @return The smallNumbers policy.
     * @since 1.9
     */
    @Override
    public boolean isSmallNumbers()
    {
        return smallNumbers;
    }

    /**
     * If true then {@link JSONParser} will attempt to minimize the
     * storage used for all numbers.  Decimal numbers will be reduced
     * to floats instead of doubles if it can done without losing
     * precision.  Integer numbers will be reduced from long to int
     * or short or byte if they fit.
     *
     * @param dflt If true then numbers will be made to use as little memory as possible.
     * @since 1.9
     */
    @Override
    public void setSmallNumbers( boolean dflt )
    {
        synchronized ( this.getClass() ){
            smallNumbers = dflt;
        }
    }

    /**
     * The primitive arrays policy.
     *
     * @return the usePrimitiveArrays policy.
     * @since 1.9
     */
    @Override
    public boolean isUsePrimitiveArrays()
    {
        return usePrimitiveArrays;
    }

    /**
     * If true, then when {@link JSONParser} encounters a JSON array of non-null
     * wrappers of primitives and those primitives are all compatible with each
     * other, then instead of an {@link ArrayList} of wrappers for those
     * primitives it will create an array of those primitives in order to save
     * memory.
     * <p>
     * This works for booleans and numbers. It will also convert an array of
     * single character strings into an array of chars. Arrays of numbers will
     * attempt to use the least complex type that does not lose information. You
     * could easily end up with an array of bytes if all of your numbers are
     * integers in the range -128 to 127. This option is meant to save as much
     * memory as possible.
     *
     * @param dflt if true, then the parser will create arrays of primitives as applicable.
     * @since 1.9
     */
    @Override
    public void setUsePrimitiveArrays( boolean dflt )
    {
        synchronized ( this.getClass() ){
            usePrimitiveArrays = dflt;
        }
    }

    /**
     * Get the the cacheReflectionData policy.
     *
     * @return the cacheReflectionData policy.
     * @since 1.9
     */
    @Override
    public boolean isCacheReflectionData()
    {
        return cacheReflectionData;
    }

    /**
     * If true, then when an object is reflected its reflection data
     * will be cached to improve performance on subsequent reflections
     * of objects of its class.
     *
     * @param dflt if true, then cache reflection data.
     * @since 1.9
     */
    @Override
    public void setCacheReflectionData( boolean dflt )
    {
        cacheReflectionData = dflt;
        if ( cacheReflectionData == false ){
            ReflectUtil.clearReflectionCache();
        }
    }

    /**
     * Get the default quote identifier policy.
     * <p>
     * Accessible via MBean server.
     *
     * @return The default quote identifier policy.
     */
    @Override
    public boolean isQuoteIdentifier()
    {
        return quoteIdentifier;
    }

    /**
     * Set the default flag for forcing quotes on identifiers.
     * This will affect all new {@link JSONConfig} objects created after this call
     * within the same class loader.
     * <p>
     * Accessible via MBean server.
     *
     * @param dflt If true, then all identifiers will be quoted.
     */
    @Override
    public void setQuoteIdentifier( boolean dflt )
    {
        synchronized ( this.getClass() ){
            quoteIdentifier = fullJSONIdentifierCodePoints || dflt;
        }
    }

    /**
     * Get the default escape ECMAScript 6 code points policy.
     * <p>
     * Accessible via MBean server.
     *
     * @return The default escape ECMAScript 6 code points policy.
     */
    @Override
    public boolean isUseECMA6()
    {
        return useECMA6;
    }

    /**
     * If you set this to true, then when JSONUtil generates Unicode
     * escapes, it will use ECMAScript 6 code point escapes if they are shorter
     * than code unit escapes. This is not standard JSON and not yet widely
     * supported by Javascript interpreters. It also allows identifiers to have
     * letter numbers in addition to other letters.  Default is false.
     * <p>
     * Accessible via MBean server.
     *
     * @param dflt If true, use EMCAScript 6 code point escapes and allow
     * ECMAScript 6 identifier character set.
     */
    @Override
    public void setUseECMA6( boolean dflt )
    {
        synchronized ( this.getClass() ){
            useECMA6 = dflt;
        }
    }

    /**
     * Get the default for allowing reserved words in identifiers.
     * <p>
     * Accessible via MBean server.
     *
     * @return the reserverd words in identifiers policy.
     */
    @Override
    public boolean isAllowReservedWordsInIdentifiers()
    {
        return allowReservedWordsInIdentifiers;
    }

    /**
     * Set default flag for allowing reserved words in identifiers.
     * <p>
     * Accessible via MBean server.
     *
     * @param dflt If true, then reserved words will be allowed in identifiers.
     */
    @Override
    public void setAllowReservedWordsInIdentifiers( boolean dflt )
    {
        synchronized ( this.getClass() ){
            allowReservedWordsInIdentifiers = dflt;
        }
    }

    /**
     * Get the encode dates as objects policy.
     * <p>
     * Accessible via MBean server.
     *
     * @return the encodeDatesAsObjects policy.
     */
    @Override
    public boolean isEncodeDatesAsObjects()
    {
        return encodeDatesAsObjects;
    }

    /**
     * If true, then {@link Date} objects will be encoded as
     * Javascript dates, using new Date(dateString).  If you
     * set this to true, then encodeDatesAsStrings will be
     * set to false.
     * <p>
     * Accessible via MBean server.
     *
     * @param dflt If true, then {@link Date} objects will be encoded as
     * Javascript dates.
     */
    @Override
    public synchronized void setEncodeDatesAsObjects( boolean dflt )
    {
        synchronized ( this.getClass() ){
            encodeDatesAsObjects = dflt;
            if ( encodeDatesAsObjects ){
                encodeDatesAsStrings = false;
            }
        }
    }

    private static final long serialVersionUID = 1L;
}<|MERGE_RESOLUTION|>--- conflicted
+++ resolved
@@ -386,7 +386,7 @@
                         if ( fields.size() < 1 ){
                             fields = null;
                         }else{
-                            fields = new LinkedHashSet<>(fields);
+                            fields = new LinkedHashSet<String>(fields);
                         }
                     }
                     classes.add(new JSONReflectedClass(clazz, fields));
@@ -499,7 +499,7 @@
 
         if ( reflectClasses != null ){
             Collection<JSONReflectedClass> refClasses = reflectClasses.values();
-            List<JSONReflectedClass> refCopy = new ArrayList<>(refClasses.size());
+            List<JSONReflectedClass> refCopy = new ArrayList<JSONReflectedClass>(refClasses.size());
             for ( JSONReflectedClass refClass : refClasses ){
                 refCopy.add(refClass.clone());
             }
@@ -645,57 +645,7 @@
      */
     public static synchronized IndentPadding getIndentPadding()
     {
-<<<<<<< HEAD
-        cfg.setLocale(loc);
-
-        // formats
-        cfg.addNumberFormats(getNumberFormatMap());
-        cfg.setDateGenFormat(getDateGenFormat());
-        cfg.addDateParseFormats(getDateParseFormats());
-        cfg.setReflectionPrivacy(reflectionPrivacy);
-
-        if ( reflectClasses != null ){
-            Collection<JSONReflectedClass> refClasses = reflectClasses.values();
-            List<JSONReflectedClass> refCopy = new ArrayList<JSONReflectedClass>(refClasses.size());
-            for ( JSONReflectedClass refClass : refClasses ){
-                refCopy.add(refClass.clone());
-            }
-            cfg.addReflectClasses(refCopy);
-        }
-
-        // validation options.
-        cfg.setValidatePropertyNames(validatePropertyNames);
-        cfg.setDetectDataStructureLoops(detectDataStructureLoops);
-        cfg.setEscapeBadIdentifierCodePoints(escapeBadIdentifierCodePoints);
-        cfg.setFullJSONIdentifierCodePoints(fullJSONIdentifierCodePoints);
-
-        // various alternate encoding options.
-        cfg.setEncodeNumericStringsAsNumbers(encodeNumericStringsAsNumbers);
-        cfg.setEscapeNonAscii(escapeNonAscii);
-        cfg.setUnEscapeWherePossible(unEscapeWherePossible);
-        cfg.setEscapeSurrogates(escapeSurrogates);
-        cfg.setPassThroughEscapes(passThroughEscapes);
-        cfg.setEncodeDatesAsStrings(encodeDatesAsStrings);
-        cfg.setReflectUnknownObjects(reflectUnknownObjects);
-        cfg.setPreciseNumbers(preciseIntegers);
-        cfg.setSmallNumbers(smallNumbers);
-        cfg.setUsePrimitiveArrays(usePrimitiveArrays);
-
-        // non-standard JSON options.
-        cfg.setQuoteIdentifier(quoteIdentifier);
-        cfg.setUseECMA6(useECMA6);
-        cfg.setAllowReservedWordsInIdentifiers(allowReservedWordsInIdentifiers);
-        cfg.setEncodeDatesAsObjects(encodeDatesAsObjects);
-
-        // indent padding, if any.
-        if ( indentPadding == null ){
-            cfg.setIndentPadding(indentPadding);
-        }else{
-            cfg.setIndentPadding(indentPadding.clone());
-        }
-=======
         return indentPadding;
->>>>>>> d5ac4033
     }
 
     /**
@@ -872,69 +822,7 @@
      */
     public static synchronized void addNumberFormats( Map<Class<? extends Number>,NumberFormat> numFmtMap )
     {
-<<<<<<< HEAD
-        numberFormatMap = mergeFormatMaps(numberFormatMap, numFmtMap);
-    }
-
-    /**
-     * Merge two maps of number formats and clone the formats of the
-     * source map as they are merged into the destination map.
-     *
-     * @param dest The destination map to be added to.
-     * @param src The source map to add.
-     * @return The merged map.
-     */
-    static Map<Class<? extends Number>,NumberFormat> mergeFormatMaps(
-                                Map<Class<? extends Number>,NumberFormat> dest,
-                                Map<Class<? extends Number>,NumberFormat> src )
-    {
-        Map<Class<? extends Number>,NumberFormat> result = dest;
-
-        if ( src != null ){
-            if ( result == null ){
-                result = new HashMap<Class<? extends Number>,NumberFormat>(src);
-                List<Class<? extends Number>> badKeys = null;
-                // clone the formats.
-                for ( Entry<Class<? extends Number>,NumberFormat> entry : result.entrySet() ){
-                    if ( entry.getKey() != null && entry.getValue() != null ){
-                        entry.setValue((NumberFormat)entry.getValue().clone());
-                    }else{
-                        // a pox on anyone who causes this to happen.
-                        if ( badKeys == null ){
-                            badKeys = new ArrayList<Class<? extends Number>>();
-                        }
-                        badKeys.add(entry.getKey());
-                    }
-                }
-                if ( badKeys != null ){
-                    // clean out the bad keys.
-                    for ( Class<? extends Number> numericClass : badKeys ){
-                        result.remove(numericClass);
-                    }
-                    if ( result.size() < 1 ){
-                        result = null;
-                    }else{
-                        result = new HashMap<Class<? extends Number>,NumberFormat>(result);
-                    }
-                }
-            }else{
-                int size = result.size();
-                for ( Entry<Class<? extends Number>,NumberFormat> entry : src.entrySet() ){
-                    // only use good entries.
-                    if ( entry.getKey() != null && entry.getValue() != null ){
-                        result.put(entry.getKey(), (NumberFormat)entry.getValue().clone());
-                    }
-                }
-                if ( result.size() > size ){
-                    result = new HashMap<Class<? extends Number>,NumberFormat>(result);
-                }
-            }
-        }
-
-        return result;
-=======
         numberFormatMap = JSONConfigUtil.mergeFormatMaps(numberFormatMap, numFmtMap);
->>>>>>> d5ac4033
     }
 
     /**
@@ -1083,48 +971,7 @@
      */
     public static synchronized void addDateParseFormats( Collection<? extends DateFormat> fmts )
     {
-<<<<<<< HEAD
-        dateParseFormats = addDateParseFormats(dateParseFormats, fmts);
-    }
-
-    /**
-     * Add the source collection of formats to the destination list of formats.
-     *
-     * @param dest The destination list.
-     * @param src The source list.
-     * @return The new list of formats.
-     */
-    static List<DateFormat> addDateParseFormats( List<DateFormat> dest, Collection<? extends DateFormat> src )
-    {
-        List<DateFormat> result = dest;
-
-        if ( src != null ){
-            ArrayList<DateFormat> cloneSrc = new ArrayList<DateFormat>(src.size());
-            for ( DateFormat fmt : src ){
-                if ( fmt != null ){
-                    // clone because DateFormat's are not thread safe.
-                    cloneSrc.add((DateFormat)fmt.clone());
-                }
-            }
-
-            if ( cloneSrc.size() > 0 ){
-                if ( result == null ){
-                    // adjust size if there were nulls.
-                    cloneSrc.trimToSize();
-                    result = cloneSrc;
-                }else{
-                    List<DateFormat> tmp = new ArrayList<DateFormat>(result.size() + cloneSrc.size());
-                    tmp.addAll(result);
-                    tmp.addAll(cloneSrc);
-                    result = tmp;
-                }
-            }
-        }
-
-        return result;
-=======
         dateParseFormats = JSONConfigUtil.addDateParseFormats(dateParseFormats, fmts);
->>>>>>> d5ac4033
     }
 
     /**
@@ -1358,181 +1205,6 @@
     }
 
     /**
-<<<<<<< HEAD
-     * Get the class object for the given class name.
-     *
-     * @param className The name of the class.
-     * @return The class object for that class.
-     * @throws MBeanException If there's an error loading the class.
-     * @since 1.9
-     */
-    private static Class<?> getClassByName( String className ) throws MBeanException
-    {
-        try{
-            return classLoader.loadClass(className);
-        }catch ( ClassNotFoundException e ){
-            ResourceBundle bundle = JSONUtil.getBundle(getLocale());
-            String msg = String.format(bundle.getString("couldntLoadClass"), className);
-            if ( logging ){
-                s_log.error(msg, e);
-            }
-            throw new MBeanException(e, msg);   // MBeans should only throw MBeanExceptions.
-        }
-    }
-
-    /**
-     * Add the given class to the given list of automatically reflected
-     * classes.
-     *
-     * @param refClasses The current set of reflected classes.
-     * @param obj An object of the types to be added from the reflect set.
-     * @return The modified set of reflect classes or null if there are none.
-     * @since 1.9
-     */
-    static Map<Class<?>,JSONReflectedClass> addReflectClass( Map<Class<?>,JSONReflectedClass> refClasses, Object obj )
-    {
-        return obj == null ? refClasses : addReflectClasses(refClasses, Arrays.asList(obj));
-    }
-
-    /**
-     * Add the given classes to the given list of automatically reflected classes.
-     *
-     * @param refClasses The current set of reflected classes.
-     * @param classes A collection of objects of the types to be added from the reflect set.
-     * @return The modified set of reflect classes or null if there are none.
-     * @since 1.9
-     */
-    static Map<Class<?>,JSONReflectedClass> addReflectClasses( Map<Class<?>,JSONReflectedClass> refClasses, Collection<?> classes )
-    {
-        if ( classes == null || classes.size() < 1 ){
-            return refClasses;
-        }
-
-        boolean didSomething = false;
-        if ( refClasses == null ){
-            refClasses = new HashMap<Class<?>,JSONReflectedClass>();
-            didSomething = true;
-        }
-
-        for ( Object obj : classes ){
-            if ( obj != null ){
-                JSONReflectedClass refClass = ensureReflectedClass(obj);
-                if ( refClass != null ){
-                    Class<?> clazz = refClass.getObjClass();
-                    if ( ! refClasses.containsKey(clazz) ){
-                        didSomething = true;
-                    }
-                    refClasses.put(clazz, refClass);
-                }
-            }
-        }
-
-        if ( didSomething ){
-            refClasses = trimClasses(refClasses);
-        }
-
-        return refClasses;
-    }
-
-    /**
-     * Remove the given classes from the given list of automatically reflected
-     * classes.
-     *
-     * @param refClasses The current set of reflected classes.
-     * @param obj An object of the type to be removed from the reflect set.
-     * @return The modified set of reflect classes or null if there are none left.
-     */
-    static Map<Class<?>,JSONReflectedClass> removeReflectClass( Map<Class<?>,JSONReflectedClass> refClasses, Object obj )
-    {
-        return obj == null ? refClasses : removeReflectClasses(refClasses, Arrays.asList(obj));
-    }
-
-    /**
-     * Remove the given classes from the given list of automatically reflected
-     * classes.
-     *
-     * @param refClasses The current set of reflected classes.
-     * @param classes A collection objects of the types to be removed from the reflect set.
-     * @return The modified set of reflect classes or null if there are none left.
-     * @since 1.9
-     */
-    static Map<Class<?>,JSONReflectedClass> removeReflectClasses( Map<Class<?>,JSONReflectedClass> refClasses, Collection<?> classes )
-    {
-        if ( classes == null || refClasses == null || classes.size() < 1 ){
-            return refClasses;
-        }
-
-        boolean didSomething = false;
-        for ( Object obj : classes ){
-            if ( obj != null ){
-                JSONReflectedClass refClass = ensureReflectedClass(obj);
-                if ( refClass != null ){
-                    Class<?> clazz = refClass.getObjClass();
-                    if ( refClasses.containsKey(clazz) ){
-                        refClasses.remove(clazz);
-                        didSomething = true;
-                    }
-                }
-            }
-        }
-
-        if ( didSomething ){
-            refClasses = trimClasses(refClasses);
-        }
-
-        return refClasses;
-    }
-
-    /**
-     * Get the {@link JSONReflectedClass} version of this object class.
-     *
-     * @param obj The object.
-     * @return the {@link JSONReflectedClass} version of this object class.
-     */
-    static JSONReflectedClass ensureReflectedClass( Object obj )
-    {
-        if ( obj instanceof JSONReflectedClass ){
-            if ( ((JSONReflectedClass)obj).getObjClass() != null  ){
-                return (JSONReflectedClass)obj;
-            }else{
-                return null;
-            }
-        }else if ( obj != null ){
-            return new JSONReflectedClass(getClass(obj), null);
-        }else{
-            return null;
-        }
-    }
-
-    /**
-     * Get the class of the given object or the object if it's a
-     * class object.
-     *
-     * @param obj The object
-     * @return The object's class.
-     * @since 1.9
-     */
-    static Class<?> getClass( Object obj )
-    {
-        return obj instanceof Class ? (Class<?>)obj :
-            (obj instanceof JSONReflectedClass ? ((JSONReflectedClass)obj).getObjClass() : obj.getClass());
-    }
-
-    /**
-     * Trim the given set of classes down to size.
-     *
-     * @param refClasses The set to trim.
-     * @return The trimmed set or null if empty.
-     * @since 1.9
-     */
-    private static Map<Class<?>,JSONReflectedClass> trimClasses( Map<Class<?>,JSONReflectedClass> refClasses )
-    {
-        return refClasses.size() > 0 ? new HashMap<Class<?>,JSONReflectedClass>(refClasses) : null;
-    }
-
-    /**
-=======
->>>>>>> d5ac4033
      * Get the default validate property names policy.
      * <p>
      * Accessible via MBean server.
