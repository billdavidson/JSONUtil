--- conflicted
+++ resolved
@@ -288,7 +288,6 @@
      * Reset all defaults to their original unmodified values.  This
      * overrides JNDI and previous MBean changes.
      */
-    @Override
     public void setCodeDefaults()
     {
         synchronized ( this.getClass() ){
@@ -383,7 +382,6 @@
      *
      * @param languageTag A language tag used to create a {@link Locale}
      */
-    @Override
     public void setLocale( String languageTag )
     {
         if ( languageTag != null ){
@@ -571,7 +569,6 @@
      * 
      * @since 1.4
      */
-    @Override
     public void clearNumberFormats()
     {
         synchronized ( this.getClass() ){
@@ -610,10 +607,6 @@
      * the result of {@link #getLocale()}.
      * @since 1.4
      */
-<<<<<<< HEAD
-    public void setCodeDefaults()
-=======
-    @Override
     public void setDateGenFormat( String fmt )
     {
         if ( fmt != null ){
@@ -628,9 +621,7 @@
      *
      * @since 1.4
      */
-    @Override
     public void clearDateGenFormat()
->>>>>>> 338fb804
     {
         synchronized ( this.getClass() ){
             dateGenFormat = null;
@@ -672,7 +663,6 @@
      * the result of {@link #getLocale()}.
      * @since 1.4
      */
-    @Override
     public void addDateParseFormat( String fmt )
     {
         addDateParseFormat(new SimpleDateFormat(fmt, getLocale()));
@@ -723,12 +713,7 @@
     /**
      * Clear any date parse formats.
      */
-<<<<<<< HEAD
-    public void clearNumberFormats()
-=======
-    @Override
     public void clearDateParseFormats()
->>>>>>> 338fb804
     {
         synchronized ( this.getClass() ){
             dateParseFormats = null;
