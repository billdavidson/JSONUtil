--- conflicted
+++ resolved
@@ -569,107 +569,6 @@
     }
 
     /**
-
-<<<<<<< HEAD
-        // formats
-        cfg.addNumberFormats(getNumberFormatMap());
-        cfg.setDateGenFormat(getDateGenFormat());
-        cfg.addDateParseFormats(getDateParseFormats());
-        cfg.setReflectionPrivacy(reflectionPrivacy);
-
-        Map<Class<?>,JSONReflectedClass> refClasses;
-        if ( reflectClasses == null ){
-            refClasses = null;
-        }else{
-            refClasses = new HashMap<Class<?>,JSONReflectedClass>(reflectClasses.size());
-        }
-        if ( refClasses != null ){
-            for ( Entry<Class<?>,JSONReflectedClass> entry : reflectClasses.entrySet() ){
-                refClasses.put(entry.getKey(), entry.getValue().clone());
-            }
-        }
-        cfg.setReflectClasses(refClasses);
-
-        // validation options.
-        cfg.setValidatePropertyNames(validatePropertyNames);
-        cfg.setDetectDataStructureLoops(detectDataStructureLoops);
-        cfg.setEscapeBadIdentifierCodePoints(escapeBadIdentifierCodePoints);
-        cfg.setFullJSONIdentifierCodePoints(fullJSONIdentifierCodePoints);
-        cfg.setFastStrings(fastStrings);
-
-        // various alternate encoding options.
-        cfg.setEncodeNumericStringsAsNumbers(encodeNumericStringsAsNumbers);
-        cfg.setEscapeNonAscii(escapeNonAscii);
-        cfg.setUnEscapeWherePossible(unEscapeWherePossible);
-        cfg.setEscapeSurrogates(escapeSurrogates);
-        cfg.setPassThroughEscapes(passThroughEscapes);
-        cfg.setEncodeDatesAsStrings(encodeDatesAsStrings);
-        cfg.setReflectUnknownObjects(reflectUnknownObjects);
-        cfg.setPreciseNumbers(preciseNumbers);
-        cfg.setSmallNumbers(smallNumbers);
-        cfg.setUsePrimitiveArrays(usePrimitiveArrays);
-        cfg.setCacheReflectionData(cacheReflectionData);
-
-        // non-standard JSON options.
-        cfg.setQuoteIdentifier(quoteIdentifier);
-        cfg.setUseECMA6(useECMA6);
-        cfg.setAllowReservedWordsInIdentifiers(allowReservedWordsInIdentifiers);
-        cfg.setEncodeDatesAsObjects(encodeDatesAsObjects);
-
-        // indent padding, if any.
-        if ( indentPadding == null ){
-            cfg.setIndentPadding(indentPadding);
-        }else{
-            cfg.setIndentPadding(indentPadding.clone());
-        }
-    }
-
-    /**
-     * Get the number format map.
-     *
-     * @return the number format map.
-     */
-    static Map<Class<? extends Number>,NumberFormat> getNumberFormatMap()
-    {
-        return numberFormatMap;
-    }
-
-    /**
-     * Get the date string generation format.
-     *
-     * @return the dateFormat
-     * @since 1.4
-     */
-    static DateFormat getDateGenFormat()
-    {
-        return dateGenFormat;
-    }
-
-    /**
-     * Get the list of date parsing formats used by the parser when
-     * encodeDatesAsStrings or encodeDatesAsObjects is true.
-     *
-     * @return the list of date parsing formats.
-     * @since 1.4
-     */
-    static List<DateFormat> getDateParseFormats()
-    {
-        return dateParseFormats;
-    }
-
-    /**
-     * Return the JSONConfigDefaults singleton instance.
-     *
-     * @return the JSONConfigDefaults singleton instance.
-     */
-    public static JSONConfigDefaults getInstance()
-    {
-        return jsonConfigDefaults;
-    }
-
-    /**
-=======
->>>>>>> bf182cff
      * <p>
      * When this package is used by a webapp, and you have an MBean server in your
      * environment, then you should create a ServletContextListener and call this
@@ -812,7 +711,7 @@
         if ( reflectClasses == null ){
             refClasses = null;
         }else{
-            refClasses = new HashMap<>(reflectClasses.size());
+            refClasses = new HashMap<Class<?>,JSONReflectedClass>(reflectClasses.size());
         }
         if ( refClasses != null ){
             for ( Entry<Class<?>,JSONReflectedClass> entry : reflectClasses.entrySet() ){
