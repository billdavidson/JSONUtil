--- conflicted
+++ resolved
@@ -1430,7 +1430,6 @@
      * @see JSONConfig#PASS
      * @see JSONConfig#getUnmatchedSurrogatePolicy()
      */
-    @Override
     public int getUnmatchedSurrogatePolicy()
     {
         return unmatchedSurrogatePolicy;
@@ -1453,7 +1452,6 @@
      * @param dflt the default unmatchedSurrogatePolicy to set
      * @see JSONConfig#setUnmatchedSurrogatePolicy(int)
      */
-    @Override
     public void setUnmatchedSurrogatePolicy( int dflt )
     {
         switch ( dflt )
@@ -1483,7 +1481,6 @@
      * @see JSONConfig#PASS
      * @see JSONConfig#getUndefinedCodePointPolicy()
      */
-    @Override
     public int getUndefinedCodePointPolicy()
     {
         return undefinedCodePointPolicy;
@@ -1506,7 +1503,6 @@
      * @param dflt the default undefinedCodePointPolicy to set
      * @see JSONConfig#setUndefinedCodePointPolicy(int)
      */
-    @Override
     public void setUndefinedCodePointPolicy( int dflt )
     {
         switch ( dflt )
@@ -1778,13 +1774,7 @@
      * @return the escape surrogates policy.
      * @see JSONConfig#isEscapeSurrogates()
      */
-<<<<<<< HEAD
-
-    public boolean isUnEscapeWherePossible()
-=======
-    @Override
     public boolean isEscapeSurrogates()
->>>>>>> 16f6faa0
     {
         return escapeSurrogates;
     }
@@ -1798,13 +1788,7 @@
      * and escapeNonAscii will be forced to false.
      * @see JSONConfig#setEscapeSurrogates(boolean)
      */
-<<<<<<< HEAD
-
-    public void setUnEscapeWherePossible( boolean dflt )
-=======
-    @Override
     public void setEscapeSurrogates( boolean dflt )
->>>>>>> 16f6faa0
     {
         synchronized ( getClass() ){
             escapeSurrogates = dflt;
@@ -1822,13 +1806,7 @@
      * @return the unEscape policy.
      * @see JSONConfig#isUnEscapeWherePossible()
      */
-<<<<<<< HEAD
-
-    public boolean isEscapeSurrogates()
-=======
-    @Override
     public boolean isUnEscapeWherePossible()
->>>>>>> 16f6faa0
     {
         return unEscapeWherePossible;
     }
@@ -1841,13 +1819,7 @@
      * @param dflt If true then where possible, undo inline escapes in strings.
      * @see JSONConfig#setUnEscapeWherePossible(boolean)
      */
-<<<<<<< HEAD
-
-    public void setEscapeSurrogates( boolean dflt )
-=======
-    @Override
     public void setUnEscapeWherePossible( boolean dflt )
->>>>>>> 16f6faa0
     {
         synchronized ( getClass() ){
             unEscapeWherePossible = dflt;
