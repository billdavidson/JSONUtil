/*
 * Copyright 2015-2016 Bill Davidson
 *
 * Licensed under the Apache License, Version 2.0 (the "License");
 * you may not use this file except in compliance with the License.
 * You may obtain a copy of the License at
 *
 *    http://www.apache.org/licenses/LICENSE-2.0
 *
 * Unless required by applicable law or agreed to in writing, software
 * distributed under the License is distributed on an "AS IS" BASIS,
 * WITHOUT WARRANTIES OR CONDITIONS OF ANY KIND, either express or implied.
 * See the License for the specific language governing permissions and
 * limitations under the License.
 */
package org.kopitubruk.util.json;

import java.io.Serializable;
import java.lang.management.ManagementFactory;
import java.lang.reflect.Field;
import java.lang.reflect.InvocationTargetException;
import java.lang.reflect.Method;
import java.text.DateFormat;
import java.text.NumberFormat;
import java.text.SimpleDateFormat;
import java.util.ArrayList;
import java.util.Arrays;
import java.util.Collection;
import java.util.Collections;
import java.util.Comparator;
import java.util.Date;
import java.util.HashMap;
import java.util.List;
import java.util.Locale;
import java.util.Map;
import java.util.Map.Entry;
import java.util.ResourceBundle;
import java.util.regex.Matcher;
import java.util.regex.Pattern;

import javax.management.MBeanException;
import javax.management.MBeanServer;
import javax.management.ObjectName;
import javax.naming.Context;

import org.apache.commons.logging.Log;

/**
 * <p>
 * This class provides a singleton object which is used to change static
 * defaults used by {@link JSONConfig} and it is used as an MBean to
 * allow JMX clients with MBean support to view and modify the defaults.
 * <p>
 * Keep in mind that changes made with this class affect all new
 * {@link JSONConfig} objects created in the same class loader,
 * including those created by toJSON() methods which don't take a
 * {@link JSONConfig}, which could have undesirable side effects depending
 * upon your app. Use with care, if at all.  All data in this class
 * is static.  The only reason that there is an instance or instance
 * methods is to support MBean access to the defaults.  A few defaults
 * are only available programmatically.  Those are accessed statically.
 * <p>
 * It is possible to configure most of the default values
 * via JNDI such as is typically available in a web application
 * by adding values to your application's environment under
 * java:/comp/env/org/kopitubruk/util/json.  That way you can do things
 * like having all of the validation turned on in development and testing
 * servers and turn it off in production servers for faster performance,
 * without changing any code.
 * <p>
 * Example for Tomcat, assuming your app is named "MyApp", and your host
 * is named "host", put this into your
 * <code>$CATALINA_BASE/conf/Catalina/<i>host</i>/MyApp.xml</code> file in
 * order to set the appName to "myApp", disable property name validation
 * and enable using full JSON identifier code points by default:
 * <pre>{@code <Context path="/MyApp">
 *   <Environment name="org/kopitubruk/util/json/appName" type="java.lang.String" value="MyApp" override="false" />
 *   <Environment name="org/kopitubruk/util/json/validatePropertyNames" type="java.lang.Boolean" value="false" override="false" />
 *   <Environment name="org/kopitubruk/util/json/fullJSONIdentifierCodePoints" type="java.lang.Boolean" value="true" override="false" />
 * </Context>}</pre>
 * <p>
 * These are the names and their normal defaults if you don't change them.
 * See their setters for these for descriptions of what they do.
 * <h3>Validation related options.</h3>
 * <ul>
 *   <li>validatePropertyNames = true</li>
 *   <li>detectDataStructureLoops = true</li>
 *   <li>escapeBadIdentifierCodePoints = false</li>
 *   <li>fullJSONIdentifierCodePoints = false</li>
 * </ul>
 * <h3>Safe alternate encoding options.</h3>
 * <ul>
 *   <li>encodeNumericStringsAsNumbers = false</li>
 *   <li>escapeNonAscii = false</li>
 *   <li>unEscapeWherePossible = false</li>
 *   <li>escapeSurrogates = false</li>
 *   <li>passThroughEscapes = false</li>
 *   <li>encodeDatesAsStrings = false</li>
 *   <li>reflectUnknownObjects = false</li>
 *   <li>preciseIntegers = false</li>
 *   <li>smallNumbers = false</li>
 *   <li>usePrimitiveArrays = false</li>
 *   <li>cacheReflectionData = false</li>
 * </ul>
 * <h3>
 *   Allow generation of certain types of non-standard JSON.
 * </h3>
 * <p>
 *   Could cause problems for some things that take JSON.  Defaults are for
 *   standard JSON.  Be careful about changing these.
 * </p>
 * <ul>
 *   <li>quoteIdentifier = true</li>
 *   <li>useECMA6 = false</li>
 *   <li>allowReservedWordsInIdentifiers = false</li>
 *   <li>encodeDatesAsObjects = false</li>
 * </ul>
 * <p>
 * It is possible to set the default locale in JNDI using the name "locale" and
 * a String value that is a valid locale string that will be used to create a
 * {@link Locale}.  If you don't do this, then the
 * default locale will be whatever is provided by the JVM.
 * <p>
 * You can set the default date generation format in JNDI using the name
 * "dateGenFormat" and a String value that will be passed to
 * {@link SimpleDateFormat#SimpleDateFormat(String, Locale)} using the locale
 * from {@link #getLocale()}.
 * <p>
 * You can set any number of default date parsing formats using names that start
 * with "dateParseFormat" followed by some positive base 10 integer (as in
 * "dateParseFormat7") using String values as with "dateGenFormat" described
 * above.  They will be added in numeric order of the name.
 * <p>
 * Classes to use for automatic reflection can be set up via JNDI. This class
 * will look for String variables named "reflectClass" followed by some positive
 * base 10 integer (like "reflectClass5").  You can have any number of
 * reflectClasses. The names merely need to be unique and follow that pattern.
 * The class names need to load with {@link ClassLoader#loadClass(String)} or
 * they will not be added to the list of reflected classes.  If the class
 * names are followed by a comma and strings separated by commas, those
 * strings will be taken as field names to use for {@link JSONReflectedClass}.
 * Field names which do not look like valid Java identifier names will be
 * silently discarded.
 * These classes will be added to all JSONConfig objects that are created
 * in the same class loader.
 * <p>
 * Number formats and date formats are cloned when they are added because they
 * are not thread safe.  They are cloned again when applied to a new
 * {@link JSONConfig} for the same reason.  Once you add a format, you can't
 * modify it except by replacing it entirely.
 * <p>
 * It is possible to see and modify the default values of all
 * of the boolean flags at runtime if you have a JMX client
 * with MBean support connected to your server.  It will be in
 * org.kopitubruk.util.json.JSONConfigDefaults.  You can disable MBean
 * registration by setting a boolean variable named registerMBean to
 * false in the environment as shown above for the flags.  See also the
 * {@link #clearMBean()} method for information on how to remove the
 * MBean from your server when your app is unloaded or reloaded.
 * <p>
 * There is some limited logging for access of JNDI and the MBean server.
 * Most of it is debug, so you won't see it unless you have debug logging
 * enabled for this package/class.  It might be useful to enable debug
 * logging for this class if you are having trouble with those.
 * <p>
 * You can disable JNDI lookups, MBean registration or logging by defining
 * boolean system properties for org.kopitubruk.util.json.useJNDI,
 * org.kopitubruk.util.json.registerMBean or org.kopitubruk.util.json.logging
 * respectively as false.  System properties may be set on the java command
 * line using the "-D" flag or possibly programmatically if your program has
 * permission to do it and does so before this class is loaded.  If logging
 * is not set via a system property at all, then JDNI can also be used to
 * disable logging by setting the boolean named "org/kopitubruk/util/json/logging".
 * <p>
 * You can also set the appName on the command line if you didn't set it in
 * JNDI as in "-Dorg.kopitubruk.util.json.appName=MyApp".  The appName is used
 * in the MBean ObjectName and is recommended when this library is used with
 * multiple apps in the same web tier container because it allows you to have
 * different MBeans for different apps at the same time.  The appName may also
 * be set via JNDI as a String and that's probably a better way to do it.
 *
 * @see JSONConfig
 * @author Bill Davidson
 */
public class JSONConfigDefaults implements JSONConfigDefaultsMBean, Serializable
{
    // Default flag values.
    private static volatile boolean validatePropertyNames;
    private static volatile boolean detectDataStructureLoops;
    private static volatile boolean escapeBadIdentifierCodePoints;
    private static volatile boolean fullJSONIdentifierCodePoints;

    private static volatile boolean encodeNumericStringsAsNumbers;
    private static volatile boolean escapeNonAscii;
    private static volatile boolean unEscapeWherePossible;
    private static volatile boolean escapeSurrogates;
    private static volatile boolean passThroughEscapes;
    private static volatile boolean encodeDatesAsStrings;
    private static volatile boolean reflectUnknownObjects;
    private static volatile boolean preciseNumbers;
    private static volatile boolean smallNumbers;
    private static volatile boolean usePrimitiveArrays;
    private static volatile boolean cacheReflectionData;

    private static volatile boolean quoteIdentifier;
    private static volatile boolean useECMA6;
    private static volatile boolean allowReservedWordsInIdentifiers;
    private static volatile boolean encodeDatesAsObjects;

    // Other defaults.
    private static volatile Locale locale;
    private static volatile Map<Class<? extends Number>,NumberFormat> numberFormatMap;
    private static volatile DateFormat dateGenFormat;
    private static volatile List<DateFormat> dateParseFormats;
    private static volatile IndentPadding indentPadding = null;
    private static volatile Map<Class<?>,JSONReflectedClass> reflectClasses = null;
    private static volatile int reflectionPrivacy;

    // stored for deregistration on unload.
    private static ObjectName mBeanName = null;

    // the singleton, which has no instance data; only MBean methods.
    private static JSONConfigDefaults jsonConfigDefaults;

    // logging.
    private static boolean logging;

    // patterns for JNDI variable names.
    private static final Pattern DATE_PARSE_FORMAT_PAT = Pattern.compile("^dateParseFormat(\\d+)$");
    private static final Pattern REFLECT_CLASS_PAT = Pattern.compile("^reflectClass\\d+$");

    /*
     * Initialize static data.
     */
    static {
        /*
         * The singleton.
         */
        jsonConfigDefaults = new JSONConfigDefaults();

        String pkgName = jsonConfigDefaults.getClass().getPackage().getName();

        try{
            /*
             * System properties.
             */
            String appName = System.getProperty(pkgName+'.'+"appName", null);
            boolean useJNDI = Boolean.parseBoolean(System.getProperty(pkgName+".useJNDI", "true"));
            boolean registerMBean = Boolean.parseBoolean(System.getProperty(pkgName+'.'+"registerMBean", "true"));

            String loggingProperty = System.getProperty(pkgName+'.'+"logging");
            if ( loggingProperty != null ){
                logging = Boolean.parseBoolean(loggingProperty);
            }else{
                logging = true;
            }

            /*
             * JNDI
             */
            if ( useJNDI ){
                Map<String,String> results = new HashMap<String,String>();
                results.put("appName", appName);
                registerMBean = initJNDI(loggingProperty, registerMBean, appName, results);
                appName = results.get("appName");
            }

            /*
             * MBean
             */
            if ( registerMBean ){
                initMBean(appName);
            }
        }finally{
            Logger.freeLog(jsonConfigDefaults.getClass());
        }
    }

    /**
     * Do JNDI Initializations of defaults.
     *
     * @param loggingProperty System property for logging flag.
     * @param registerMBean boolean system property for registering the mbean.
     * @param appName the appName if any
     * @param results a map to hold additional results
     * @return the value of registerMBean which might have changed during the JNDI lookups.
     */
    private static boolean initJNDI( String loggingProperty, boolean registerMBean, String appName, Map<String,String> results )
    {
        JNDIUtil.setLogging(logging);

        try{
            Context ctx = JNDIUtil.getEnvContext(jsonConfigDefaults.getClass().getPackage().getName().replaceAll("\\.", "/"));

            Map<String,Object> jndiData = JNDIUtil.getJNDIVariables(ctx);

            if ( loggingProperty == null ){
                // logging was not set by a system property. allow JNDI override.
                logging = JNDIUtil.getBoolean(jndiData, "logging", logging);
                JNDIUtil.setLogging(logging);
            }

            registerMBean = JNDIUtil.getBoolean(jndiData, "registerMBean", registerMBean);

            if ( registerMBean && appName == null ){
                appName = JNDIUtil.getString(jndiData, "appName", null);
                results.put("appName", appName);
            }

            // locale.
            String languageTag = JNDIUtil.getString(jndiData, "locale", null);
            if ( languageTag != null ){
                jsonConfigDefaults.setLocaleLanguageTag(languageTag);
            }else{
                languageTag = JNDIUtil.getString(jndiData, "defaultLocale", null);
                if ( languageTag != null ){
                    jsonConfigDefaults.setLocaleLanguageTag(languageTag);
                }
            }

            loadDateFormatsFromJNDI(jndiData);
            loadReflectClassesFromJNDI(jndiData);
            setFlagsFromJNDI(jndiData);

            reflectionPrivacy = JNDIUtil.getInt(jndiData, "reflectionPrivacy", reflectionPrivacy);
            try{
                ReflectUtil.confirmPrivacyLevel(reflectionPrivacy, new JSONConfig());
            }catch ( JSONReflectionException ex ){
                if ( logging ){
                    Log log = Logger.getLog(jsonConfigDefaults.getClass());
                    if ( log.isDebugEnabled() ){
                        log.debug(ex.getLocalizedMessage(), ex);
                    }
                }
                reflectionPrivacy = ReflectUtil.PUBLIC;
            }
        }catch ( Exception e ){
            // Nothing set in JNDI.  Use code defaults.  Not a problem.
            if ( logging ){
                Log log = Logger.getLog(jsonConfigDefaults.getClass());
                if ( log.isDebugEnabled() ){
                    ResourceBundle bundle = JSONUtil.getBundle(getLocale());
                    log.debug(bundle.getString("badJNDIforConfig"), e);
                }
            }
        }

        return registerMBean;
    }

    /**
     * Load date formats from JNDI, if any.
     *
     * @param jndiData A map of JNDI data.
     */
    private static void loadDateFormatsFromJNDI( Map<String,Object> jndiData )
    {
        // date generation format.
        String dgf = JNDIUtil.getString(jndiData, "dateGenFormat", null);
        if ( dgf != null ){
            jsonConfigDefaults.setDateGenFormat(dgf);
        }

        // date parse formats.
        List<String> fmtNums = new ArrayList<String>();
        for ( Entry<String,Object> entry : jndiData.entrySet() ){
            if ( entry.getValue() instanceof String ){
                Matcher matcher = DATE_PARSE_FORMAT_PAT.matcher(entry.getKey());
                if ( matcher.matches() ){
                    fmtNums.add(matcher.group(1));
                }
            }
        }
        if ( fmtNums.size() > 0 ){
            // using the strings so that people can use "001", "002" etc if they wish.
            Collections.sort(fmtNums,
                             new Comparator<String>()
                             {
                                 public int compare( String o1, String o2 )
                                 {
                                     return new Integer(o1).compareTo(new Integer(o2));
                                 }
                             });
            for ( String num : fmtNums ){
                String dpf = JNDIUtil.getString(jndiData, "dateParseFormat" + num, null);
                if ( dpf != null ){
                    jsonConfigDefaults.addDateParseFormat(dpf);
                }
            }
        }
    }

    /**
     * Load reflection classes from JNDI, if any.
     *
     * @param jndiData A map of JNDI data.
     */
    private static void loadReflectClassesFromJNDI( Map<String,Object> jndiData )
    {
        Log log = null;
        List<JSONReflectedClass> classes = new ArrayList<JSONReflectedClass>();
        for ( Entry<String,Object> entry : jndiData.entrySet() ){
            Object value = entry.getValue();
            if ( value instanceof String && REFLECT_CLASS_PAT.matcher(entry.getKey()).matches() ){
                String[] parts = ((String)value).split(",");
                try{
                    Class<?> clazz = ReflectUtil.getClassByName(parts[0]);
                    List<String> fieldNames = JSONConfigUtil.getFieldNames(parts);
                    classes.add(new JSONReflectedClass(clazz, fieldNames));
                }catch ( ClassNotFoundException e ){
                    if ( logging ){
                        if ( log == null ){
                            log = Logger.getLog(jsonConfigDefaults.getClass());
                        }
                        if ( log.isDebugEnabled() ){
                            log.debug(getClassNotFoundExceptionMsg(e, parts[0], false), e);
                        }
                    }
                }
            }
        }
        addReflectClasses(classes);
    }

    /**
     * Initialize the boolean flags from JNDI. There are so many flags now that
     * I use reflection to look up the setter so that I don't have to change
     * this method every time I add a new flag. It's just at class load time and
     * it's not that many things really so performance is not really a big issue
     * in this case.
     *
     * @param jndiData A map of JNDI data.
     * @throws IllegalAccessException reflection problem.
     * @throws IllegalArgumentException reflection problem.
     * @throws InvocationTargetException reflection problem.
     */
    private static void setFlagsFromJNDI( Map<String,Object> jndiData ) throws IllegalArgumentException, IllegalAccessException, InvocationTargetException
    {
        // get list of booleans from JNDI
        List<Entry<String,Object>> booleans = new ArrayList<Entry<String,Object>>();
        for ( Entry<String,Object> entry : jndiData.entrySet() ){
            if ( entry.getValue() instanceof Boolean ){
                booleans.add(entry);
            }
        }
        if ( booleans.size() < 1 ){
            return;     // nothing to do.
        }

        // going to need to check against fields.
        Class<?> clazz = jsonConfigDefaults.getClass();
        Map<String,Field> fields = ReflectUtil.getFields(clazz, Boolean.TYPE);

        for ( Entry<String,Object> entry : booleans ){
            Field field = fields.get(entry.getKey());
            if ( field != null ){
                // it's a field.  check if it changed from default.
                ReflectUtil.ensureAccessible(field);
                boolean currentValue = field.getBoolean(jsonConfigDefaults);
                boolean jndiValue = (Boolean)entry.getValue();
                if ( jndiValue != currentValue ){
                    // it's changed.  check if there is a setter.
                    Method setter = ReflectUtil.getSetter(clazz, field);
                    if ( setter != null ){
                        // there's a setter.  use it.
                        ReflectUtil.ensureAccessible(setter);
                        setter.invoke(jsonConfigDefaults, jndiValue);
                    }
                    // no setter means I didn't intend for this to be used with JNDI.
                }
            }
        }
    }

    /**
     * Initialize the JMX MBean for this class.
     *
     * @param appName The name of the app.
     */
    private static void initMBean( String appName )
    {
        try{
            // Register an instance with MBean server if one is available.
            MBeanServer mBeanServer = ManagementFactory.getPlatformMBeanServer();

            mBeanName = JMXUtil.getObjectName(jsonConfigDefaults, appName);
            mBeanServer.registerMBean(jsonConfigDefaults, mBeanName);
            if ( logging ){
                Log log = Logger.getLog(jsonConfigDefaults.getClass());
                if ( log.isDebugEnabled() ){
                    ResourceBundle bundle = JSONUtil.getBundle(getLocale());
                    log.debug(String.format(bundle.getString("registeredMbean"), mBeanName));
                }
            }
        }catch ( Exception e ){
            // No MBean server.  Not a problem.
            if ( logging ){
                Log log = Logger.getLog(jsonConfigDefaults.getClass());
                if ( log.isDebugEnabled() ){
                    ResourceBundle bundle = JSONUtil.getBundle(getLocale());
                    log.debug(bundle.getString("couldntRegisterMBean"), e);
                }
            }
        }
    }

    /**
     * Find out if logging is enabled.
     *
     * @return the logging policy.
     */
    static boolean isLogging()
    {
        return logging;
    }

    /**
     * Apply defaults to the given {@link JSONConfig} object.
     *
     * @param cfg The config object to initialize with defaults.
     * @param loc The locale.
     * @since 1.5
     */
    static synchronized void initJSONConfig( JSONConfig cfg, Locale loc )
    {
        cfg.setLocale(loc);

        // formats
        cfg.addNumberFormats(getNumberFormatMap());
        cfg.setDateGenFormat(getDateGenFormat());
        cfg.addDateParseFormats(getDateParseFormats());
        cfg.setReflectionPrivacy(reflectionPrivacy);

        if ( reflectClasses != null ){
            Collection<JSONReflectedClass> refClasses = reflectClasses.values();
            List<JSONReflectedClass> refCopy = new ArrayList<JSONReflectedClass>(refClasses.size());
            for ( JSONReflectedClass refClass : refClasses ){
                refCopy.add(refClass.clone());
            }
            cfg.addReflectClasses(refCopy);
        }

        // validation options.
        cfg.setValidatePropertyNames(validatePropertyNames);
        cfg.setDetectDataStructureLoops(detectDataStructureLoops);
        cfg.setEscapeBadIdentifierCodePoints(escapeBadIdentifierCodePoints);
        cfg.setFullJSONIdentifierCodePoints(fullJSONIdentifierCodePoints);

        // various alternate encoding options.
        cfg.setEncodeNumericStringsAsNumbers(encodeNumericStringsAsNumbers);
        cfg.setEscapeNonAscii(escapeNonAscii);
        cfg.setUnEscapeWherePossible(unEscapeWherePossible);
        cfg.setEscapeSurrogates(escapeSurrogates);
        cfg.setPassThroughEscapes(passThroughEscapes);
        cfg.setEncodeDatesAsStrings(encodeDatesAsStrings);
        cfg.setReflectUnknownObjects(reflectUnknownObjects);
        cfg.setPreciseNumbers(preciseNumbers);
        cfg.setSmallNumbers(smallNumbers);
        cfg.setUsePrimitiveArrays(usePrimitiveArrays);
        cfg.setCacheReflectionData(cacheReflectionData);

        // non-standard JSON options.
        cfg.setQuoteIdentifier(quoteIdentifier);
        cfg.setUseECMA6(useECMA6);
        cfg.setAllowReservedWordsInIdentifiers(allowReservedWordsInIdentifiers);
        cfg.setEncodeDatesAsObjects(encodeDatesAsObjects);

        // indent padding, if any.
        if ( indentPadding == null ){
            cfg.setIndentPadding(indentPadding);
        }else{
            cfg.setIndentPadding(indentPadding.clone());
        }
    }

    /**
     * Get the number format map.
     *
     * @return the number format map.
     */
    static Map<Class<? extends Number>,NumberFormat> getNumberFormatMap()
    {
        return numberFormatMap;
    }

    /**
     * Get the date string generation format.
     *
     * @return the dateFormat
     * @since 1.4
     */
    static DateFormat getDateGenFormat()
    {
        return dateGenFormat;
    }

    /**
     * Get the list of date parsing formats used by the parser when
     * encodeDatesAsStrings or encodeDatesAsObjects is true.
     *
     * @return the list of date parsing formats.
     * @since 1.4
     */
    static List<DateFormat> getDateParseFormats()
    {
        return dateParseFormats;
    }

    /**
     * Return the JSONConfigDefaults singleton instance.
     *
     * @return the JSONConfigDefaults singleton instance.
     */
    public static JSONConfigDefaults getInstance()
    {
        return jsonConfigDefaults;
    }

    /**
     * <p>
     * When this package is used by a webapp, and you have an MBean server in your
     * environment, then you should create a ServletContextListener and call this
     * in its ServletContextListener.contextDestroyed(ServletContextEvent)
     * method to remove the MBean when the webapp is unloaded or reloaded.
     * </p>
     * <pre><code>
     * public class AppCleanUp implements ServletContextListener
     * {
     *     public void contextDestroyed( ServletContextEvent sce )
     *     {
     *         JSONConfigDefaults.clearMBean();
     *     }
     * }
     * </code></pre>
     * <p>
     * You should add it to your web.xml for your webapp like this (assuming
     * you named it org.myDomain.web.app.AppCleanUp).
     * </p>
     * <pre>{@code <listener>
     *   <listener-class>org.myDomain.web.app.AppCleanUp</listener-class>
     * </listener>}</pre>
     * <p>
     * Note that the logging from this method may not work if the logging is
     * removed/disabled before this method is called.
     */
    public static synchronized void clearMBean()
    {
        if ( mBeanName != null ){
            try{
                MBeanServer mBeanServer = ManagementFactory.getPlatformMBeanServer();
                mBeanServer.unregisterMBean(mBeanName);
                if ( logging ){
                    Log log = Logger.getLog(jsonConfigDefaults.getClass());
                    if ( log.isDebugEnabled() ){
                        ResourceBundle bundle = JSONUtil.getBundle(getLocale());
                        log.debug(String.format(bundle.getString("unregistered"), mBeanName));
                    }
                }
            }catch ( Exception e ){
                if ( logging ){
                    Log log = Logger.getLog(jsonConfigDefaults.getClass());
                    if ( log.isErrorEnabled() ){
                        ResourceBundle bundle = JSONUtil.getBundle(getLocale());
                        log.error(String.format(bundle.getString("couldntUnregister"), mBeanName), e);
                    }
                }
            }finally{
                // don't try again.
                mBeanName = null;
            }
        }
    }

    /**
     * Get the default indent padding object.
     *
     * @return the padding object.
     * @since 1.7
     */
    public static synchronized IndentPadding getIndentPadding()
    {
        return indentPadding;
    }

    /**
     * Set the padding object.
     *
     * @param indentPadding the default indent padding object.
     * @since 1.7
     */
    public static synchronized void setIndentPadding( IndentPadding indentPadding )
    {
        JSONConfigDefaults.indentPadding = indentPadding;
    }

    /**
     * This class should only be instantiated by the static block.  All others
     * should use {@link #getInstance()} to get that instance.
     */
    private JSONConfigDefaults()
    {
        setCodeDefaults();
    }

    /**
     * Reset all defaults to their original unmodified values.  This
     * overrides JNDI and previous MBean changes.
     * <p>
     * Accessible via MBean server.
     */
    public void setCodeDefaults()
    {
        synchronized ( this.getClass() ){
            validatePropertyNames = true;
            detectDataStructureLoops = true;
            escapeBadIdentifierCodePoints = false;
            fullJSONIdentifierCodePoints = false;

            encodeNumericStringsAsNumbers = false;
            escapeNonAscii = false;
            unEscapeWherePossible = false;
            escapeSurrogates = false;
            passThroughEscapes = false;
            encodeDatesAsStrings = false;
            reflectUnknownObjects = false;
            preciseNumbers = false;
            smallNumbers = false;
            usePrimitiveArrays = false;
            cacheReflectionData = false;

            quoteIdentifier = true;
            useECMA6 = false;
            allowReservedWordsInIdentifiers = false;
            encodeDatesAsObjects = false;

            locale = null;
            numberFormatMap = null;
            dateGenFormat = null;
            dateParseFormats = null;
            indentPadding = null;
            reflectClasses = null;
            reflectionPrivacy = ReflectUtil.PUBLIC;
        }
    }

    /**
     * Get the A IETF BCP 47 language tag version of the current default
     * locale.
     * <p>
     * Accessible via MBean server.
     *
     * @return The IETF BCP 47 language tag of the default locale.
     */
<<<<<<< HEAD
    public void setLocale( String languageTag )
=======
    @Override
    public String getLocaleLanguageTag()
    {
        return getLocale().toString().replaceAll("_", "-");
    }

    /**
     * Set the default locale for new {@link JSONConfig} objects to use by
     * specifying a IETF BCP 47 language tag.
     * <p>
     * Accessible via MBean server.
     *
     * @param languageTag A IETF BCP 47 language tag.
     */
    @Override
    public void setLocaleLanguageTag( String languageTag )
>>>>>>> dab5d1ce
    {
        if ( languageTag != null ){
            String[] loc = languageTag.split("[-_]");
            switch ( loc.length ){
                case 1: setLocale(new Locale(loc[0])); break;
                case 2: setLocale(new Locale(loc[0], loc[1])); break;
                default: setLocale(new Locale(loc[0], loc[1], loc[2])); break;
            }
        }else{
            setLocale((Locale)null);
        }
    }

    /**
     * Set the default locale for new {@link JSONConfig} objects to use.
     *
     * @param languageTag A language tag.
     * @deprecated Use {@link #setLocaleLanguageTag(String)} instead.
     */
    @Deprecated
    public void setLocale( String languageTag )
    {
        setLocale(languageTag);
    }

    /**
     * Get the default locale for new {@link JSONConfig} objects.  If a
     * default locale has not been set, then the locale returned
     * by {@link Locale#getDefault()} will be returned.
     *
     * @return the default locale.
     */
    public static synchronized Locale getLocale()
    {
        return locale != null ? locale : Locale.getDefault();
    }

    /**
     * Set a default locale for new {@link JSONConfig} objects to use.
     *
     * @param loc the default locale.
     */
    public static synchronized void setLocale( Locale loc )
    {
        locale = loc;
    }

    /**
     * Get the number format for the given class.
     *
     * @param numericClass A class.
     * @return A number format or null if one has not been set.
     */
    public static synchronized NumberFormat getNumberFormat( Class<? extends Number> numericClass )
    {
        return numberFormatMap != null ? numberFormatMap.get(numericClass) : null;
    }

    /**
     * Get the number format for the class of the given numeric type.
     *
     * @param num An object that implements {@link Number}.
     * @return A number format or null if one has not been set.
     */
    public static NumberFormat getNumberFormat( Number num )
    {
        return num != null ? getNumberFormat(num.getClass()) : null;
    }

    /**
     * Add a default number format for a particular type that extends Number.
     * This will be applied to all new {@link JSONConfig} objects that are created after
     * this in the same class loader.  The format is cloned for thread safety.
     *
     * @param numericClass The class.
     * @param fmt The number format.
     */
    public static void addNumberFormat( Class<? extends Number> numericClass, NumberFormat fmt )
    {
        if ( numericClass != null ){
            if ( fmt == null ){
                removeNumberFormat(numericClass);
            }else{
                Map<Class<? extends Number>,NumberFormat> numFmtMap = new HashMap<Class<? extends Number>,NumberFormat>(2);
                numFmtMap.put(numericClass, fmt);
                // handles null checking and cloning.
                addNumberFormats(numFmtMap);
            }
        }
    }

    /**
     * Add a default number format for a particular type that extends Number.
     * This will be applied to all new {@link JSONConfig} objects that are created after
     * this in the same class loader.  The format is cloned for thread safety.
     *
     * @param numericType The object.
     * @param fmt The number format.
     */
    public static void addNumberFormat( Number numericType, NumberFormat fmt )
    {
        if ( numericType != null ){
            addNumberFormat(numericType.getClass(), fmt);
        }
    }

    /**
     * Add a map of number formats to the current map of number formats.
     * The formats are cloned for thread safety.
     *
     * @param numFmtMap The input map.
     * @since 1.4
     */
    public static synchronized void addNumberFormats( Map<Class<? extends Number>,NumberFormat> numFmtMap )
    {
        numberFormatMap = JSONConfigUtil.mergeFormatMaps(numberFormatMap, numFmtMap);
    }

    /**
     * Remove the requested class from the default number formats.
     *
     * @param numericClass The class.
     */
    public static synchronized void removeNumberFormat( Class<? extends Number> numericClass )
    {
        if ( numberFormatMap != null && numericClass != null ){
            int size = numberFormatMap.size();
            numberFormatMap.remove(numericClass);
            if ( numberFormatMap.size() < 1 ){
                numberFormatMap = null;
            }else if ( numberFormatMap.size() < size ){
                numberFormatMap = new HashMap<Class<? extends Number>,NumberFormat>(numberFormatMap);
            }
        }
    }

    /**
     * Remove the requested class from the default number formats.
     *
     * @param num An object that implements {@link Number}.
     */
    public static void removeNumberFormat( Number num )
    {
        if ( num != null ){
            removeNumberFormat(num.getClass());
        }
    }

    /**
     * Clear any default number formats.
     * <p>
     * Accessible via MBean server.
     *
     * @since 1.4
     */
    public void clearNumberFormats()
    {
        synchronized ( this.getClass() ){
            numberFormatMap = null;
        }
    }

    /**
     * Set the date format used for date string generation when
     * encodeDatesAsStrings or encodeDatesAsObjects is true.
     * <p>
     * Accessible via MBean server.
     *
     * @param fmtStr passed to the constructor for
     * {@link SimpleDateFormat#SimpleDateFormat(String,Locale)} using
     * the result of {@link #getLocale()}.
     * @return the format that is created.
     * @since 1.4
     */
    public DateFormat setDateGenFormat( String fmtStr )
    {
        DateFormat fmt = null;
        if ( fmtStr != null ){
            fmt = new SimpleDateFormat(fmtStr, getLocale());
            setDateGenFormat(fmt);
        }else{
            setDateGenFormat((DateFormat)null);
        }
        return fmt;
    }

    /**
     * Set the date string generation format used when encodeDatesAsStrings
     * or encodeDatesAsObjects is true.
     *
     * @param fmt the dateFormat to set
     * @since 1.4
     */
    public static synchronized void setDateGenFormat( DateFormat fmt )
    {
        dateGenFormat = fmt;
    }

    /**
     * Clear date generation format. This means that if any special date
     * generation handling is enabled, then it will use the default ISO 8601
     * format.
     * <p>
     * Accessible via MBean server.
     *
     * @since 1.4
     */
    public void clearDateGenFormat()
    {
        synchronized ( this.getClass() ){
            dateGenFormat = null;
        }
    }

    /**
     * Add a date parsing format to the list of date parsing formats
     * used by the parser when encodeDatesAsStrings or
     * encodeDatesAsObjects is true.
     * <p>
     * Accessible via MBean server.
     *
     * @param fmtStr Passed to
     * {@link SimpleDateFormat#SimpleDateFormat(String,Locale)} using
     * the result of {@link #getLocale()}.
     * @return The format that gets created.
     * @since 1.4
     */
    public DateFormat addDateParseFormat( String fmtStr )
    {
        DateFormat fmt = new SimpleDateFormat(fmtStr, getLocale());
        addDateParseFormat(fmt);
        return fmt;
    }

    /**
     * Add a date parsing format to the list of parsing formats used
     * by the parser when encodeDatesAsStrings or encodeDatesAsObjects
     * is true.  When parsing date strings, they will be used in the
     * same order that they were added.
     *
     * @param fmt A date parsing format.
     * @since 1.4
     */
    public static void addDateParseFormat( DateFormat fmt )
    {
        if ( fmt != null ){
            addDateParseFormats(Arrays.asList(fmt));
        }
    }

    /**
     * Add a collection of date parsing format to the list of date
     * parsing formats used by the parser when encodeDatesAsStrings
     * or encodeDatesAsObjects is true.
     *
     * @param fmts A collection of date parsing formats.
     * @since 1.4
     */
    public static synchronized void addDateParseFormats( Collection<? extends DateFormat> fmts )
    {
        dateParseFormats = JSONConfigUtil.addDateParseFormats(dateParseFormats, fmts);
    }

    /**
     * Clear any date parse formats from the list of formats used by the parser
     * when encodeDatesAsStrings or encodeDatesAsObjects is true.
     * <p>
     * Accessible via MBean server.
     */
    public void clearDateParseFormats()
    {
        synchronized ( this.getClass() ){
            dateParseFormats = null;
        }
    }

    /**
     * Get the reflection privacy level.
     * <p>
     * Accessible via MBean server.
     *
     * @return the reflection privacy level.
     * @since 1.9
     */
    public int getReflectionPrivacy()
    {
        return reflectionPrivacy;
    }

    /**
     * Set the privacy level for reflection. Default is
     * {@link ReflectUtil#PUBLIC}.
     * <p>
     * Accessible via MBean server.
     *
     * @param dflt the level to set
     * @throws MBeanException If the privacy level is not allowed.
     * @see ReflectUtil#PRIVATE
     * @see ReflectUtil#PACKAGE
     * @see ReflectUtil#PROTECTED
     * @see ReflectUtil#PUBLIC
     * @since 1.9
     */
    public void setReflectionPrivacy( int dflt ) throws MBeanException
    {
        try{
            synchronized ( this.getClass() ){
                reflectionPrivacy = ReflectUtil.confirmPrivacyLevel(dflt, new JSONConfig());
            }
        }catch ( JSONReflectionException e ){
            if ( logging ){
                Log log = Logger.getLog(jsonConfigDefaults.getClass());
                if ( log.isErrorEnabled() ){
                    log.error(e.getLocalizedMessage(), e);
                }
                Logger.freeLog(jsonConfigDefaults.getClass());
            }
            throw new MBeanException(e);   // MBeans should only throw MBeanExceptions.
        }
    }

    /**
     * Return true if objects with the same class given object are in the set of
     * classes being automatically reflected.
     *
     * @param obj An object to check
     * @return true if objects of the same type are reflected.
     * @since 1.9
     */
    public static boolean isReflectClass( Object obj )
    {
        return getReflectedClass(obj) != null;
    }

    /**
     * Get the {@link JSONReflectedClass} for the given object if it is stored.
     * The main reason that you might want to use this is to modify the fields
     * that are reflected in the class.
     *
     * @param obj The class to look up.
     * @return the reflected class object or null if not found.
     */
    public static synchronized JSONReflectedClass getReflectedClass( Object obj )
    {
        return reflectClasses == null || obj == null ? null : reflectClasses.get(ReflectUtil.getClass(obj));
    }

    /**
     * Add the given class to the set of classes to be reflected.
     * <p>
     * Accessible via MBean server. This method primarily exists for JMX MBean
     * use. If you wish to use reflection with fields, you can append the field
     * names to the class name, separated by commas before each field name.
     * Field names which do not look like valid Java identifier names will be
     * silently discarded.
     *
     * @param className The name of the class suitable for {@link ClassLoader#loadClass(String)}
     * followed optionally by a comma separated list of field names.
     * @throws MBeanException If there's a problem loading the class.
     * @since 1.9
     */
    public void addReflectClassByName( String className ) throws MBeanException
    {
        String[] parts = className.split(",");
        try{
            Class<?> clazz = ReflectUtil.getClassByName(parts[0]);
            List<String> fieldNames = JSONConfigUtil.getFieldNames(parts);
            addReflectClass(new JSONReflectedClass(clazz, fieldNames));
        }catch ( ClassNotFoundException e ){
            throw new MBeanException(e, getClassNotFoundExceptionMsg(e, parts[0], logging));
        }
    }

    /**
     * Add the class of the given object to the set of classes that
     * automatically get reflected. Note that default reflected classes can also
     * be added via JNDI.
     *
     * @param obj The object whose class to add to the reflect list.
     * @since 1.9
     */
    public static synchronized void addReflectClass( Object obj )
    {
        reflectClasses = JSONConfigUtil.addReflectClass(reflectClasses, obj);
    }

    /**
     * Add the classes of all of the given objects to the list of classes that
     * automatically get reflected. Note that default reflected classes can also
     * be added via JNDI.
     *
     * @param classes The objects to reflect.
     * @since 1.9
     */
    public static synchronized void addReflectClasses( Collection<?> classes )
    {
        reflectClasses = JSONConfigUtil.addReflectClasses(reflectClasses, classes);
    }

    /**
     * Remove the given class from the set of classes to be reflected.
     *
     * @param className The name of the class suitable for
     * (@link {@link ClassLoader#loadClass(String)}}.
     * @throws MBeanException If there's a problem loading the class.
     * @since 1.9
     */
    public void removeReflectClassByName( String className ) throws MBeanException
    {
        String[] parts = className.split(",");
        try{
            removeReflectClass(ReflectUtil.getClassByName(parts[0]));
        }catch ( ClassNotFoundException e ){
            throw new MBeanException(e, getClassNotFoundExceptionMsg(e, parts[0], logging));
        }
    }

    /**
     * Get the exception message for a {@link ClassNotFoundException} and log the
     * exception if appropriate.
     *
     * @param e the exception.
     * @param className the class name that it failed to load.
     * @param isLogging if true then also log the message and exception.
     * @return The message.
     */
    private static String getClassNotFoundExceptionMsg( ClassNotFoundException e, String className, boolean isLogging )
    {
        ResourceBundle bundle = JSONUtil.getBundle(JSONConfigDefaults.getLocale());
        String msg = String.format(bundle.getString("couldntLoadClass"), className);
        if ( isLogging ){
            Log log = Logger.getLog(jsonConfigDefaults.getClass());
            if ( log.isErrorEnabled() ){
                log.error(msg, e);
            }
            Logger.freeLog(jsonConfigDefaults.getClass());
        }
        return msg;
    }

    /**
     * Remove the given class from the list of automatically reflected
     * classes.
     *
     * @param obj An object of the type to be removed from the reflect list.
     * @since 1.9
     */
    public static synchronized void removeReflectClass( Object obj )
    {
        reflectClasses = JSONConfigUtil.removeReflectClass(reflectClasses, obj);
    }

    /**
     * Remove the classes of the given objects from the set of classes
     * that automatically get reflected.
     *
     * @param classes The classes to remove.
     * @since 1.9
     */
    public static synchronized void removeReflectClasses( Collection<?> classes )
    {
        reflectClasses = JSONConfigUtil.removeReflectClasses(reflectClasses, classes);
    }

    /**
     * Clear all reflection classes, disabling all default automatic selective
     * reflection.
     *
     * @since 1.9
     */
    public void clearReflectClasses()
    {
        synchronized ( this.getClass() ){
            reflectClasses = null;
        }
    }

    /**
     * Clear the reflection cache, if any.
     *
     * @since 1.9
     */
    public void clearReflectionCache()
    {
        ReflectUtil.clearReflectionCache();
    }

    /**
     * Get a string with newline separated list of classes that get reflected.
     *
     * @return A string with newline separated list of classes that get reflected.
     * @since 1.9
     */
    public String listReflectedClasses()
    {
        List<JSONReflectedClass> refClasses = null;
        synchronized ( this.getClass() ){
            if ( reflectClasses != null ){
                refClasses = new ArrayList<JSONReflectedClass>(reflectClasses.values());
            }
        }
        StringBuilder result = new StringBuilder();
        if ( refClasses != null ){
            List<String> classes = new ArrayList<String>(refClasses.size());
            for ( JSONReflectedClass refClass : refClasses ){
                Class<?> clazz = refClass.getObjClass();
                StringBuilder buf = new StringBuilder(clazz.getCanonicalName());
                String[] fieldNames = refClass.getFieldNamesRaw();
                if ( fieldNames != null ){
                    for ( String fieldName : fieldNames ){
                        buf.append(',').append(fieldName);
                    }
                }
                classes.add(buf.toString());
            }
            Collections.sort(classes);
            for ( String className : classes ){
                result.append(className).append('\n');
            }
        }
        return result.toString();
    }

    /**
     * Get the default validate property names policy.
     * <p>
     * Accessible via MBean server.
     *
     * @return The default validate property names policy.
     */
    public boolean isValidatePropertyNames()
    {
        return validatePropertyNames;
    }

    /**
     * Set the default flag for validation of property names.
     * This will affect all new {@link JSONConfig} objects created after this call
     * within the same class loader.
     * <p>
     * Accessible via MBean server.
     *
     * @param dflt If true, then property names will be validated by default.
     */
    public void setValidatePropertyNames( boolean dflt )
    {
        synchronized ( this.getClass() ){
            validatePropertyNames = dflt;
        }
    }

    /**
     * Get the default detect data structure loops policy.
     * Accessible via MBean server.
     *
     * @return The default detect data structure loops policy.
     */
    public boolean isDetectDataStructureLoops()
    {
        return detectDataStructureLoops;
    }

    /**
     * Set the default flag for detecting data structure loops.  If true,
     * then if a loop in a data structure is found then a
     * {@link DataStructureLoopException} will be thrown.
     * This will affect all new {@link JSONConfig} objects created after this call
     * within the same class loader.
     * <p>
     * Accessible via MBean server.
     *
     * @param dflt If true, then the code will detect loops in data structures.
     */
    public void setDetectDataStructureLoops( boolean dflt )
    {
        synchronized ( this.getClass() ){
            detectDataStructureLoops = dflt;
        }
    }

    /**
     * Get the default escape bad identifier code points policy.
     * <p>
     * Accessible via MBean server.
     *
     * @return The default escape bad identifier code points policy.
     */
    public boolean isEscapeBadIdentifierCodePoints()
    {
        return escapeBadIdentifierCodePoints;
    }

    /**
     * If true, then any bad code points in identifiers will be escaped.
     * Default is false.
     * <p>
     * Accessible via MBean server.
     *
     * @param dflt if true, then any bad code points in identifiers will be escaped.
     */

    public void setEscapeBadIdentifierCodePoints( boolean dflt )
    {
        synchronized ( this.getClass() ){
            escapeBadIdentifierCodePoints = dflt;
        }
    }

    /**
     * Get the full JSON identifier code points policy.
     * <p>
     * Accessible via MBean server.
     *
     * @return the fullJSONIdentifierCodePoints
     */
    public boolean isFullJSONIdentifierCodePoints()
    {
        return fullJSONIdentifierCodePoints;
    }

    /**
     * If true, then the full set of identifier code points permitted by the
     * JSON standard will be allowed instead of the more restrictive set
     * permitted by the ECMAScript standard. Use of characters not permitted by
     * the ECMAScript standard will cause an error if parsed by Javascript
     * eval().
     * <p>
     * Accessible via MBean server.
     *
     * @param dflt If true, then allow all code points permitted by the JSON standard in identifiers.
     */
    public void setFullJSONIdentifierCodePoints( boolean dflt )
    {
        synchronized ( this.getClass() ){
            fullJSONIdentifierCodePoints = dflt;
            if ( fullJSONIdentifierCodePoints ){
                quoteIdentifier = true;
            }
        }
    }

    /**
     * Get the default encode numeric strings as numbers policy.
     * <p>
     * Accessible via MBean server.
     *
     * @return The default encode numeric strings as numbers policy.
     */

    public boolean isEncodeNumericStringsAsNumbers()
    {
        return encodeNumericStringsAsNumbers;
    }

    /**
     * Set the default flag for encoding of numeric strings as numbers.
     * <p>
     * Accessible via MBean server.
     *
     * @param dflt If true, then strings that look like valid JSON numbers
     * will be encoded as numbers.
     */

    public void setEncodeNumericStringsAsNumbers( boolean dflt )
    {
        synchronized ( this.getClass() ){
            encodeNumericStringsAsNumbers = dflt;
        }
    }

    /**
     * Get the default escape non-ASCII policy.
     * <p>
     * Accessible via MBean server.
     *
     * @return The default quote non-ASCII policy.
     */

    public boolean isEscapeNonAscii()
    {
        return escapeNonAscii;
    }

    /**
     * Set the default flag for forcing escaping of non-ASCII characters in
     * strings and identifiers. If true, then escapeSurrogates will be forced to
     * false. This will affect all new {@link JSONConfig} objects created after this
     * call within the same class loader.
     * <p>
     * Accessible via MBean server.
     *
     * @param dflt If true, then all non-ASCII will be Unicode escaped.
     */

    public void setEscapeNonAscii( boolean dflt )
    {
        synchronized ( this.getClass() ){
            escapeNonAscii = dflt;
            if ( escapeNonAscii ){
                escapeSurrogates = false;
            }
        }
    }

    /**
     * Get the default unEscape policy.
     * <p>
     * Accessible via MBean server.
     *
     * @return the unEscape policy.
     */

    public boolean isUnEscapeWherePossible()
    {
        return unEscapeWherePossible;
    }

    /**
     * Set default flag for undoing inline escapes in strings.
     * <p>
     * Accessible via MBean server.
     *
     * @param dflt If true then where possible, undo inline escapes in strings.
     */

    public void setUnEscapeWherePossible( boolean dflt )
    {
        synchronized ( this.getClass() ){
            unEscapeWherePossible = dflt;
        }
    }

    /**
     * Get the default escape surrogates policy.
     * <p>
     * Accessible via MBean server.
     *
     * @return the escape surrogates policy.
     */

    public boolean isEscapeSurrogates()
    {
        return escapeSurrogates;
    }

    /**
     * Set the default escapeSurrogates policy.
     * <p>
     * Accessible via MBean server.
     *
     * @param dflt If true, then surrogates will be escaped in strings and identifiers
     * and escapeNonAscii will be forced to false.
     */

    public void setEscapeSurrogates( boolean dflt )
    {
        synchronized ( this.getClass() ){
            escapeSurrogates = dflt;
            if ( escapeSurrogates ){
                escapeNonAscii = false;
            }
        }
    }

    /**
     * Get the pass through escapes policy.
     * <p>
     * Accessible via MBean server.
     *
     * @return The pass through escapes policy.
     */
    public boolean isPassThroughEscapes()
    {
        return passThroughEscapes;
    }

    /**
     * If true, then escapes in strings will be passed through unchanged.
     * If false, then the backslash that starts the escape will be escaped.
     * <p>
     * Accessible via MBean server.
     *
     * @param dflt If true, then pass escapes through.
     */
    public void setPassThroughEscapes( boolean dflt )
    {
        synchronized ( this.getClass() ){
            passThroughEscapes = dflt;
        }
    }

    /**
     * Get the encode dates as strings policy.
     * <p>
     * Accessible via MBean server.
     *
     * @return the encodeDatesAsStrings policy.
     */
    public boolean isEncodeDatesAsStrings()
    {
        return encodeDatesAsStrings;
    }

    /**
     * Set the encodeDatesAsStrings policy.  If you set this to true, then
     * encodeDatesAsObjects will be set to false.
     * <p>
     * Accessible via MBean server.
     *
     * @param dflt If true, then {@link Date} objects will be encoded as ISO 8601 date
     * strings or a custom date format if you have called
     * {@link #setDateGenFormat(DateFormat)}.
     */
    public synchronized void setEncodeDatesAsStrings( boolean dflt )
    {
        synchronized ( this.getClass() ){
            encodeDatesAsStrings = dflt;
            if ( encodeDatesAsStrings ){
                encodeDatesAsObjects = false;
            }
        }
    }

    /**
     * Get the reflection of unknown objects policy.
     * <p>
     * Accessible via MBean server.
     *
     * @return the reflectUnknownObjects policy.
     * @since 1.9
     */
    public boolean isReflectUnknownObjects()
    {
        return reflectUnknownObjects;
    }

    /**
     * Set the reflection encoding policy.  If true, then any time that an
     * unknown object is encountered, this package will attempt to use
     * reflection to encode it.  Default is false.  When false, then unknown
     * objects will have their toString() method called.
     * <p>
     * Accessible via MBean server.
     *
     * @param dflt If true, then attempt to use reflection
     * to encode objects which are otherwise unknown.
     * @since 1.9
     */
    public void setReflectUnknownObjects( boolean dflt )
    {
        synchronized ( this.getClass() ){
            reflectUnknownObjects = dflt;
        }
    }

    /**
     * Get the preciseIntegers policy.
     *
     * @return The preciseIntegers policy.
     * @since 1.9
     */
    public boolean isPreciseNumbers()
    {
        return preciseNumbers;
    }

    /**
     * If true then numbers which are not exactly representable by a 64 bit
     * double precision floating point number will be quoted in the output. If
     * false, then they will be unquoted, and precision in such will likely be
     * lost in the interpreter.
     *
     * @param dflt If true then quote numbers that lose precision in 64-bit floating point.
     * @since 1.9
     */
    public void setPreciseNumbers( boolean dflt )
    {
        synchronized ( this.getClass() ){
            preciseNumbers = dflt;
        }
    }

    /**
     * Get the smallNumbers policy.
     *
     * @return The smallNumbers policy.
     * @since 1.9
     */
    public boolean isSmallNumbers()
    {
        return smallNumbers;
    }

    /**
     * If true then {@link JSONParser} will attempt to minimize the
     * storage used for all numbers.  Decimal numbers will be reduced
     * to floats instead of doubles if it can done without losing
     * precision.  Integer numbers will be reduced from long to int
     * or short or byte if they fit.
     *
     * @param dflt If true then numbers will be made to use as little memory as possible.
     * @since 1.9
     */
    public void setSmallNumbers( boolean dflt )
    {
        synchronized ( this.getClass() ){
            smallNumbers = dflt;
        }
    }

    /**
     * The primitive arrays policy.
     *
     * @return the usePrimitiveArrays policy.
     * @since 1.9
     */
    public boolean isUsePrimitiveArrays()
    {
        return usePrimitiveArrays;
    }

    /**
     * If true, then when {@link JSONParser} encounters a JSON array of non-null
     * wrappers of primitives and those primitives are all compatible with each
     * other, then instead of an {@link ArrayList} of wrappers for those
     * primitives it will create an array of those primitives in order to save
     * memory.
     * <p>
     * This works for booleans and numbers. It will also convert an array of
     * single character strings into an array of chars. Arrays of numbers will
     * attempt to use the least complex type that does not lose information. You
     * could easily end up with an array of bytes if all of your numbers are
     * integers in the range -128 to 127. This option is meant to save as much
     * memory as possible.
     *
     * @param dflt if true, then the parser will create arrays of primitives as applicable.
     * @since 1.9
     */
    public void setUsePrimitiveArrays( boolean dflt )
    {
        synchronized ( this.getClass() ){
            usePrimitiveArrays = dflt;
        }
    }

    /**
     * Get the the cacheReflectionData policy.
     *
     * @return the cacheReflectionData policy.
     * @since 1.9
     */
    public boolean isCacheReflectionData()
    {
        return cacheReflectionData;
    }

    /**
     * If true, then when an object is reflected its reflection data
     * will be cached to improve performance on subsequent reflections
     * of objects of its class.
     *
     * @param dflt if true, then cache reflection data.
     * @since 1.9
     */
    public void setCacheReflectionData( boolean dflt )
    {
        cacheReflectionData = dflt;
        if ( cacheReflectionData == false ){
            ReflectUtil.clearReflectionCache();
        }
    }

    /**
     * Get the default quote identifier policy.
     * <p>
     * Accessible via MBean server.
     *
     * @return The default quote identifier policy.
     */

    public boolean isQuoteIdentifier()
    {
        return quoteIdentifier;
    }

    /**
     * Set the default flag for forcing quotes on identifiers.
     * This will affect all new {@link JSONConfig} objects created after this call
     * within the same class loader.
     * <p>
     * Accessible via MBean server.
     *
     * @param dflt If true, then all identifiers will be quoted.
     */

    public void setQuoteIdentifier( boolean dflt )
    {
        synchronized ( this.getClass() ){
            quoteIdentifier = fullJSONIdentifierCodePoints || dflt;
        }
    }

    /**
     * Get the default escape ECMAScript 6 code points policy.
     * <p>
     * Accessible via MBean server.
     *
     * @return The default escape ECMAScript 6 code points policy.
     */
    public boolean isUseECMA6()
    {
        return useECMA6;
    }

    /**
     * If you set this to true, then when JSONUtil generates Unicode
     * escapes, it will use ECMAScript 6 code point escapes if they are shorter
     * than code unit escapes. This is not standard JSON and not yet widely
     * supported by Javascript interpreters. It also allows identifiers to have
     * letter numbers in addition to other letters.  Default is false.
     * <p>
     * Accessible via MBean server.
     *
     * @param dflt If true, use EMCAScript 6 code point escapes and allow
     * ECMAScript 6 identifier character set.
     */
    public void setUseECMA6( boolean dflt )
    {
        synchronized ( this.getClass() ){
            useECMA6 = dflt;
        }
    }

    /**
     * Get the default for allowing reserved words in identifiers.
     * <p>
     * Accessible via MBean server.
     *
     * @return the reserverd words in identifiers policy.
     */

    public boolean isAllowReservedWordsInIdentifiers()
    {
        return allowReservedWordsInIdentifiers;
    }

    /**
     * Set default flag for allowing reserved words in identifiers.
     * <p>
     * Accessible via MBean server.
     *
     * @param dflt If true, then reserved words will be allowed in identifiers.
     */

    public void setAllowReservedWordsInIdentifiers( boolean dflt )
    {
        synchronized ( this.getClass() ){
            allowReservedWordsInIdentifiers = dflt;
        }
    }

    /**
     * Get the encode dates as objects policy.
     * <p>
     * Accessible via MBean server.
     *
     * @return the encodeDatesAsObjects policy.
     */
    public boolean isEncodeDatesAsObjects()
    {
        return encodeDatesAsObjects;
    }

    /**
     * If true, then {@link Date} objects will be encoded as
     * Javascript dates, using new Date(dateString).  If you
     * set this to true, then encodeDatesAsStrings will be
     * set to false.
     * <p>
     * Accessible via MBean server.
     *
     * @param dflt If true, then {@link Date} objects will be encoded as
     * Javascript dates.
     */
    public synchronized void setEncodeDatesAsObjects( boolean dflt )
    {
        synchronized ( this.getClass() ){
            encodeDatesAsObjects = dflt;
            if ( encodeDatesAsObjects ){
                encodeDatesAsStrings = false;
            }
        }
    }

    private static final long serialVersionUID = 1L;
}<|MERGE_RESOLUTION|>--- conflicted
+++ resolved
@@ -751,10 +751,6 @@
      *
      * @return The IETF BCP 47 language tag of the default locale.
      */
-<<<<<<< HEAD
-    public void setLocale( String languageTag )
-=======
-    @Override
     public String getLocaleLanguageTag()
     {
         return getLocale().toString().replaceAll("_", "-");
@@ -768,9 +764,7 @@
      *
      * @param languageTag A IETF BCP 47 language tag.
      */
-    @Override
     public void setLocaleLanguageTag( String languageTag )
->>>>>>> dab5d1ce
     {
         if ( languageTag != null ){
             String[] loc = languageTag.split("[-_]");
