--- conflicted
+++ resolved
@@ -51,10 +51,10 @@
   </scm>
 
   <properties>
-    <log4j2.version>2.6.1</log4j2.version>
+    <log4j2.version>2.3</log4j2.version>
     <project.build.sourceEncoding>UTF-8</project.build.sourceEncoding>
-    <maven.compiler.target>1.7</maven.compiler.target>
-    <maven.compiler.source>1.7</maven.compiler.source>
+    <maven.compiler.target>1.6</maven.compiler.target>
+    <maven.compiler.source>1.6</maven.compiler.source>
   </properties>
 
   <!--
@@ -88,16 +88,6 @@
     </plugins>
   </build>
 
-<<<<<<< HEAD
-  <properties>
-    <log4j2.version>2.3</log4j2.version>
-    <project.build.sourceEncoding>UTF-8</project.build.sourceEncoding>
-    <maven.compiler.target>1.6</maven.compiler.target>
-    <maven.compiler.source>1.6</maven.compiler.source>
-  </properties>
-
-=======
->>>>>>> 112d8937
   <dependencies>
     <dependency>
       <groupId>commons-logging</groupId>
