<?xml version="1.0" encoding="UTF-8"?>

<!--
 Copyright 2015 Bill Davidson

 Licensed under the Apache License, Version 2.0 (the "License");
 you may not use this file except in compliance with the License.
 You may obtain a copy of the License at

    http://www.apache.org/licenses/LICENSE-2.0

 Unless required by applicable law or agreed to in writing, software
 distributed under the License is distributed on an "AS IS" BASIS,
 WITHOUT WARRANTIES OR CONDITIONS OF ANY KIND, either express or implied.
 See the License for the specific language governing permissions and
  limitations under the License.
-->

<project xmlns="http://maven.apache.org/POM/4.0.0"
         xmlns:xsi="http://www.w3.org/2001/XMLSchema-instance"
         xsi:schemaLocation="http://maven.apache.org/POM/4.0.0 http://maven.apache.org/xsd/maven-4.0.0.xsd">

  <modelVersion>4.0.0</modelVersion>

  <groupId>org.kopitubruk.util</groupId>
  <artifactId>JSONUtil</artifactId>
<<<<<<< HEAD
  <version>1.0-java7</version>
=======
  <version>1.1</version>
>>>>>>> e80e3c4e
  <packaging>jar</packaging>
  <name>JSONUtil</name>
  <description>A library for generating JSON</description>
  <url>http://org.kopitubruk/JSONUtil</url>
  <licenses>
    <license>
      <name>The Apache License, Version 2.0</name>
      <url>http://www.apache.org/licenses/LICENSE-2.0.txt</url>
    </license>
  </licenses>
  <developers>
    <developer>
      <name>Bill Davidson</name>
      <email>bill.davidson@gmail.com</email>
      <organization>Kopitubruk</organization>
      <organizationUrl>http://kopitubruk.org</organizationUrl>
    </developer>
  </developers>
  <scm>
    <connection>scm:git:git@github.com:billdavidson/JSONUtil.git</connection>
    <developerConnection>scm:git:git@github.com:billdavidson/JSONUtil.git</developerConnection>
    <url>git@github.com:billdavidson/JSONUtil.git</url>
    <tag>JSONUtil-1.0-java7</tag>
  </scm>

  <properties>
    <project.build.sourceEncoding>UTF-8</project.build.sourceEncoding>
    <maven.compiler.target>1.7</maven.compiler.target>
    <maven.compiler.source>1.7</maven.compiler.source>
  </properties>

  <dependencies>
    <dependency>
      <groupId>commons-logging</groupId>
      <artifactId>commons-logging</artifactId>
      <version>1.1.3</version>
      <scope>provided</scope>
    </dependency>
    
    <!-- The rest is test scope only - not needed for main build or deployment. -->
    <dependency>
      <groupId>org.apache.tomcat</groupId>
      <artifactId>tomcat-catalina</artifactId>
      <version>8.0.23</version>
      <scope>test</scope>
    </dependency>
    <dependency>
      <groupId>org.apache.logging.log4j</groupId>
      <artifactId>log4j-api</artifactId>
      <version>2.3</version>
      <scope>test</scope>
    </dependency>
    <dependency>
      <groupId>org.apache.logging.log4j</groupId>
      <artifactId>log4j-core</artifactId>
      <version>2.3</version>
      <scope>test</scope>
    </dependency>
    <dependency>
      <groupId>org.apache.logging.log4j</groupId>
      <artifactId>log4j-jcl</artifactId>
      <version>2.3</version>
      <scope>test</scope>
    </dependency>
    <dependency>
      <groupId>org.apache.logging.log4j</groupId>
      <artifactId>log4j-web</artifactId>
      <version>2.3</version>
      <scope>test</scope>
    </dependency>
    <dependency>
      <groupId>junit</groupId>
      <artifactId>junit</artifactId>
      <version>4.11</version>
      <scope>test</scope>
    </dependency>
  </dependencies>

  <distributionManagement>
    <snapshotRepository>
      <id>ossrh</id>
      <url>https://oss.sonatype.org/content/repositories/snapshots</url>
    </snapshotRepository>
    <repository>
      <id>ossrh</id>
      <url>https://oss.sonatype.org/service/local/staging/deploy/maven2/</url>
    </repository>
  </distributionManagement>

  <profiles>
    <profile>
      <id>release</id>
      <build>

        <plugins>

          <plugin>
            <groupId>org.sonatype.plugins</groupId>
            <artifactId>nexus-staging-maven-plugin</artifactId>
            <version>1.6.3</version>
            <extensions>true</extensions>
            <configuration>
              <serverId>ossrh</serverId>
              <nexusUrl>https://oss.sonatype.org/</nexusUrl>
              <autoReleaseAfterClose>true</autoReleaseAfterClose>
            </configuration>
          </plugin>

          <plugin>
            <groupId>org.apache.maven.plugins</groupId>
            <artifactId>maven-source-plugin</artifactId>
            <version>2.2.1</version>
            <executions>
              <execution>
                <id>attach-sources</id>
                <goals>
                  <goal>jar-no-fork</goal>
                </goals>
              </execution>
            </executions>
          </plugin>

          <plugin>
            <groupId>org.apache.maven.plugins</groupId>
            <artifactId>maven-javadoc-plugin</artifactId>
            <version>2.9.1</version>
            <executions>
              <execution>
                <id>attach-javadocs</id>
                <goals>
                  <goal>jar</goal>
                </goals>
              </execution>
            </executions>
          </plugin>

          <plugin>
            <groupId>org.apache.maven.plugins</groupId>
            <artifactId>maven-gpg-plugin</artifactId>
            <version>1.5</version>
            <executions>
              <execution>
                <id>sign-artifacts</id>
                <phase>verify</phase>
                <goals>
                  <goal>sign</goal>
                </goals>
              </execution>
            </executions>
          </plugin>

        </plugins>

      </build>

    </profile>
  </profiles>

</project><|MERGE_RESOLUTION|>--- conflicted
+++ resolved
@@ -24,11 +24,7 @@
 
   <groupId>org.kopitubruk.util</groupId>
   <artifactId>JSONUtil</artifactId>
-<<<<<<< HEAD
-  <version>1.0-java7</version>
-=======
-  <version>1.1</version>
->>>>>>> e80e3c4e
+  <version>1.1-java7</version>
   <packaging>jar</packaging>
   <name>JSONUtil</name>
   <description>A library for generating JSON</description>
