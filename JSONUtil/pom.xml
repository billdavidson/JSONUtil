--- conflicted
+++ resolved
@@ -24,11 +24,7 @@
 
   <groupId>org.kopitubruk.util</groupId>
   <artifactId>JSONUtil</artifactId>
-<<<<<<< HEAD
-  <version>0.1-java5</version>
-=======
-  <version>0.2-java6</version>
->>>>>>> bfc115c6
+  <version>0.2-java5</version>
   <packaging>jar</packaging>
 
   <name>JSONUtil</name>
