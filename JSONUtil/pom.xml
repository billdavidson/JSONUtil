<?xml version="1.0" encoding="UTF-8"?>

<!--
 Copyright 2015 Bill Davidson

 Licensed under the Apache License, Version 2.0 (the "License");
 you may not use this file except in compliance with the License.
 You may obtain a copy of the License at

    http://www.apache.org/licenses/LICENSE-2.0

 Unless required by applicable law or agreed to in writing, software
 distributed under the License is distributed on an "AS IS" BASIS,
 WITHOUT WARRANTIES OR CONDITIONS OF ANY KIND, either express or implied.
 See the License for the specific language governing permissions and
  limitations under the License.
-->

<project xmlns="http://maven.apache.org/POM/4.0.0"
         xmlns:xsi="http://www.w3.org/2001/XMLSchema-instance"
         xsi:schemaLocation="http://maven.apache.org/POM/4.0.0 http://maven.apache.org/xsd/maven-4.0.0.xsd">

  <modelVersion>4.0.0</modelVersion>

  <groupId>org.kopitubruk.util</groupId>
  <artifactId>JSONUtil</artifactId>
  <version>1.5-java5-SNAPSHOT</version>
  <packaging>jar</packaging>
  <name>JSONUtil</name>
  <description>A library for generating JSON</description>
  <url>http://org.kopitubruk/JSONUtil</url>
  <licenses>
    <license>
      <name>The Apache License, Version 2.0</name>
      <url>http://www.apache.org/licenses/LICENSE-2.0.txt</url>
    </license>
  </licenses>
  <developers>
    <developer>
      <name>Bill Davidson</name>
      <email></email>
      <organization>Kopitubruk</organization>
      <organizationUrl>http://kopitubruk.org</organizationUrl>
    </developer>
  </developers>
  <scm>
    <connection>scm:git:git@github.com:billdavidson/JSONUtil.git</connection>
    <developerConnection>scm:git:git@github.com:billdavidson/JSONUtil.git</developerConnection>
    <url>git@github.com:billdavidson/JSONUtil.git</url>
    <tag>JSONUtil-1.5-java5</tag>
  </scm>

  <properties>
    <log4j2.version>2.3</log4j2.version>
    <project.build.sourceEncoding>UTF-8</project.build.sourceEncoding>
    <maven.compiler.target>1.5</maven.compiler.target>
    <maven.compiler.source>1.5</maven.compiler.source>
  </properties>

<<<<<<< HEAD
  <build>

    <plugins>

      <plugin>
        <groupId>org.apache.maven.plugins</groupId>
        <artifactId>maven-source-plugin</artifactId>
        <version>2.2.1</version>
        <executions>
          <execution>
            <id>attach-sources</id>
            <goals>
              <goal>jar-no-fork</goal>
            </goals>
          </execution>
        </executions>
      </plugin>

      <plugin>
        <groupId>org.apache.maven.plugins</groupId>
        <artifactId>maven-javadoc-plugin</artifactId>
        <version>2.9.1</version>
        <configuration>
          <javadocExecutable>${env.JAVA5_HOME}/bin</javadocExecutable>
        </configuration>
        <executions>
          <execution>
            <id>attach-javadocs</id>
            <goals>
              <goal>jar</goal>
            </goals>
          </execution>
        </executions>
      </plugin>

    </plugins>

=======
  <!--
    I swear that the native Javascript stuff worked without this before
    but then it stopped.  I found this workaround on the web which as
    near as I can tell, just includes rt.jar in the bootclasspath a
    second time.
  -->
  <build>
    <plugins>
      <plugin>
        <groupId>org.apache.maven.plugins</groupId>
        <artifactId>maven-compiler-plugin</artifactId>
        <version>3.5.1</version>
        <configuration>
          <source>1.6</source>
          <target>1.6</target>
          <compilerArguments>
            <bootclasspath>${java.home}/lib/rt.jar</bootclasspath>
          </compilerArguments>
        </configuration>
      </plugin>
    </plugins>
>>>>>>> da9f1289
  </build>

  <dependencies>
    <dependency>
      <groupId>commons-logging</groupId>
      <artifactId>commons-logging</artifactId>
      <version>1.1.3</version>
      <scope>provided</scope>
    </dependency>
    
    <!-- The rest is test scope only - not needed for main build or deployment. -->
    <dependency>
      <groupId>org.apache.tomcat</groupId>
      <artifactId>catalina</artifactId>
      <version>6.0.26</version>
      <scope>test</scope>
    </dependency>
    <dependency>
      <groupId>log4j</groupId>
      <artifactId>log4j</artifactId>
      <version>1.2.17</version>
      <scope>test</scope>
    </dependency>
    <!-- Log4j2 requires Java6 or higher. <dependency>
      <groupId>org.apache.logging.log4j</groupId>
      <artifactId>log4j-api</artifactId>
      <version>${log4j2.version}</version>
      <scope>test</scope>
    </dependency>
    <dependency>
      <groupId>org.apache.logging.log4j</groupId>
      <artifactId>log4j-core</artifactId>
      <version>${log4j2.version}</version>
      <scope>test</scope>
    </dependency>
    <dependency>
      <groupId>org.apache.logging.log4j</groupId>
      <artifactId>log4j-jcl</artifactId>
      <version>${log4j2.version}</version>
      <scope>test</scope>
    </dependency>
    <dependency>
      <groupId>org.apache.logging.log4j</groupId>
      <artifactId>log4j-web</artifactId>
      <version>${log4j2.version}</version>
      <scope>test</scope>
    </dependency> -->
    <dependency>
      <groupId>junit</groupId>
      <artifactId>junit</artifactId>
      <version>4.11</version>
      <scope>test</scope>
    </dependency>
  </dependencies>

  <distributionManagement>
    <snapshotRepository>
      <id>ossrh</id>
      <url>https://oss.sonatype.org/content/repositories/snapshots</url>
    </snapshotRepository>
    <repository>
      <id>ossrh</id>
      <url>https://oss.sonatype.org/service/local/staging/deploy/maven2/</url>
    </repository>
  </distributionManagement>

  <profiles>
    <profile>
      <id>release</id>
      <build>

        <plugins>

          <plugin>
            <groupId>org.sonatype.plugins</groupId>
            <artifactId>nexus-staging-maven-plugin</artifactId>
            <version>1.6.3</version>
            <extensions>true</extensions>
            <configuration>
              <serverId>ossrh</serverId>
              <nexusUrl>https://oss.sonatype.org/</nexusUrl>
              <autoReleaseAfterClose>true</autoReleaseAfterClose>
            </configuration>
          </plugin>

          <plugin>
            <groupId>org.apache.maven.plugins</groupId>
            <artifactId>maven-gpg-plugin</artifactId>
            <version>1.5</version>
            <executions>
              <execution>
                <id>sign-artifacts</id>
                <phase>verify</phase>
                <goals>
                  <goal>sign</goal>
                </goals>
              </execution>
            </executions>
          </plugin>

        </plugins>

      </build>

    </profile>
  </profiles>

</project><|MERGE_RESOLUTION|>--- conflicted
+++ resolved
@@ -57,9 +57,7 @@
     <maven.compiler.source>1.5</maven.compiler.source>
   </properties>
 
-<<<<<<< HEAD
   <build>
-
     <plugins>
 
       <plugin>
@@ -94,30 +92,6 @@
       </plugin>
 
     </plugins>
-
-=======
-  <!--
-    I swear that the native Javascript stuff worked without this before
-    but then it stopped.  I found this workaround on the web which as
-    near as I can tell, just includes rt.jar in the bootclasspath a
-    second time.
-  -->
-  <build>
-    <plugins>
-      <plugin>
-        <groupId>org.apache.maven.plugins</groupId>
-        <artifactId>maven-compiler-plugin</artifactId>
-        <version>3.5.1</version>
-        <configuration>
-          <source>1.6</source>
-          <target>1.6</target>
-          <compilerArguments>
-            <bootclasspath>${java.home}/lib/rt.jar</bootclasspath>
-          </compilerArguments>
-        </configuration>
-      </plugin>
-    </plugins>
->>>>>>> da9f1289
   </build>
 
   <dependencies>
